--- conflicted
+++ resolved
@@ -115,10 +115,6 @@
 [solve-meta]
   analyzer-name = "dep"
   analyzer-version = 1
-<<<<<<< HEAD
-  inputs-digest = "cbc6335470ee37fc42f0460330e9d9b3640a14f165387246837ad854d9dd075d"
-=======
   inputs-digest = "aef7e6e6c35e2821ee84ca648c35988595285d74010b2b5339fd43286593bb59"
->>>>>>> e7868a7c
   solver-name = "gps-cdcl"
   solver-version = 1