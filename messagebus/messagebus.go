--- conflicted
+++ resolved
@@ -40,26 +40,11 @@
 
 const deliverRPCMethodName = "MessageBus.Deliver"
 
-var conveyorReadyTypes = map[core.MessageType]bool{}
+var conveyorReadyTypes = map[insolar.MessageType]bool{}
 
 // MessageBus is component that routes application logic requests,
 // e.g. glue between network and logic runner
 type MessageBus struct {
-<<<<<<< HEAD
-	Network                    core.Network                    `inject:""`
-	JetCoordinator             core.JetCoordinator             `inject:""`
-	NodeNetwork                core.NodeNetwork                `inject:""`
-	PlatformCryptographyScheme core.PlatformCryptographyScheme `inject:""`
-	CryptographyService        core.CryptographyService        `inject:""`
-	DelegationTokenFactory     core.DelegationTokenFactory     `inject:""`
-	ParcelFactory              message.ParcelFactory           `inject:""`
-	PulseStorage               core.PulseStorage               `inject:""`
-	Conveyor                   core.Conveyor                   `inject:""`
-
-	handlers               map[core.MessageType]core.MessageHandler
-	signmessages           bool
-	conveyorPendingTimeout time.Duration
-=======
 	Network                    insolar.Network                    `inject:""`
 	JetCoordinator             insolar.JetCoordinator             `inject:""`
 	NodeNetwork                insolar.NodeNetwork                `inject:""`
@@ -68,10 +53,11 @@
 	DelegationTokenFactory     insolar.DelegationTokenFactory     `inject:""`
 	ParcelFactory              message.ParcelFactory              `inject:""`
 	PulseStorage               insolar.PulseStorage               `inject:""`
-
-	handlers     map[insolar.MessageType]insolar.MessageHandler
-	signmessages bool
->>>>>>> 2f70627a
+	Conveyor                   insolar.Conveyor                   `inject:""`
+
+	handlers               map[insolar.MessageType]insolar.MessageHandler
+	signmessages           bool
+	conveyorPendingTimeout time.Duration
 
 	globalLock                  sync.RWMutex
 	NextPulseMessagePoolChan    chan interface{}
@@ -279,7 +265,7 @@
 	_, ok := conveyorReadyTypes[msg.Type()]
 	if ok {
 		f := NewFuture()
-		event := core.ConveyorPendingMessage{Msg: msg, Future: f}
+		event := insolar.ConveyorPendingMessage{Msg: msg, Future: f}
 		err := mb.Conveyor.SinkPush(msg.Pulse(), event)
 		if err != nil {
 			f.Cancel()
