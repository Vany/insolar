/*
 *    Copyright 2018 Insolar
 *
 *    Licensed under the Apache License, Version 2.0 (the "License");
 *    you may not use this file except in compliance with the License.
 *    You may obtain a copy of the License at
 *
 *        http://www.apache.org/licenses/LICENSE-2.0
 *
 *    Unless required by applicable law or agreed to in writing, software
 *    distributed under the License is distributed on an "AS IS" BASIS,
 *    WITHOUT WARRANTIES OR CONDITIONS OF ANY KIND, either express or implied.
 *    See the License for the specific language governing permissions and
 *    limitations under the License.
 */

package messagebus

import (
	"bytes"
	"context"
	"encoding/gob"
	"fmt"
	"io"
	"strconv"
	"sync"
	"time"

	"github.com/insolar/insolar/core/utils"

	"github.com/insolar/insolar/configuration"
	"github.com/insolar/insolar/core"
	"github.com/insolar/insolar/core/message"
	"github.com/insolar/insolar/core/reply"
	"github.com/insolar/insolar/instrumentation/hack"
	"github.com/insolar/insolar/instrumentation/inslogger"
	"github.com/insolar/insolar/instrumentation/instracer"
	"github.com/insolar/insolar/metrics"
	"github.com/pkg/errors"
)

const deliverRPCMethodName = "MessageBus.Deliver"

// MessageBus is component that routes application logic requests,
// e.g. glue between network and logic runner
type MessageBus struct {
	Network                    core.Network                    `inject:""`
	JetCoordinator             core.JetCoordinator             `inject:""`
	LocalStorage               core.LocalStorage               `inject:""`
	NodeNetwork                core.NodeNetwork                `inject:""`
	PlatformCryptographyScheme core.PlatformCryptographyScheme `inject:""`
	CryptographyService        core.CryptographyService        `inject:""`
	DelegationTokenFactory     core.DelegationTokenFactory     `inject:""`
	ParcelFactory              message.ParcelFactory           `inject:""`
	PulseStorage               core.PulseStorage               `inject:""`

	handlers     map[core.MessageType]core.MessageHandler
	signmessages bool

	globalLock                  sync.RWMutex
	NextPulseMessagePoolChan    chan interface{}
	NextPulseMessagePoolCounter uint32
	NextPulseMessagePoolLock    sync.RWMutex
}

// NewMessageBus creates plain MessageBus instance. It can be used to create Player and Recorder instances that
// wrap it, providing additional functionality.
func NewMessageBus(config configuration.Configuration) (*MessageBus, error) {
	mb := &MessageBus{
		handlers:                 map[core.MessageType]core.MessageHandler{},
		signmessages:             config.Host.SignMessages,
		NextPulseMessagePoolChan: make(chan interface{}),
	}
	mb.Lock(context.Background())
	return mb, nil
}

// NewPlayer creates a new player from stream. This is a very long operation, as it saves replies in storage until the
// stream is exhausted.
//
// Player can be created from MessageBus and passed as MessageBus instance.
func (mb *MessageBus) NewPlayer(ctx context.Context, reader io.Reader) (core.MessageBus, error) {
	tape, err := newMemoryTapeFromReader(ctx, reader)
	if err != nil {
		return nil, err
	}
	pl := newPlayer(mb, tape, mb.PlatformCryptographyScheme, mb.PulseStorage)
	return pl, nil
}

// NewRecorder creates a new recorder with unique tape that can be used to store message replies.
//
// Recorder can be created from MessageBus and passed as MessageBus instance.
func (mb *MessageBus) NewRecorder(ctx context.Context, currentPulse core.Pulse) (core.MessageBus, error) {
	tape := newMemoryTape(currentPulse.PulseNumber)
	rec := newRecorder(mb, tape, mb.PlatformCryptographyScheme, mb.PulseStorage)
	return rec, nil
}

// Start initializes message bus.
func (mb *MessageBus) Start(ctx context.Context) error {
	mb.Network.RemoteProcedureRegister(deliverRPCMethodName, mb.deliver)

	return nil
}

// Stop releases resources and stops the bus
func (mb *MessageBus) Stop(ctx context.Context) error { return nil }

func (mb *MessageBus) Lock(ctx context.Context) {
	inslogger.FromContext(ctx).Info("Acquire GIL")
	mb.globalLock.Lock()
}

func (mb *MessageBus) Unlock(ctx context.Context) {
	inslogger.FromContext(ctx).Info("Release GIL")
	mb.globalLock.Unlock()
}

// Register sets a function as a handler for particular message type,
// only one handler per type is allowed
func (mb *MessageBus) Register(p core.MessageType, handler core.MessageHandler) error {
	_, ok := mb.handlers[p]
	if ok {
		return errors.New("handler for this type already exists")
	}

	mb.handlers[p] = handler
	return nil
}

// MustRegister is a Register wrapper that panics if an error was returned.
func (mb *MessageBus) MustRegister(p core.MessageType, handler core.MessageHandler) {
	err := mb.Register(p, handler)
	if err != nil {
		panic(err)
	}
}

// Send an `Message` and get a `Value` or error from remote host.
func (mb *MessageBus) Send(ctx context.Context, msg core.Message, ops *core.MessageSendOptions) (core.Reply, error) {
	ctx, span := instracer.StartSpan(ctx, "MessageBus.Send "+msg.Type().String())
	defer span.End()

	currentPulse, err := mb.PulseStorage.Current(ctx)
	fmt.Println("[mb.send] ", currentPulse.PulseNumber)
	if err != nil {
		return nil, err
	}

	parcel, err := mb.CreateParcel(ctx, msg, ops.Safe().Token, *currentPulse)
	if err != nil {
		return nil, err
	}

	rep, err := mb.SendParcel(ctx, parcel, *currentPulse, ops)
	return rep, err
}

// CreateParcel creates signed message from provided message.
func (mb *MessageBus) CreateParcel(ctx context.Context, msg core.Message, token core.DelegationToken, currentPulse core.Pulse) (core.Parcel, error) {
	return mb.ParcelFactory.Create(ctx, msg, mb.NodeNetwork.GetOrigin().ID(), token, currentPulse)
}

// SendParcel sends provided message via network.
func (mb *MessageBus) SendParcel(
	ctx context.Context,
	parcel core.Parcel,
	currentPulse core.Pulse,
	options *core.MessageSendOptions,
) (core.Reply, error) {
	parcelType := parcel.Type().String()
	ctx, span := instracer.StartSpan(ctx, "MessageBus.SendParcel "+parcelType)
	defer span.End()

	readBarrier(ctx, &mb.globalLock)

	var (
		nodes []core.RecordRef
		err   error
	)
	if options != nil && options.Receiver != nil {
		nodes = []core.RecordRef{*options.Receiver}
	} else {
		// TODO: send to all actors of the role if nil Target
		target := parcel.DefaultTarget()
		// FIXME: @andreyromancev. 21.12.18. Temp hack. All messages should have a default target.
		if target == nil {
			target = &core.RecordRef{}
		}
		nodes, err = mb.JetCoordinator.QueryRole(ctx, parcel.DefaultRole(), *target.Record(), currentPulse.PulseNumber)
		if err != nil {
			return nil, err
		}
	}

	start := time.Now()
	defer func() {
		metrics.ParcelsTime.WithLabelValues(parcelType).Observe(time.Since(start).Seconds())
	}()

	metrics.ParcelsSentTotal.WithLabelValues(parcelType).Inc()

	if len(nodes) > 1 {
		cascade := core.Cascade{
			NodeIds:           nodes,
			Entropy:           currentPulse.Entropy,
			ReplicationFactor: 2,
		}
		err := mb.Network.SendCascadeMessage(cascade, deliverRPCMethodName, parcel)
		return nil, err
	}

	// Short path when sending to self node. Skip serialization
	origin := mb.NodeNetwork.GetOrigin()
	if nodes[0].Equal(origin.ID()) {
		metrics.LocallyDeliveredParcelsTotal.WithLabelValues(parcelType).Inc()
		return mb.doDeliver(parcel.Context(context.Background()), parcel)
	}

	res, err := mb.Network.SendMessage(nodes[0], deliverRPCMethodName, parcel)
	if err != nil {
		return nil, err
	}

	return reply.Deserialize(bytes.NewBuffer(res))
}

type serializableError struct {
	S string
}

func (e *serializableError) Error() string {
	return e.S
}

func (mb *MessageBus) OnPulse(context.Context, core.Pulse) error {
	close(mb.NextPulseMessagePoolChan)

	mb.NextPulseMessagePoolLock.Lock()
	defer mb.NextPulseMessagePoolLock.Unlock()

	mb.NextPulseMessagePoolChan = make(chan interface{})

	return nil
}

func (mb *MessageBus) doDeliver(ctx context.Context, msg core.Parcel) (core.Reply, error) {

	var err error
	ctx, span := instracer.StartSpan(ctx, "MessageBus.doDeliver")
	defer span.End()
	if err = mb.checkPulse(ctx, msg, false); err != nil {
		return nil, errors.Wrap(err, "[ doDeliver ] error in checkPulse")
	}

	// We must check barrier just before exiting function
	// to deliver reply right after pulse switches if it is switching right now.
	defer readBarrier(ctx, &mb.globalLock)
	inslogger.FromContext(ctx).Debug("MessageBus.doDeliver starts ...")
	handler, ok := mb.handlers[msg.Type()]
	if !ok {
		return nil, errors.New("no handler for received message type")
	}

	origin := mb.NodeNetwork.GetOrigin()
	if msg.GetSender().Equal(origin.ID()) {
		fmt.Println("msg.GetSender()", msg.GetSender())
		fmt.Println("origin.ID()", origin.ID())
		ctx = hack.SetSkipValidation(ctx, true)
	}
	// TODO: sergey.morozov 2018-12-21 there is potential race condition because of readBarrier. We must implement correct locking.

	resp, err := handler(ctx, msg)
	if err != nil {
		return nil, &serializableError{
			S: err.Error(),
		}
	}

	return resp, nil
}

func (mb *MessageBus) checkPulse(ctx context.Context, parcel core.Parcel, locked bool) error {
	pulse, err := mb.PulseStorage.Current(ctx)
	if err != nil {
		return errors.Wrap(err, "[ checkPulse ] Couldn't get current pulse number")
	}

	ctx, span := instracer.StartSpan(ctx, "MessageBus.checkPulse")
	defer span.End()

	// TODO: check if parcel.Pulse() == pulse.NextPulseNumber
	if parcel.Pulse() > pulse.PulseNumber {
		inslogger.FromContext(ctx).Debug(
			"message from the future, our pulse: ", pulse.PulseNumber, " msg pulse: ", parcel.Pulse(),
		)
		if locked {
			mb.globalLock.RUnlock()
		}

		mb.NextPulseMessagePoolLock.RLock()

		ctx := inslogger.ContextWithTrace(context.Background(), utils.TraceID(ctx))
		pulse, err = mb.PulseStorage.Current(ctx)
		if err != nil {
			mb.NextPulseMessagePoolLock.RUnlock()
			if locked {
				mb.globalLock.RLock()
			}
			return errors.Wrap(err, "[ checkPulse ] Couldn't get current pulse number")
		}
		inslogger.FromContext(ctx).Debug("rechecking pulse after lock, pulse: ", pulse.PulseNumber)
		if parcel.Pulse() > pulse.PulseNumber {
			inslogger.FromContext(ctx).Debug("still in future")
			_, span := instracer.StartSpan(ctx, "MessageBus.checkPulse waiting: current: "+
				strconv.Itoa(int(pulse.PulseNumber))+" parcel: "+strconv.Itoa(int(parcel.Pulse())))
			<-mb.NextPulseMessagePoolChan
			span.End()
			pulse, err = mb.PulseStorage.Current(ctx)
			if err != nil {
				mb.NextPulseMessagePoolLock.RUnlock()
				if locked {
					mb.globalLock.RLock()
				}
				return errors.Wrap(err, "[ checkPulse ] Couldn't get current pulse number")
			}

		}
		mb.NextPulseMessagePoolLock.RUnlock()

		if locked {
			mb.globalLock.RLock()
		}
	} else if parcel.Pulse() < pulse.PrevPulseNumber {
		inslogger.FromContext(ctx).Errorf("[ checkPulse ] Pulse is TOO OLD: (parcel: %d, current: %d) Parcel is: %#v", parcel.Pulse(), pulse.PulseNumber, parcel.Message())
	}

	if parcel.Pulse() > pulse.PulseNumber {
		// We waited for next pulse but parcel is still from future. Return error.
		inslogger.FromContext(ctx).Errorf("[ checkPulse ] After all checks, message pulse is still bigger then current (parcel: %d, current: %d)", parcel.Pulse(), pulse.PulseNumber)
		return fmt.Errorf("[ checkPulse ] Incorrect message pulse (parcel: %d, current: %d)", parcel.Pulse(), pulse.PulseNumber)
	}
<<<<<<< HEAD

	if parcel.Pulse() != pulse.PulseNumber {
		// TODO: this should be more generic, some messages are ok to be from the past
		if parcel.Type() == core.TypeReturnResults {
			return nil
		}
		inslogger.FromContext(ctx).Error("[ checkPulse ] Incorrect message pulse")
		return fmt.Errorf("[ checkPulse ] Incorrect message pulse %d %d", parcel.Pulse(), pulse.PulseNumber)
=======
	if parcel.Pulse() < pulse.PulseNumber {
		// Parcel is from past. Return error for some messages, allow for others.
		switch parcel.Message().(type) {
		case
			*message.GetObject,
			*message.GetDelegate,
			*message.GetChildren,
			*message.SetRecord,
			*message.UpdateObject,
			*message.RegisterChild,
			*message.SetBlob,
			*message.GetObjectIndex,
			*message.GetPendingRequests,
			*message.ValidateRecord,
			*message.CallConstructor,
			*message.CallMethod:
			inslogger.FromContext(ctx).Errorf("[ checkPulse ] Incorrect message pulse (parcel: %d, current: %d)", parcel.Pulse(), pulse.PulseNumber)
			return fmt.Errorf("[ checkPulse ] Incorrect message pulse (parcel: %d, current: %d)", parcel.Pulse(), pulse.PulseNumber)
		}
>>>>>>> ea8be5e3
	}

	return nil
}

// Deliver method calls LogicRunner.Execute on local host
// this method is registered as RPC stub
func (mb *MessageBus) deliver(ctx context.Context, args [][]byte) (result []byte, err error) {
	inslogger.FromContext(ctx).Debug("MessageBus.deliver starts ...")
	if len(args) < 1 {
		return nil, errors.New("need exactly one argument when mb.deliver()")
	}
	parcel, err := message.DeserializeParcel(bytes.NewBuffer(args[0]))
	if err != nil {
		return nil, err
	}

	parcelCtx := parcel.Context(context.Background()) // use ctx when network provide context
	inslogger.FromContext(ctx).Debugf("MessageBus.deliver after deserialize msg. Msg Type: %s", parcel.Type())

	mb.globalLock.RLock()

	if err = mb.checkPulse(parcelCtx, parcel, true); err != nil {
		mb.globalLock.RUnlock()
		return nil, err
	}

	if err = mb.checkParcel(parcelCtx, parcel); err != nil {
		mb.globalLock.RUnlock()
		return nil, err
	}
	mb.globalLock.RUnlock()

	resp, err := mb.doDeliver(parcelCtx, parcel)
	if err != nil {
		return nil, err
	}

	rd, err := reply.Serialize(resp)
	if err != nil {
		return nil, err
	}
	buf := new(bytes.Buffer)
	_, err = buf.ReadFrom(rd)
	if err != nil {
		return nil, err
	}
	return buf.Bytes(), nil
}

func (mb *MessageBus) checkParcel(ctx context.Context, parcel core.Parcel) error {
	sender := parcel.GetSender()

	if mb.signmessages {
		senderKey := mb.NodeNetwork.GetActiveNode(sender).PublicKey()
		if err := mb.ParcelFactory.Validate(senderKey, parcel); err != nil {
			return errors.Wrap(err, "failed to check a message sign")
		}
	}

	// FIXME: @andreyromancev. 09.01.2019. Implement verify method.
	// if parcel.DelegationToken() != nil {
	// 	valid, err := mb.DelegationTokenFactory.Verify(parcel)
	// 	if err != nil {
	// 		return err
	// 	}
	// 	if !valid {
	// 		return errors.New("delegation token is not valid")
	// 	}
	// 	return nil
	// }

	// sendingObject, allowedSenderRole := parcel.AllowedSenderObjectAndRole()
	// if sendingObject == nil {
	// 	return nil
	// }
	//
	// // TODO: temporary solution, this check should be removed after reimplementing token processing on VM side - @nordicdyno 19.Dec.2018
	// if allowedSenderRole.IsVirtualRole() {
	// 	return nil
	// }
	//
	// validSender, err := mb.JetCoordinator.IsAuthorized(
	// 	ctx, allowedSenderRole, *sendingObject.Record(), parcel.Pulse(), sender,
	// )
	// if err != nil {
	// 	return err
	// }
	// if !validSender {
	// 	return errors.New("sender is not allowed to act on behalve of that object")
	// }
	return nil
}

func readBarrier(ctx context.Context, mutex *sync.RWMutex) {
	inslogger.FromContext(ctx).Debug("Locking readBarrier")
	mutex.RLock()
	inslogger.FromContext(ctx).Debug("readBarrier locked")
	mutex.RUnlock()
	inslogger.FromContext(ctx).Debug("readBarrier unlocked")
}

func init() {
	gob.Register(&serializableError{})
}<|MERGE_RESOLUTION|>--- conflicted
+++ resolved
@@ -341,16 +341,6 @@
 		inslogger.FromContext(ctx).Errorf("[ checkPulse ] After all checks, message pulse is still bigger then current (parcel: %d, current: %d)", parcel.Pulse(), pulse.PulseNumber)
 		return fmt.Errorf("[ checkPulse ] Incorrect message pulse (parcel: %d, current: %d)", parcel.Pulse(), pulse.PulseNumber)
 	}
-<<<<<<< HEAD
-
-	if parcel.Pulse() != pulse.PulseNumber {
-		// TODO: this should be more generic, some messages are ok to be from the past
-		if parcel.Type() == core.TypeReturnResults {
-			return nil
-		}
-		inslogger.FromContext(ctx).Error("[ checkPulse ] Incorrect message pulse")
-		return fmt.Errorf("[ checkPulse ] Incorrect message pulse %d %d", parcel.Pulse(), pulse.PulseNumber)
-=======
 	if parcel.Pulse() < pulse.PulseNumber {
 		// Parcel is from past. Return error for some messages, allow for others.
 		switch parcel.Message().(type) {
@@ -370,7 +360,6 @@
 			inslogger.FromContext(ctx).Errorf("[ checkPulse ] Incorrect message pulse (parcel: %d, current: %d)", parcel.Pulse(), pulse.PulseNumber)
 			return fmt.Errorf("[ checkPulse ] Incorrect message pulse (parcel: %d, current: %d)", parcel.Pulse(), pulse.PulseNumber)
 		}
->>>>>>> ea8be5e3
 	}
 
 	return nil
