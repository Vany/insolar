--- conflicted
+++ resolved
@@ -184,14 +184,10 @@
 				}
 				lastPulse = currentPulse.PulseNumber
 
-<<<<<<< HEAD
-				time.Sleep(100 * time.Millisecond)
-=======
 				rep, err := sender(ctx, msg, options)
 				if err == nil || !strings.Contains(err.Error(), "Incorrect message pulse") {
 					return rep, err
 				}
->>>>>>> e5891788
 			}
 		}
 	}
