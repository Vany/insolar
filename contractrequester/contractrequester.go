/*
 *    Copyright 2018 Insolar
 *
 *    Licensed under the Apache License, Version 2.0 (the "License");
 *    you may not use this file except in compliance with the License.
 *    You may obtain a copy of the License at
 *
 *        http://www.apache.org/licenses/LICENSE-2.0
 *
 *    Unless required by applicable law or agreed to in writing, software
 *    distributed under the License is distributed on an "AS IS" BASIS,
 *    WITHOUT WARRANTIES OR CONDITIONS OF ANY KIND, either express or implied.
 *    See the License for the specific language governing permissions and
 *    limitations under the License.
 */

package contractrequester

import (
	"context"
	"crypto/rand"
	"encoding/binary"
	"encoding/json"
	"fmt"
	"sync"

	"github.com/insolar/insolar/core"
	"github.com/insolar/insolar/core/message"
	"github.com/insolar/insolar/core/reply"
	"github.com/insolar/insolar/instrumentation/inslogger"

	"github.com/pkg/errors"
)

// ContractRequester helps to call contracts
type ContractRequester struct {
	MessageBus   core.MessageBus   `inject:""`
	PulseStorage core.PulseStorage `inject:""`
	ResultMutex  sync.Mutex
	ResultMap    map[uint64]chan *message.ReturnResults
	Sequence     uint64
}

// New creates new ContractRequester
func New() (*ContractRequester, error) {
	return &ContractRequester{
		ResultMap: make(map[uint64]chan *message.ReturnResults),
	}, nil
}

func (cr *ContractRequester) Start(ctx context.Context) error {
	cr.MessageBus.MustRegister(core.TypeReturnResults, cr.ReceiveResult)
	return nil
}

func randomUint64() uint64 {
	buf := make([]byte, 8)
	_, err := rand.Read(buf)
	if err != nil {
		panic(err)
	}

	return binary.LittleEndian.Uint64(buf)
}

// SendRequest makes synchronously call to method of contract by its ref without additional information
func (cr *ContractRequester) SendRequest(ctx context.Context, ref *core.RecordRef, method string, argsIn []interface{}) (core.Reply, error) {
	args, err := core.MarshalArgs(argsIn...)
	if err != nil {
		return nil, errors.Wrap(err, "[ ContractRequester::SendRequest ] Can't marshal")
	}

	bm := &message.BaseLogicMessage{
		Nonce: randomUint64(),
	}
	routResult, err := cr.CallMethod(ctx, bm, false, ref, method, args, nil)
	if err != nil {
		return nil, errors.Wrap(err, "[ ContractRequester::SendRequest ] Can't route call")
	}

	return routResult, nil
}

func (cr *ContractRequester) CallMethod(ctx context.Context, base core.Message, async bool, ref *core.RecordRef, method string, argsIn core.Arguments, mustPrototype *core.RecordRef) (core.Reply, error) {
	baseMessage, ok := base.(*message.BaseLogicMessage)
	if !ok {
		return nil, errors.New("Wrong type for BaseMessage")
	}
	log := inslogger.FromContext(ctx)

	mb := core.MessageBusFromContext(ctx, cr.MessageBus)
	if mb == nil {
		log.Debug("Context doesn't provide MessageBus")
		mb = cr.MessageBus
	}

	var mode message.MethodReturnMode
	if async {
		mode = message.ReturnNoWait
	} else {
		mode = message.ReturnResult
	}
	msg := &message.CallMethod{
		BaseLogicMessage: *baseMessage,
		ReturnMode:       mode,
		ObjectRef:        *ref,
		Method:           method,
		Arguments:        argsIn,
	}
	if mustPrototype != nil {
		msg.ProxyPrototype = *mustPrototype
	}

<<<<<<< HEAD
	// <<<<<<< Updated upstream
=======
	var seq uint64
	var ch chan *message.ReturnResults

	if !async {
		cr.ResultMutex.Lock()

		cr.Sequence++
		seq = cr.Sequence
		msg.Sequence = seq
		ch = make(chan *message.ReturnResults, 1)
		cr.ResultMap[seq] = ch

		cr.ResultMutex.Unlock()
	}

>>>>>>> 7a186f3e
	res, err := mb.Send(ctx, msg, nil)
	// =======
	currentSlotPulse, err := cr.PulseStorage.Current(ctx)
	if err != nil {
		return nil, errors.Wrap(err, "couldn't get pulse")
	}

	z, _ := json.MarshalIndent(currentSlotPulse, "", "  ")
	fmt.Println("PULSE:", method, string(z))
	// res, err := mb.Send(ctx, msg, *currentSlotPulse, nil)
	// >>>>>>> Stashed changes
	if err != nil {
		return nil, errors.Wrap(err, "couldn't dispatch event")
	}

	e, x := json.MarshalIndent(res, "", "  ")
	fmt.Println("RES", string(e), x)
	r, ok := res.(*reply.RegisterRequest)
	if !ok {
		return nil, errors.New("Got not reply.RegisterRequest in reply for CallMethod")
	}

	if async {
		return res, nil
	}

	inslogger.FromContext(ctx).Debug("Waiting for Method results ref=", r.Request)

	select {
	case ret := <-ch:
		inslogger.FromContext(ctx).Debug("GOT Method results")
		if ret.Error != "" {
			return nil, errors.New(ret.Error)
		}
		retReply, ok := ret.Reply.(*reply.CallMethod)
		if !ok {
			return nil, errors.New("Reply is not CallMethod")

		}
		return &reply.CallMethod{
			Request: r.Request,
			Result:  retReply.Result,
		}, nil
	case <-ctx.Done():
		cr.ResultMutex.Lock()
		delete(cr.ResultMap, seq)
		cr.ResultMutex.Unlock()
		return nil, errors.New("canceled")
	}
}

func (cr *ContractRequester) CallConstructor(ctx context.Context, base core.Message, async bool,
	prototype *core.RecordRef, to *core.RecordRef, method string,
	argsIn core.Arguments, saveAs int) (*core.RecordRef, error) {
	baseMessage, ok := base.(*message.BaseLogicMessage)
	if !ok {
		return nil, errors.New("Wrong type for BaseMessage")
	}

	mb := core.MessageBusFromContext(ctx, cr.MessageBus)
	if mb == nil {
		return nil, errors.New("No access to message bus")
	}

	msg := &message.CallConstructor{
		BaseLogicMessage: *baseMessage,
		PrototypeRef:     *prototype,
		ParentRef:        *to,
		Name:             method,
		Arguments:        argsIn,
		SaveAs:           message.SaveAs(saveAs),
	}

	var seq uint64
	var ch chan *message.ReturnResults
	if !async {
		cr.ResultMutex.Lock()

		cr.Sequence++
		seq = cr.Sequence
		msg.Sequence = seq
		ch = make(chan *message.ReturnResults, 1)
		cr.ResultMap[seq] = ch

		cr.ResultMutex.Unlock()
	}

	res, err := mb.Send(ctx, msg, nil)
	if err != nil {
		return nil, errors.Wrap(err, "couldn't save new object as delegate")
	}

	r, ok := res.(*reply.RegisterRequest)
	if !ok {
		return nil, errors.New("Got not reply.CallConstructor in reply for CallConstructor")
	}

	if async {
		return &r.Request, nil
	}

	inslogger.FromContext(ctx).Debug("Waiting for constructor results req=", r.Request, " seq=", seq)

	select {
	case ret := <-ch:
		inslogger.FromContext(ctx).Debug("GOT Constructor results")
		if ret.Error != "" {
			return nil, errors.New(ret.Error)
		}
		return &r.Request, nil
	case <-ctx.Done():

		cr.ResultMutex.Lock()
		delete(cr.ResultMap, seq)
		cr.ResultMutex.Unlock()

		return nil, errors.New("canceled")
	}
}

func (cr *ContractRequester) ReceiveResult(ctx context.Context, parcel core.Parcel) (core.Reply, error) {
	msg, ok := parcel.Message().(*message.ReturnResults)
	if !ok {
		return nil, errors.New("ReceiveResult() accepts only message.ReturnResults")
	}

	cr.ResultMutex.Lock()
	defer cr.ResultMutex.Unlock()

	log := inslogger.FromContext(ctx)
	c, ok := cr.ResultMap[msg.Sequence]
	if !ok {
		log.Info("oops unwaited results seq=", msg.Sequence)
		return &reply.OK{}, nil
	}
	inslogger.FromContext(ctx).Debug("Got wanted results seq=", msg.Sequence)

	c <- msg
	delete(cr.ResultMap, msg.Sequence)
	return &reply.OK{}, nil
}<|MERGE_RESOLUTION|>--- conflicted
+++ resolved
@@ -111,9 +111,9 @@
 		msg.ProxyPrototype = *mustPrototype
 	}
 
-<<<<<<< HEAD
-	// <<<<<<< Updated upstream
-=======
+	// <<<<<<< HEAD
+	//	<<<<<<< Updated upstream
+	// =======
 	var seq uint64
 	var ch chan *message.ReturnResults
 
@@ -129,7 +129,7 @@
 		cr.ResultMutex.Unlock()
 	}
 
->>>>>>> 7a186f3e
+	// >>>>>>> 7a186f3e231d2813f6ee9ce345148581008356d4
 	res, err := mb.Send(ctx, msg, nil)
 	// =======
 	currentSlotPulse, err := cr.PulseStorage.Current(ctx)
