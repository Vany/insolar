--- conflicted
+++ resolved
@@ -10,23 +10,13 @@
 discovery_nodes:
   -
     host: "127.0.0.1:13831"
-<<<<<<< HEAD
-    role: "virtual"
+    role: "heavy_material"
     keys_file: "scripts/insolard/discoverynodes/1/keys.json"
     cert_name: "discovery_cert_1.json"
   -
     host: "127.0.0.1:23832"
-    role: "heavy_material"
+    role: "virtual"
     keys_file: "scripts/insolard/discoverynodes/2/keys.json"
-=======
-    role: "heavy_material"
-    keys_file: "scripts/insolard/nodes/1/keys.json"
-    cert_name: "discovery_cert_1.json"
-  -
-    host: "127.0.0.1:23832"
-    role: "virtual"
-    keys_file: "scripts/insolard/nodes/2/keys.json"
->>>>>>> ea8be5e3
     cert_name: "discovery_cert_2.json"
   -
     host: "127.0.0.1:33833"
@@ -35,30 +25,13 @@
     cert_name: "discovery_cert_3.json"
   -
     host: "127.0.0.1:43834"
-<<<<<<< HEAD
-    role: "light_material"
+    role: "virtual"
     keys_file: "scripts/insolard/discoverynodes/4/keys.json"
     cert_name: "discovery_cert_4.json"
   -
     host: "127.0.0.1:53835"
-    role: "virtual"
+    role: "light_material"
     keys_file: "scripts/insolard/discoverynodes/5/keys.json"
-    cert_name: "discovery_cert_5.json"
-
-nodes:
-  -
-    host: "127.0.0.1:63831"
-    role: "virtual"
-    keys_file: "scripts/insolard/nodes/1/keys.json"
-    cert_name: "node_cert_1.json"
-=======
-    role: "virtual"
-    keys_file: "scripts/insolard/nodes/4/keys.json"
-    cert_name: "discovery_cert_4.json"
-  -
-    host: "127.0.0.1:53835"
-    role: "light_material"
-    keys_file: "scripts/insolard/nodes/5/keys.json"
     cert_name: "discovery_cert_5.json"
 #  -
 #    host: "127.0.0.1:53866"
@@ -150,4 +123,10 @@
 #    role: "light_material"
 #    keys_file: "scripts/insolard/nodes/23/keys.json"
 #    cert_name: "discovery_cert_23.json"
->>>>>>> ea8be5e3
+
+nodes:
+  -
+    host: "127.0.0.1:63831"
+    role: "virtual"
+    keys_file: "scripts/insolard/nodes/1/keys.json"
+    cert_name: "node_cert_1.json"