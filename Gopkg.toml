--- conflicted
+++ resolved
@@ -61,10 +61,5 @@
   version = "1.1.1"
 
 [[constraint]]
-<<<<<<< HEAD
-  branch = "master"
-  name = "github.com/itchyny/base58-go"
-=======
   name = "github.com/dgraph-io/badger"
-  version = "1.5.3"
->>>>>>> 32dfb19d
+  version = "1.5.3"