/*
 *    Copyright 2018 Insolar
 *
 *    Licensed under the Apache License, Version 2.0 (the "License");
 *    you may not use this file except in compliance with the License.
 *    You may obtain a copy of the License at
 *
 *        http://www.apache.org/licenses/LICENSE-2.0
 *
 *    Unless required by applicable law or agreed to in writing, software
 *    distributed under the License is distributed on an "AS IS" BASIS,
 *    WITHOUT WARRANTIES OR CONDITIONS OF ANY KIND, either express or implied.
 *    See the License for the specific language governing permissions and
 *    limitations under the License.
 */

package nodedomain

import (
	"fmt"

	"github.com/insolar/insolar/application/proxy/noderecord"
	"github.com/insolar/insolar/core"
	"github.com/insolar/insolar/logicrunner/goplugin/foundation"
)

// NodeDomain holds noderecords
type NodeDomain struct {
	foundation.BaseContract
}

// NewNodeDomain create new NodeDomain
func NewNodeDomain() (*NodeDomain, error) {
	return &NodeDomain{}, nil
}

func (nd *NodeDomain) getNodeRecord(ref core.RecordRef) *noderecord.NodeRecord {
	return noderecord.GetObject(ref)
}

<<<<<<< HEAD
=======
func (nd *NodeDomain) makeCertificate(numberOfBootstrapNodes int, publicKey string, majorityRule int, role string) (map[string]interface{}, error) {
	result := map[string]interface{}{}
	result["majority_rule"] = majorityRule
	result["public_key"] = publicKey
	result["role"] = role

	bNodes, err := nd.makeBootstrapNodesConfig(numberOfBootstrapNodes)
	if err != nil {
		return nil, fmt.Errorf("Can't make bootstrap nodes config: %s", err.Error())
	}

	result["bootstrap_nodes"] = bNodes

	return result, nil
}

func (nd *NodeDomain) makeBootstrapNodesConfig(numberOfBootstrapNodes int) ([]map[string]string, error) {

	if numberOfBootstrapNodes == 0 {
		return []map[string]string{}, nil
	}

	nodeRefs, err := nd.GetChildrenTyped(noderecord.GetPrototype())
	if err != nil {
		return nil, fmt.Errorf("[ makeBootstrapNodesConfig ] Problem with taking records: %s", err.Error())
	}

	requiredNodesNum := numberOfBootstrapNodes

	var result []map[string]string
	for _, ref := range nodeRefs {
		if requiredNodesNum == 0 {
			break
		}
		requiredNodesNum -= 1

		nodeRecord := noderecord.GetObject(ref)
		recordInfo, err := nodeRecord.GetNodeInfo()
		if err != nil {
			return nil, fmt.Errorf("[ makeBootstrapNodesConfig ] Can't get NodeInfo: %s", err.Error())
		}

		bConf := map[string]string{}
		bConf["public_key"] = recordInfo.PublicKey
		bConf["host"] = recordInfo.IP

		result = append(result, bConf)
	}

	if requiredNodesNum != 0 {
		return nil, fmt.Errorf("[ makeBootstrapNodesConfig ] There no enough nodes")
	}

	return result, nil
}

var INSATTR_RegisterNode_API = true

>>>>>>> 88c9e1d2
// RegisterNode registers node in system
func (nd *NodeDomain) RegisterNode(publicKey string, role string) (string, error) {

	newNode := noderecord.NewNodeRecord(publicKey, role)
	node, err := newNode.AsChild(nd.GetReference())
	if err != nil {
		return "", fmt.Errorf("[ RegisterNode ] Can't save as child: %s", err.Error())
	}

	return node.Reference.String(), err
}

// RemoveNode deletes node from registry
func (nd *NodeDomain) RemoveNode(nodeRef core.RecordRef) error {
	node := nd.getNodeRecord(nodeRef)
	return node.Destroy()
}

// IsAuthorized checks is signature correct
/*func (nd *NodeDomain) IsAuthorized(nodeRef core.RecordRef, seed []byte, signatureRaw []byte) (bool, error) {
	pubKey, err := nd.getNodeRecord(nodeRef).GetPublicKey()
	if err != nil {
		return false, fmt.Errorf("[ IsAuthorized ] Can't get nodes: %s", err.Error())
	}

	publicKey, err := foundation.ImportPublicKey(pubKey)
	if err != nil {
		return false, fmt.Errorf("[ verifySig ] Invalid public key")
	}

	ok := foundation.Verify(seed, signatureRaw, publicKey)
	return ok, nil
<<<<<<< HEAD
}*/
=======
}

var INSATTR_Authorize_API = true

// Authorize checks node and returns node info
func (nd *NodeDomain) Authorize(nodeRef core.RecordRef, seed []byte, signatureRaw []byte) (string, core.NodeRole, error) {
	nodeR := nd.getNodeRecord(nodeRef)
	nodeInfo, err := nodeR.GetNodeInfo()
	if err != nil {
		return "", core.RoleUnknown, fmt.Errorf("[ Authorize ] Problem with Getting info: %s", err.Error())
	}

	pubKey := nodeInfo.PublicKey
	role := nodeInfo.Role

	publicKey, err := foundation.ImportPublicKey(pubKey)
	if err != nil {
		return "", core.RoleUnknown, fmt.Errorf("[ verifySig ] Invalid public key")
	}

	ok := foundation.Verify(seed, signatureRaw, publicKey)
	if !ok {
		return "", core.RoleUnknown, fmt.Errorf("[ Authorize ] Can't verify signature")
	}

	return pubKey, role, nil
}
>>>>>>> 88c9e1d2
<|MERGE_RESOLUTION|>--- conflicted
+++ resolved
@@ -38,67 +38,8 @@
 	return noderecord.GetObject(ref)
 }
 
-<<<<<<< HEAD
-=======
-func (nd *NodeDomain) makeCertificate(numberOfBootstrapNodes int, publicKey string, majorityRule int, role string) (map[string]interface{}, error) {
-	result := map[string]interface{}{}
-	result["majority_rule"] = majorityRule
-	result["public_key"] = publicKey
-	result["role"] = role
-
-	bNodes, err := nd.makeBootstrapNodesConfig(numberOfBootstrapNodes)
-	if err != nil {
-		return nil, fmt.Errorf("Can't make bootstrap nodes config: %s", err.Error())
-	}
-
-	result["bootstrap_nodes"] = bNodes
-
-	return result, nil
-}
-
-func (nd *NodeDomain) makeBootstrapNodesConfig(numberOfBootstrapNodes int) ([]map[string]string, error) {
-
-	if numberOfBootstrapNodes == 0 {
-		return []map[string]string{}, nil
-	}
-
-	nodeRefs, err := nd.GetChildrenTyped(noderecord.GetPrototype())
-	if err != nil {
-		return nil, fmt.Errorf("[ makeBootstrapNodesConfig ] Problem with taking records: %s", err.Error())
-	}
-
-	requiredNodesNum := numberOfBootstrapNodes
-
-	var result []map[string]string
-	for _, ref := range nodeRefs {
-		if requiredNodesNum == 0 {
-			break
-		}
-		requiredNodesNum -= 1
-
-		nodeRecord := noderecord.GetObject(ref)
-		recordInfo, err := nodeRecord.GetNodeInfo()
-		if err != nil {
-			return nil, fmt.Errorf("[ makeBootstrapNodesConfig ] Can't get NodeInfo: %s", err.Error())
-		}
-
-		bConf := map[string]string{}
-		bConf["public_key"] = recordInfo.PublicKey
-		bConf["host"] = recordInfo.IP
-
-		result = append(result, bConf)
-	}
-
-	if requiredNodesNum != 0 {
-		return nil, fmt.Errorf("[ makeBootstrapNodesConfig ] There no enough nodes")
-	}
-
-	return result, nil
-}
-
 var INSATTR_RegisterNode_API = true
 
->>>>>>> 88c9e1d2
 // RegisterNode registers node in system
 func (nd *NodeDomain) RegisterNode(publicKey string, role string) (string, error) {
 
@@ -131,15 +72,12 @@
 
 	ok := foundation.Verify(seed, signatureRaw, publicKey)
 	return ok, nil
-<<<<<<< HEAD
 }*/
-=======
-}
 
-var INSATTR_Authorize_API = true
+//var INSATTR_Authorize_API = true
 
 // Authorize checks node and returns node info
-func (nd *NodeDomain) Authorize(nodeRef core.RecordRef, seed []byte, signatureRaw []byte) (string, core.NodeRole, error) {
+/*func (nd *NodeDomain) Authorize(nodeRef core.RecordRef, seed []byte, signatureRaw []byte) (string, core.NodeRole, error) {
 	nodeR := nd.getNodeRecord(nodeRef)
 	nodeInfo, err := nodeR.GetNodeInfo()
 	if err != nil {
@@ -160,5 +98,4 @@
 	}
 
 	return pubKey, role, nil
-}
->>>>>>> 88c9e1d2
+}*/