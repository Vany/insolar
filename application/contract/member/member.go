/*
 *    Copyright 2018 Insolar
 *
 *    Licensed under the Apache License, Version 2.0 (the "License");
 *    you may not use this file except in compliance with the License.
 *    You may obtain a copy of the License at
 *
 *        http://www.apache.org/licenses/LICENSE-2.0
 *
 *    Unless required by applicable law or agreed to in writing, software
 *    distributed under the License is distributed on an "AS IS" BASIS,
 *    WITHOUT WARRANTIES OR CONDITIONS OF ANY KIND, either express or implied.
 *    See the License for the specific language governing permissions and
 *    limitations under the License.
 */

package member

import (
	"errors"

	"github.com/insolar/insolar/application/contract/member/signer"
	"github.com/insolar/insolar/application/proxy/rootdomain"
	"github.com/insolar/insolar/application/proxy/wallet"
	"github.com/insolar/insolar/core"
	"github.com/insolar/insolar/cryptohelpers/ecdsa"
	"github.com/insolar/insolar/logicrunner/goplugin/foundation"
)

type Member struct {
	foundation.BaseContract
	Name      string
	PublicKey string
}

func (m *Member) GetName() (string, error) {
	return m.Name, nil
}
func (m *Member) GetPublicKey() (string, error) {
	return m.PublicKey, nil
}

func New(name string, key string) (*Member, error) {
	return &Member{
		Name:      name,
		PublicKey: key,
	}, nil
}

<<<<<<< HEAD
func (m *Member) verifySig(method string, params []byte, seed []byte, sign []byte) error {
	args, err := core.MarshalArgs(
		m.GetReference(),
		method,
		params,
		seed)
	if err != nil {
		return err
=======
func (m *Member) AuthorizedCall(
	ref core.RecordRef, delegate core.RecordRef, method string, params []byte, seed []byte, sign []byte,
) (
	[]byte, error,
) {
	serialized, err := signer.Serialize(ref[:], delegate[:], method, params, seed)
	if err != nil {
		return nil, err
>>>>>>> 520c658b
	}
	verified, err := ecdsa.Verify(args, sign, m.GetPublicKey())
	if err != nil {
<<<<<<< HEAD
		return err
	}
	if !verified {
		return errors.New("Incorrect signature")
=======
		return nil, err
	}
	if !verified {
		return nil, err
>>>>>>> 520c658b
	}
	return nil
}

// Call method for authorized calls
func (m *Member) Call(rootDomain core.RecordRef, method string, params []byte, seed []byte, sign []byte) (interface{}, error) {

<<<<<<< HEAD
	if err := m.verifySig(method, params, seed, sign); err != nil {
		return nil, err
	}

	switch method {
	case "CreateMember":
		return m.createMemberCall(rootDomain, params)
	case "GetMyBalance":
		return m.getMyBalance()
	case "GetBalance":
		return m.getBalance(params)
	case "Transfer":
		return m.transferCall(params)
	case "DumpUserInfo":
		return m.dumpUserInfoCall(rootDomain, params)
	case "DumpAllUsers":
		return m.dumpAllUsersCall(rootDomain)
=======
	var contract core.RecordRef
	if !delegate.Equal(core.RecordRef{}) {
		contract, err = foundation.GetImplementationFor(ref, delegate)
		if err != nil {
			return nil, err
		}
	} else {
		contract = ref
	}
	ret, err := proxyctx.Current.RouteCall(contract, true, method, params)
	if err != nil {
		return nil, err
>>>>>>> 520c658b
	}
	return nil, &foundation.Error{S: "Unknown method"}
}

func (m *Member) createMemberCall(ref core.RecordRef, params []byte) (interface{}, error) {
	rootDomain := rootdomain.GetObject(ref)
	var name string
	var key string
	if err := signer.UnmarshalParams(params, &name, &key); err != nil {
		return nil, err
	}
	return rootDomain.CreateMember(name, key), nil
}

func (m *Member) getMyBalance() (interface{}, error) {
	return wallet.GetImplementationFrom(m.GetReference()).GetTotalBalance(), nil
}

func (m *Member) getBalance(params []byte) (interface{}, error) {
	var member string
	if err := signer.UnmarshalParams(params, &member); err != nil {
		return nil, err
	}
	return wallet.GetImplementationFrom(core.NewRefFromBase58(member)).GetTotalBalance(), nil
}

func (m *Member) transferCall(params []byte) (interface{}, error) {
	var amount float64
	var toStr string
	if err := signer.UnmarshalParams(params, &amount, &toStr); err != nil {
		return nil, err
	}
	to := core.NewRefFromBase58(toStr)
	wallet.GetImplementationFrom(m.GetReference()).Transfer(uint(amount), &to)
	return nil, nil
}

func (m *Member) dumpUserInfoCall(ref core.RecordRef, params []byte) (interface{}, error) {
	rootDomain := rootdomain.GetObject(ref)
	var user string
	if err := signer.UnmarshalParams(params, &user); err != nil {
		return nil, err
	}
	return rootDomain.DumpUserInfo(user), nil
}

func (m *Member) dumpAllUsersCall(ref core.RecordRef) (interface{}, error) {
	rootDomain := rootdomain.GetObject(ref)
	return rootDomain.DumpAllUsers(), nil
}<|MERGE_RESOLUTION|>--- conflicted
+++ resolved
@@ -47,7 +47,6 @@
 	}, nil
 }
 
-<<<<<<< HEAD
 func (m *Member) verifySig(method string, params []byte, seed []byte, sign []byte) error {
 	args, err := core.MarshalArgs(
 		m.GetReference(),
@@ -56,30 +55,17 @@
 		seed)
 	if err != nil {
 		return err
-=======
-func (m *Member) AuthorizedCall(
-	ref core.RecordRef, delegate core.RecordRef, method string, params []byte, seed []byte, sign []byte,
-) (
-	[]byte, error,
-) {
-	serialized, err := signer.Serialize(ref[:], delegate[:], method, params, seed)
+	}
+	key, err := m.GetPublicKey()
 	if err != nil {
-		return nil, err
->>>>>>> 520c658b
+		return err
 	}
-	verified, err := ecdsa.Verify(args, sign, m.GetPublicKey())
+	verified, err := ecdsa.Verify(args, sign, key)
 	if err != nil {
-<<<<<<< HEAD
 		return err
 	}
 	if !verified {
 		return errors.New("Incorrect signature")
-=======
-		return nil, err
-	}
-	if !verified {
-		return nil, err
->>>>>>> 520c658b
 	}
 	return nil
 }
@@ -87,7 +73,6 @@
 // Call method for authorized calls
 func (m *Member) Call(rootDomain core.RecordRef, method string, params []byte, seed []byte, sign []byte) (interface{}, error) {
 
-<<<<<<< HEAD
 	if err := m.verifySig(method, params, seed, sign); err != nil {
 		return nil, err
 	}
@@ -105,20 +90,6 @@
 		return m.dumpUserInfoCall(rootDomain, params)
 	case "DumpAllUsers":
 		return m.dumpAllUsersCall(rootDomain)
-=======
-	var contract core.RecordRef
-	if !delegate.Equal(core.RecordRef{}) {
-		contract, err = foundation.GetImplementationFor(ref, delegate)
-		if err != nil {
-			return nil, err
-		}
-	} else {
-		contract = ref
-	}
-	ret, err := proxyctx.Current.RouteCall(contract, true, method, params)
-	if err != nil {
-		return nil, err
->>>>>>> 520c658b
 	}
 	return nil, &foundation.Error{S: "Unknown method"}
 }
@@ -130,11 +101,11 @@
 	if err := signer.UnmarshalParams(params, &name, &key); err != nil {
 		return nil, err
 	}
-	return rootDomain.CreateMember(name, key), nil
+	return rootDomain.CreateMember(name, key)
 }
 
 func (m *Member) getMyBalance() (interface{}, error) {
-	return wallet.GetImplementationFrom(m.GetReference()).GetTotalBalance(), nil
+	return wallet.GetImplementationFrom(m.GetReference()).GetTotalBalance()
 }
 
 func (m *Member) getBalance(params []byte) (interface{}, error) {
@@ -142,7 +113,7 @@
 	if err := signer.UnmarshalParams(params, &member); err != nil {
 		return nil, err
 	}
-	return wallet.GetImplementationFrom(core.NewRefFromBase58(member)).GetTotalBalance(), nil
+	return wallet.GetImplementationFrom(core.NewRefFromBase58(member)).GetTotalBalance()
 }
 
 func (m *Member) transferCall(params []byte) (interface{}, error) {
@@ -152,8 +123,7 @@
 		return nil, err
 	}
 	to := core.NewRefFromBase58(toStr)
-	wallet.GetImplementationFrom(m.GetReference()).Transfer(uint(amount), &to)
-	return nil, nil
+	return nil, wallet.GetImplementationFrom(m.GetReference()).Transfer(uint(amount), &to)
 }
 
 func (m *Member) dumpUserInfoCall(ref core.RecordRef, params []byte) (interface{}, error) {
@@ -162,10 +132,10 @@
 	if err := signer.UnmarshalParams(params, &user); err != nil {
 		return nil, err
 	}
-	return rootDomain.DumpUserInfo(user), nil
+	return rootDomain.DumpUserInfo(user)
 }
 
 func (m *Member) dumpAllUsersCall(ref core.RecordRef) (interface{}, error) {
 	rootDomain := rootdomain.GetObject(ref)
-	return rootDomain.DumpAllUsers(), nil
+	return rootDomain.DumpAllUsers()
 }