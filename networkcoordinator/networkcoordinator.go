/*
 *    Copyright 2018 Insolar
 *
 *    Licensed under the Apache License, Version 2.0 (the "License");
 *    you may not use this file except in compliance with the License.
 *    You may obtain a copy of the License at
 *
 *        http://www.apache.org/licenses/LICENSE-2.0
 *
 *    Unless required by applicable law or agreed to in writing, software
 *    distributed under the License is distributed on an "AS IS" BASIS,
 *    WITHOUT WARRANTIES OR CONDITIONS OF ANY KIND, either express or implied.
 *    See the License for the specific language governing permissions and
 *    limitations under the License.
 */

package networkcoordinator

import (
	"github.com/insolar/insolar/core"
	"github.com/insolar/insolar/core/message"
	"github.com/insolar/insolar/core/reply"
	"github.com/pkg/errors"
)

// NetworkCoordinator encapsulates logic of network configuration
type NetworkCoordinator struct {
	logicRunner   core.LogicRunner
	messageBus    core.MessageBus
	nodeDomainRef *core.RecordRef
	rootDomainRef *core.RecordRef
}

// New creates new NetworkCoordinator
func New() (*NetworkCoordinator, error) {
	return &NetworkCoordinator{}, nil
}

// Start implements interface of Component
func (nc *NetworkCoordinator) Start(c core.Components) error {
	nc.logicRunner = c.LogicRunner
	nc.messageBus = c.MessageBus
<<<<<<< HEAD
	// TODO: FIXME! workaround for network
	if c.Bootstrapper.GetNodeDomainRef() != nil {
		nc.nodeDomainRef = *c.Bootstrapper.GetNodeDomainRef()
	}
=======
	nc.rootDomainRef = c.Bootstrapper.GetRootDomainRef()
>>>>>>> 2ea442b0

	return nil
}

// Stop implements interface of Component
func (nc *NetworkCoordinator) Stop() error {
	return nil
}

func (nc *NetworkCoordinator) routeCall(ref core.RecordRef, method string, args core.Arguments) (core.Reply, error) {
	if nc.messageBus == nil {
		return nil, errors.New("[ NetworkCoordinator::routeCall ] message bus was not set during initialization")
	}

	e := &message.CallMethod{
		ObjectRef: ref,
		Method:    method,
		Arguments: args,
	}

	res, err := nc.messageBus.Send(e)
	if err != nil {
		return nil, errors.Wrap(err, "[ NetworkCoordinator::routeCall ] couldn't send message: "+ref.String())
	}

	return res, nil
}

func (nc *NetworkCoordinator) sendRequest(ref *core.RecordRef, method string, argsIn []interface{}) (core.Reply, error) {
	args, err := core.MarshalArgs(argsIn...)
	if err != nil {
		return nil, errors.Wrap(err, "[ NetworkCoordinator::sendRequest ]")
	}

	routResult, err := nc.routeCall(*ref, method, args)
	if err != nil {
		return nil, errors.Wrap(err, "[ NetworkCoordinator::sendRequest ]")
	}

	return routResult, nil
}

// Authorize authorizes node by verifying it's signature
func (nc *NetworkCoordinator) Authorize(nodeRef core.RecordRef, seed []byte, signatureRaw []byte) (string, core.NodeRole, error) {
	nodeDomainRef, err := nc.getNodeDomainRef()
	if err != nil {
		return "", core.RoleUnknown, errors.Wrap(err, "[ Authorize ] Can't get nodeDomainRef")
	}

	routResult, err := nc.sendRequest(nodeDomainRef, "Authorize", []interface{}{nodeRef, seed, signatureRaw})
	if err != nil {
		return "", core.RoleUnknown, errors.Wrap(err, "[ Authorize ] Can't send request")
	}

	pubKey, role, err := extractAuthorizeResponse(routResult.(*reply.CallMethod).Result)
	if err != nil {
		return "", core.RoleUnknown, errors.Wrap(err, "[ Authorize ] Can't extract response")
	}

	return pubKey, role, nil
}

// RegisterNode registers node in nodedomain
func (nc *NetworkCoordinator) RegisterNode(publicKey string, role string) (*core.RecordRef, error) {
	nodeDomainRef, err := nc.getNodeDomainRef()
	if err != nil {
		return nil, errors.Wrap(err, "[ RegisterNode ] Can't get nodeDomainRef")
	}

	routResult, err := nc.sendRequest(nodeDomainRef, "RegisterNode", []interface{}{publicKey, role})
	if err != nil {
		return nil, errors.Wrap(err, "[ RegisterNode ] Can't send request")
	}

	nodeRef, err := extractReferenceResponse(routResult.(*reply.CallMethod).Result)
	if err != nil {
		return nil, errors.Wrap(err, "[ RegisterNode ] Can't extract response")
	}

	return nodeRef, nil
}

// WriteActiveNodes writes active nodes to ledger
func (nc *NetworkCoordinator) WriteActiveNodes(number core.PulseNumber, activeNodes []*core.ActiveNode) error {
	return errors.New("not implemented")
}

func (nc *NetworkCoordinator) fetchNodeDomainRef() (*core.RecordRef, error) {
	routResult, err := nc.sendRequest(nc.rootDomainRef, "GetNodeDomainRef", []interface{}{})
	if err != nil {
		return nil, errors.Wrap(err, "[ fetchNodeDomainRef ] Can't send request")
	}

	nodeDomainRef, err := extractReferenceResponse(routResult.(*reply.CallMethod).Result)
	if err != nil {
		return nil, errors.Wrap(err, "[ fetchNodeDomainRef ] Can't extract response")
	}

	return nodeDomainRef, nil
}

func (nc *NetworkCoordinator) getNodeDomainRef() (*core.RecordRef, error) {
	if nc.nodeDomainRef == nil {
		nodeDomainRef, err := nc.fetchNodeDomainRef()
		if err != nil {
			return nil, errors.Wrap(err, "[ getNodeDomainRef ] can't fetch nodeDomainRef")
		}
		nc.nodeDomainRef = nodeDomainRef
	}
	return nc.nodeDomainRef, nil
}<|MERGE_RESOLUTION|>--- conflicted
+++ resolved
@@ -40,14 +40,7 @@
 func (nc *NetworkCoordinator) Start(c core.Components) error {
 	nc.logicRunner = c.LogicRunner
 	nc.messageBus = c.MessageBus
-<<<<<<< HEAD
-	// TODO: FIXME! workaround for network
-	if c.Bootstrapper.GetNodeDomainRef() != nil {
-		nc.nodeDomainRef = *c.Bootstrapper.GetNodeDomainRef()
-	}
-=======
 	nc.rootDomainRef = c.Bootstrapper.GetRootDomainRef()
->>>>>>> 2ea442b0
 
 	return nil
 }
