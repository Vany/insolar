--- conflicted
+++ resolved
@@ -155,26 +155,17 @@
 }
 
 // RegisterNode registers node in nodedomain
-<<<<<<< HEAD
-func (nc *NetworkCoordinator) RegisterNode(ctx context.Context, publicKey crypto.PublicKey, numberOfBootstrapNodes int, majorityRule int, roles []string, ip string) ([]byte, error) {
-=======
-func (nc *NetworkCoordinator) RegisterNode(ctx context.Context, publicKey string, numberOfBootstrapNodes int, majorityRule int, role string, ip string) ([]byte, error) {
->>>>>>> 93e070ad
+func (nc *NetworkCoordinator) RegisterNode(ctx context.Context, publicKey crypto.PublicKey, numberOfBootstrapNodes int, majorityRule int, role string, ip string) ([]byte, error) {
 	nodeDomainRef, err := nc.getNodeDomainRef(ctx)
 	if err != nil {
 		return nil, errors.Wrap(err, "[ RegisterNode ] Can't get nodeDomainRef")
 	}
-<<<<<<< HEAD
-=======
-	routResult, err := nc.sendRequest(ctx, nodeDomainRef, "RegisterNode", []interface{}{publicKey, numberOfBootstrapNodes, majorityRule, role, ip})
->>>>>>> 93e070ad
-
 	publicKeyStr, err := nc.KeyProcessor.ExportPublicKey(publicKey)
 	if err != nil {
 		return nil, errors.Wrap(err, "[ RegisterNode ] Can't import public key")
 	}
 
-	routResult, err := nc.sendRequest(ctx, nodeDomainRef, "RegisterNode", []interface{}{publicKeyStr, numberOfBootstrapNodes, majorityRule, roles, ip})
+	routResult, err := nc.sendRequest(ctx, nodeDomainRef, "RegisterNode", []interface{}{publicKeyStr, numberOfBootstrapNodes, majorityRule, role, ip})
 	if err != nil {
 		return nil, errors.Wrap(err, "[ RegisterNode ] Can't send request")
 	}
