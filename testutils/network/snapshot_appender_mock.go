--- conflicted
+++ resolved
@@ -11,13 +11,8 @@
 	"time"
 
 	"github.com/gojuno/minimock"
-<<<<<<< HEAD
-	core "github.com/insolar/insolar/core"
+	insolar "github.com/insolar/insolar/insolar"
 	node "github.com/insolar/insolar/network/node"
-=======
-	insolar "github.com/insolar/insolar/insolar"
-	network "github.com/insolar/insolar/network"
->>>>>>> 2178e481
 
 	testify_assert "github.com/stretchr/testify/assert"
 )
@@ -26,11 +21,7 @@
 type SnapshotAppenderMock struct {
 	t minimock.Tester
 
-<<<<<<< HEAD
-	AppendFunc       func(p context.Context, p1 core.PulseNumber, p2 *node.Snapshot) (r error)
-=======
-	AppendFunc       func(p context.Context, p1 insolar.PulseNumber, p2 network.Snapshot) (r error)
->>>>>>> 2178e481
+	AppendFunc       func(p context.Context, p1 insolar.PulseNumber, p2 node.Snapshot) (r error)
 	AppendCounter    uint64
 	AppendPreCounter uint64
 	AppendMock       mSnapshotAppenderMockAppend
@@ -62,13 +53,8 @@
 
 type SnapshotAppenderMockAppendInput struct {
 	p  context.Context
-<<<<<<< HEAD
-	p1 core.PulseNumber
-	p2 *node.Snapshot
-=======
 	p1 insolar.PulseNumber
-	p2 network.Snapshot
->>>>>>> 2178e481
+	p2 node.Snapshot
 }
 
 type SnapshotAppenderMockAppendResult struct {
@@ -76,11 +62,7 @@
 }
 
 //Expect specifies that invocation of SnapshotAppender.Append is expected from 1 to Infinity times
-<<<<<<< HEAD
-func (m *mSnapshotAppenderMockAppend) Expect(p context.Context, p1 core.PulseNumber, p2 *node.Snapshot) *mSnapshotAppenderMockAppend {
-=======
-func (m *mSnapshotAppenderMockAppend) Expect(p context.Context, p1 insolar.PulseNumber, p2 network.Snapshot) *mSnapshotAppenderMockAppend {
->>>>>>> 2178e481
+func (m *mSnapshotAppenderMockAppend) Expect(p context.Context, p1 insolar.PulseNumber, p2 node.Snapshot) *mSnapshotAppenderMockAppend {
 	m.mock.AppendFunc = nil
 	m.expectationSeries = nil
 
@@ -104,11 +86,7 @@
 }
 
 //ExpectOnce specifies that invocation of SnapshotAppender.Append is expected once
-<<<<<<< HEAD
-func (m *mSnapshotAppenderMockAppend) ExpectOnce(p context.Context, p1 core.PulseNumber, p2 *node.Snapshot) *SnapshotAppenderMockAppendExpectation {
-=======
-func (m *mSnapshotAppenderMockAppend) ExpectOnce(p context.Context, p1 insolar.PulseNumber, p2 network.Snapshot) *SnapshotAppenderMockAppendExpectation {
->>>>>>> 2178e481
+func (m *mSnapshotAppenderMockAppend) ExpectOnce(p context.Context, p1 insolar.PulseNumber, p2 node.Snapshot) *SnapshotAppenderMockAppendExpectation {
 	m.mock.AppendFunc = nil
 	m.mainExpectation = nil
 
@@ -123,11 +101,7 @@
 }
 
 //Set uses given function f as a mock of SnapshotAppender.Append method
-<<<<<<< HEAD
-func (m *mSnapshotAppenderMockAppend) Set(f func(p context.Context, p1 core.PulseNumber, p2 *node.Snapshot) (r error)) *SnapshotAppenderMock {
-=======
-func (m *mSnapshotAppenderMockAppend) Set(f func(p context.Context, p1 insolar.PulseNumber, p2 network.Snapshot) (r error)) *SnapshotAppenderMock {
->>>>>>> 2178e481
+func (m *mSnapshotAppenderMockAppend) Set(f func(p context.Context, p1 insolar.PulseNumber, p2 node.Snapshot) (r error)) *SnapshotAppenderMock {
 	m.mainExpectation = nil
 	m.expectationSeries = nil
 
@@ -136,11 +110,7 @@
 }
 
 //Append implements github.com/insolar/insolar/network/storage.SnapshotAppender interface
-<<<<<<< HEAD
-func (m *SnapshotAppenderMock) Append(p context.Context, p1 core.PulseNumber, p2 *node.Snapshot) (r error) {
-=======
-func (m *SnapshotAppenderMock) Append(p context.Context, p1 insolar.PulseNumber, p2 network.Snapshot) (r error) {
->>>>>>> 2178e481
+func (m *SnapshotAppenderMock) Append(p context.Context, p1 insolar.PulseNumber, p2 node.Snapshot) (r error) {
 	counter := atomic.AddUint64(&m.AppendPreCounter, 1)
 	defer atomic.AddUint64(&m.AppendCounter, 1)
 
