--- conflicted
+++ resolved
@@ -19,29 +19,17 @@
 type NodeNetworkMock struct {
 	t minimock.Tester
 
-<<<<<<< HEAD
-	GetOriginFunc       func() (r core.NetworkNode)
-=======
 	GetOriginFunc       func() (r insolar.NetworkNode)
->>>>>>> 2178e481
 	GetOriginCounter    uint64
 	GetOriginPreCounter uint64
 	GetOriginMock       mNodeNetworkMockGetOrigin
 
-<<<<<<< HEAD
-	GetWorkingNodeFunc       func(p core.RecordRef) (r core.NetworkNode)
-=======
 	GetWorkingNodeFunc       func(p insolar.Reference) (r insolar.NetworkNode)
->>>>>>> 2178e481
 	GetWorkingNodeCounter    uint64
 	GetWorkingNodePreCounter uint64
 	GetWorkingNodeMock       mNodeNetworkMockGetWorkingNode
 
-<<<<<<< HEAD
-	GetWorkingNodesFunc       func() (r []core.NetworkNode)
-=======
 	GetWorkingNodesFunc       func() (r []insolar.NetworkNode)
->>>>>>> 2178e481
 	GetWorkingNodesCounter    uint64
 	GetWorkingNodesPreCounter uint64
 	GetWorkingNodesMock       mNodeNetworkMockGetWorkingNodes
@@ -79,11 +67,7 @@
 }
 
 type NodeNetworkMockGetOriginResult struct {
-<<<<<<< HEAD
-	r core.NetworkNode
-=======
 	r insolar.NetworkNode
->>>>>>> 2178e481
 }
 
 //Expect specifies that invocation of NodeNetwork.GetOrigin is expected from 1 to Infinity times
@@ -99,11 +83,7 @@
 }
 
 //Return specifies results of invocation of NodeNetwork.GetOrigin
-<<<<<<< HEAD
-func (m *mNodeNetworkMockGetOrigin) Return(r core.NetworkNode) *NodeNetworkMock {
-=======
 func (m *mNodeNetworkMockGetOrigin) Return(r insolar.NetworkNode) *NodeNetworkMock {
->>>>>>> 2178e481
 	m.mock.GetOriginFunc = nil
 	m.expectationSeries = nil
 
@@ -125,20 +105,12 @@
 	return expectation
 }
 
-<<<<<<< HEAD
-func (e *NodeNetworkMockGetOriginExpectation) Return(r core.NetworkNode) {
-=======
 func (e *NodeNetworkMockGetOriginExpectation) Return(r insolar.NetworkNode) {
->>>>>>> 2178e481
 	e.result = &NodeNetworkMockGetOriginResult{r}
 }
 
 //Set uses given function f as a mock of NodeNetwork.GetOrigin method
-<<<<<<< HEAD
-func (m *mNodeNetworkMockGetOrigin) Set(f func() (r core.NetworkNode)) *NodeNetworkMock {
-=======
 func (m *mNodeNetworkMockGetOrigin) Set(f func() (r insolar.NetworkNode)) *NodeNetworkMock {
->>>>>>> 2178e481
 	m.mainExpectation = nil
 	m.expectationSeries = nil
 
@@ -146,13 +118,8 @@
 	return m.mock
 }
 
-<<<<<<< HEAD
-//GetOrigin implements github.com/insolar/insolar/core.NodeNetwork interface
-func (m *NodeNetworkMock) GetOrigin() (r core.NetworkNode) {
-=======
 //GetOrigin implements github.com/insolar/insolar/insolar.NodeNetwork interface
 func (m *NodeNetworkMock) GetOrigin() (r insolar.NetworkNode) {
->>>>>>> 2178e481
 	counter := atomic.AddUint64(&m.GetOriginPreCounter, 1)
 	defer atomic.AddUint64(&m.GetOriginCounter, 1)
 
@@ -239,11 +206,7 @@
 }
 
 type NodeNetworkMockGetWorkingNodeResult struct {
-<<<<<<< HEAD
-	r core.NetworkNode
-=======
 	r insolar.NetworkNode
->>>>>>> 2178e481
 }
 
 //Expect specifies that invocation of NodeNetwork.GetWorkingNode is expected from 1 to Infinity times
@@ -259,11 +222,7 @@
 }
 
 //Return specifies results of invocation of NodeNetwork.GetWorkingNode
-<<<<<<< HEAD
-func (m *mNodeNetworkMockGetWorkingNode) Return(r core.NetworkNode) *NodeNetworkMock {
-=======
 func (m *mNodeNetworkMockGetWorkingNode) Return(r insolar.NetworkNode) *NodeNetworkMock {
->>>>>>> 2178e481
 	m.mock.GetWorkingNodeFunc = nil
 	m.expectationSeries = nil
 
@@ -285,20 +244,12 @@
 	return expectation
 }
 
-<<<<<<< HEAD
-func (e *NodeNetworkMockGetWorkingNodeExpectation) Return(r core.NetworkNode) {
-=======
 func (e *NodeNetworkMockGetWorkingNodeExpectation) Return(r insolar.NetworkNode) {
->>>>>>> 2178e481
 	e.result = &NodeNetworkMockGetWorkingNodeResult{r}
 }
 
 //Set uses given function f as a mock of NodeNetwork.GetWorkingNode method
-<<<<<<< HEAD
-func (m *mNodeNetworkMockGetWorkingNode) Set(f func(p core.RecordRef) (r core.NetworkNode)) *NodeNetworkMock {
-=======
 func (m *mNodeNetworkMockGetWorkingNode) Set(f func(p insolar.Reference) (r insolar.NetworkNode)) *NodeNetworkMock {
->>>>>>> 2178e481
 	m.mainExpectation = nil
 	m.expectationSeries = nil
 
@@ -306,13 +257,8 @@
 	return m.mock
 }
 
-<<<<<<< HEAD
-//GetWorkingNode implements github.com/insolar/insolar/core.NodeNetwork interface
-func (m *NodeNetworkMock) GetWorkingNode(p core.RecordRef) (r core.NetworkNode) {
-=======
 //GetWorkingNode implements github.com/insolar/insolar/insolar.NodeNetwork interface
 func (m *NodeNetworkMock) GetWorkingNode(p insolar.Reference) (r insolar.NetworkNode) {
->>>>>>> 2178e481
 	counter := atomic.AddUint64(&m.GetWorkingNodePreCounter, 1)
 	defer atomic.AddUint64(&m.GetWorkingNodeCounter, 1)
 
@@ -402,11 +348,7 @@
 }
 
 type NodeNetworkMockGetWorkingNodesResult struct {
-<<<<<<< HEAD
-	r []core.NetworkNode
-=======
 	r []insolar.NetworkNode
->>>>>>> 2178e481
 }
 
 //Expect specifies that invocation of NodeNetwork.GetWorkingNodes is expected from 1 to Infinity times
@@ -422,11 +364,7 @@
 }
 
 //Return specifies results of invocation of NodeNetwork.GetWorkingNodes
-<<<<<<< HEAD
-func (m *mNodeNetworkMockGetWorkingNodes) Return(r []core.NetworkNode) *NodeNetworkMock {
-=======
 func (m *mNodeNetworkMockGetWorkingNodes) Return(r []insolar.NetworkNode) *NodeNetworkMock {
->>>>>>> 2178e481
 	m.mock.GetWorkingNodesFunc = nil
 	m.expectationSeries = nil
 
@@ -448,20 +386,12 @@
 	return expectation
 }
 
-<<<<<<< HEAD
-func (e *NodeNetworkMockGetWorkingNodesExpectation) Return(r []core.NetworkNode) {
-=======
 func (e *NodeNetworkMockGetWorkingNodesExpectation) Return(r []insolar.NetworkNode) {
->>>>>>> 2178e481
 	e.result = &NodeNetworkMockGetWorkingNodesResult{r}
 }
 
 //Set uses given function f as a mock of NodeNetwork.GetWorkingNodes method
-<<<<<<< HEAD
-func (m *mNodeNetworkMockGetWorkingNodes) Set(f func() (r []core.NetworkNode)) *NodeNetworkMock {
-=======
 func (m *mNodeNetworkMockGetWorkingNodes) Set(f func() (r []insolar.NetworkNode)) *NodeNetworkMock {
->>>>>>> 2178e481
 	m.mainExpectation = nil
 	m.expectationSeries = nil
 
@@ -469,13 +399,8 @@
 	return m.mock
 }
 
-<<<<<<< HEAD
-//GetWorkingNodes implements github.com/insolar/insolar/core.NodeNetwork interface
-func (m *NodeNetworkMock) GetWorkingNodes() (r []core.NetworkNode) {
-=======
 //GetWorkingNodes implements github.com/insolar/insolar/insolar.NodeNetwork interface
 func (m *NodeNetworkMock) GetWorkingNodes() (r []insolar.NetworkNode) {
->>>>>>> 2178e481
 	counter := atomic.AddUint64(&m.GetWorkingNodesPreCounter, 1)
 	defer atomic.AddUint64(&m.GetWorkingNodesCounter, 1)
 
