--- conflicted
+++ resolved
@@ -45,13 +45,8 @@
 		))
 
 	// dirty hack - we need 3 nodes as validators, pass one node 3 times
-<<<<<<< HEAD
-	getValidator := func() core.NetworkNode {
+	getValidator := func() insolar.NetworkNode {
 		return node.NewNode(
-=======
-	getValidator := func() insolar.NetworkNode {
-		return nodenetwork.NewNode(
->>>>>>> 2178e481
 			*ref,
 			insolar.StaticRoleVirtual,
 			pk,
@@ -60,11 +55,7 @@
 			"",
 		)
 	}
-<<<<<<< HEAD
-	nodes := []core.NetworkNode{getValidator(), getValidator(), getValidator()}
-=======
 	nodes := []insolar.NetworkNode{getValidator(), getValidator(), getValidator()}
->>>>>>> 2178e481
 	keeper.SetInitialSnapshot(nodes)
 
 	return keeper
