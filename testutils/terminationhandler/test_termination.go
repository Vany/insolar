--- conflicted
+++ resolved
@@ -17,13 +17,9 @@
 package terminationhandler
 
 import (
-<<<<<<< HEAD
 	"context"
 
-	"github.com/insolar/insolar/core"
-=======
 	"github.com/insolar/insolar/insolar"
->>>>>>> 0e08b585
 	"github.com/insolar/insolar/log"
 )
 
@@ -34,17 +30,13 @@
 }
 
 func (t *testTerminationHandler) Abort() {
-<<<<<<< HEAD
-	log.Error("Node leave acknowledged by network. Goodbye!")
+	log.Error("NetworkNode leave acknowledged by network. Goodbye!")
 }
 
-func (t testTerminationHandler) Leave(ctx context.Context, leaveAfterPulses core.PulseNumber) chan core.LeaveApproved {
+func (t testTerminationHandler) Leave(ctx context.Context, leaveAfterPulses insolar.PulseNumber) chan insolar.LeaveApproved {
 	panic("implement me")
 }
 
 func (t testTerminationHandler) OnLeaveApproved(ctx context.Context) {
 	panic("implement me")
-=======
-	log.Error("NetworkNode leave acknowledged by network. Goodbye!")
->>>>>>> 0e08b585
 }