--- conflicted
+++ resolved
@@ -17,8 +17,9 @@
 package conveyor
 
 import (
-	"github.com/insolar/insolar/conveyor/interfaces/islot"
-	"github.com/insolar/insolar/conveyor/interfaces/istatemachine"
+	"github.com/insolar/insolar/conveyor/interfaces/fsm"
+	"github.com/insolar/insolar/conveyor/interfaces/slot"
+	"github.com/insolar/insolar/conveyor/interfaces/statemachine"
 )
 
 // ActivationStatus represents status of work for slot element
@@ -32,18 +33,14 @@
 )
 
 type slotElement struct {
-	id               uint32
-	nodeID           uint32
-	parentElementID  uint32
-	inputEvent       interface{}
-	payload          interface{} // nolint
-	postponedError   error
-<<<<<<< HEAD
-	stateMachineType statemachine.StateMachine
-=======
-	stateMachineType istatemachine.StateMachineType
->>>>>>> d7c8d36c
-	state            uint32
+	id              uint32
+	nodeID          uint32
+	parentElementID uint32
+	inputEvent      interface{}
+	payload         interface{} // nolint
+	postponedError  error
+	stateMachine    statemachine.StateMachine
+	state           fsm.StateID
 
 	nextElement      *slotElement
 	prevElement      *slotElement
@@ -61,10 +58,10 @@
 	se.activationStatus = EmptyElement
 }
 
-func (se *slotElement) update(state uint32, payload interface{}, sm istatemachine.StateMachineType) {
+func (se *slotElement) update(state fsm.StateID, payload interface{}, sm statemachine.StateMachine) {
 	se.state = state
 	se.payload = payload
-	se.stateMachineType = sm
+	se.stateMachine = sm
 }
 
 func (se *slotElement) isDeactivated() bool {
@@ -109,12 +106,12 @@
 }
 
 // GetType implements SlotElementReadOnly
-func (se *slotElement) GetType() int {
-	return se.stateMachineType.GetTypeID()
+func (se *slotElement) GetType() fsm.ID {
+	return se.stateMachine.GetTypeID()
 }
 
 // GetState implements SlotElementReadOnly
-func (se *slotElement) GetState() uint32 {
+func (se *slotElement) GetState() fsm.StateID {
 	return se.state
 }
 
@@ -126,7 +123,7 @@
 }
 
 // DeactivateTill implements SlotElementHelper
-func (se *slotElement) DeactivateTill(reactivateOn islot.ReactivateMode) {
+func (se *slotElement) DeactivateTill(reactivateOn slot.ReactivateMode) {
 	panic("implement me")
 }
 
