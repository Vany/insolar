--- conflicted
+++ resolved
@@ -4,9 +4,6 @@
 
 import "strconv"
 
-<<<<<<< HEAD
-const _ID_name = "SendResponseWaiterGetCode"
-=======
 func _() {
 	// An "invalid array index" compiler error signifies that the constant values have changed.
 	// Re-run the stringer command to generate them again.
@@ -18,7 +15,6 @@
 }
 
 const _ID_name = "SendResponseWaiterGetCodeNodeState"
->>>>>>> 9956cbbf
 
 var _ID_index = [...]uint8{0, 12, 18, 25, 34}
 
