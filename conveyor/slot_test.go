--- conflicted
+++ resolved
@@ -435,11 +435,7 @@
 
 	listLen := slot.len(ActiveElement)
 	for i := 1; i < len(elements); i++ {
-<<<<<<< HEAD
-		require.Equal(t, elements[i].state, slot.getSlotElementByID(elements[i].id).state)
-=======
 		require.Equal(t, elements[i].state, slot.extractSlotElementByID(elements[i].id).state)
->>>>>>> 457b17a5
 		require.Equal(t, listLen-i, slot.len(ActiveElement))
 	}
 
@@ -453,11 +449,7 @@
 
 	listLen = slot.len(ActiveElement)
 	for i := 1; i < len(elements); i++ {
-<<<<<<< HEAD
-		require.Equal(t, elements[i].state, slot.getSlotElementByID(elements[i].id).state)
-=======
 		require.Equal(t, elements[i].state, slot.extractSlotElementByID(elements[i].id).state)
->>>>>>> 457b17a5
 		require.Equal(t, listLen-i, slot.len(ActiveElement))
 	}
 }
