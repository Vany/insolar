--- conflicted
+++ resolved
@@ -184,9 +184,6 @@
 }
 
 func (s *Slot) hasExpired() bool {
-<<<<<<< HEAD
-	panic("implement me")
-=======
 	// TODO: This is used to delete past slot, which doesn't have elements and not active for some configure time
 	return false
 }
@@ -197,7 +194,6 @@
 		return false
 	}
 	return !list.isEmpty()
->>>>>>> b480dcfc
 }
 
 // popElement gets element of provided status from correspondent linked list (and remove it from that list)
