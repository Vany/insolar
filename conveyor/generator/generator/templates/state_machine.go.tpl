/*
*    Copyright 2019 Insolar Technologies
*
*    Licensed under the Apache License, Version 2.0 (the "License");
*    you may not use this file except in compliance with the License.
*    You may obtain a copy of the License at
*
*        http://www.apache.org/licenses/LICENSE-2.0
*
*    Unless required by applicable law or agreed to in writing, software
*    distributed under the License is distributed on an "AS IS" BASIS,
*    WITHOUT WARRANTIES OR CONDITIONS OF ANY KIND, either express or implied.
*    See the License for the specific language governing permissions and
*    limitations under the License.
*/

package {{.Package}}

import (
<<<<<<< HEAD
	"context"
	"errors"

	"github.com/insolar/insolar/conveyor/generator/common"
	"github.com/insolar/insolar/conveyor/interfaces/fsm"
	"github.com/insolar/insolar/conveyor/interfaces/iadapter"
	"github.com/insolar/insolar/conveyor/interfaces/slot"
	"github.com/insolar/insolar/conveyor/interfaces/statemachine"
=======
	"errors"

	"github.com/insolar/insolar/conveyor/fsm"
	"github.com/insolar/insolar/conveyor/statemachine"
>>>>>>> e304be69
)

func Raw{{.Name}}PresentFactory() statemachine.StateMachine {
	return &common.StateMachine{
		ID: {{.ID}},
		States: []common.State{
			{{range $i, $state := .States}}{
				{{if (handlerExists $state.GetMigration)}}Migration: func(element slot.SlotElementHelper) (interface{}, fsm.ElementState, error) {
            		aInput, ok := element.GetInputEvent().({{unPackage $.InputEventType $.Package}})
            		if !ok { return nil, 0, errors.New("wrong input event type") }
            		aPayload, ok := element.GetPayload().({{unPackage $.PayloadType $.Package}})
            		if !ok { return nil, 0, errors.New("wrong payload type") }
            		ctx := context.TODO()
            		state := {{.GetMigration.GetName}}(ctx, element, aInput, aPayload)
            		return aPayload, state, nil
            	},{{end}}
				{{if (handlerExists $state.GetTransition)}}Transition: func(element slot.SlotElementHelper) (interface{}, fsm.ElementState, error) {
    		        aInput, ok := element.GetInputEvent().({{unPackage $.InputEventType $.Package}})
            		if !ok { return nil, 0, errors.New("wrong input event type") }
            		ctx := context.TODO()
				    {{if (isNull $i)}}state, payload := {{.GetTransition.GetName}}(ctx, element, aInput, element.GetPayload())
                    return payload, state, nil
					{{else}}aPayload, ok := element.GetPayload().({{unPackage $.PayloadType $.Package}})
                    if !ok { return nil, 0, errors.New("wrong payload type") }
					// todo change to real adapter helper
					helper := CustomAdapterHelper{}
					state := {{.GetTransition.GetName}}(ctx, element, aInput, aPayload, helper)
                    return aPayload, state, nil
					{{end}}
				},{{end}}
				{{if (handlerExists $state.GetAdapterResponse)}}AdapterResponse: func(element slot.SlotElementHelper, response iadapter.Response) (interface{}, fsm.ElementState, error) {
					aInput, ok := element.GetInputEvent().({{unPackage $.InputEventType $.Package}})
					if !ok { return nil, 0, errors.New("wrong input event type") }
					aPayload, ok := element.GetPayload().({{unPackage $.PayloadType $.Package}})
					if !ok { return nil, 0, errors.New("wrong payload type") }
					aResponse, ok := response.GetRespPayload().({{unPackage .GetAdapterResponse.GetResponseAdapterType $.Package}})
					if !ok { return nil, 0, errors.New("wrong response type") }
					ctx := context.TODO()
					state := {{.GetAdapterResponse.GetName}}(ctx, element, aInput, aPayload, aResponse)
					return aPayload, state, nil
                },{{end}}
			},{{end}}
		},
	}
}
<<<<<<< HEAD

func Raw{{.Name}}PastFactory() statemachine.StateMachine {
	return &common.StateMachine{
		ID: {{.ID}},
		States: []common.State{
			{{range $i, $state := .States}}{
				{{if (handlerExists $state.GetTransitionPast)}}Transition: func(element slot.SlotElementHelper) (interface{}, fsm.ElementState, error) {
    		        aInput, ok := element.GetInputEvent().({{unPackage $.InputEventType $.Package}})
            		if !ok { return nil, 0, errors.New("wrong input event type") }
            		ctx := context.TODO()
				    {{if (isNull $i)}}state, payload := {{.GetTransitionPast.GetName}}(ctx, element, aInput, element.GetPayload())
                    return payload, state, nil
					{{else}}aPayload, ok := element.GetPayload().({{unPackage $.PayloadType $.Package}})
                    if !ok { return nil, 0, errors.New("wrong payload type") }
					// todo change to real adapter helper
					helper := CustomAdapterHelper{}
					state := {{.GetTransitionPast.GetName}}(ctx, element, aInput, aPayload, helper)
                    return aPayload, state, nil
					{{end}}
				},{{end}}
				{{if (handlerExists $state.GetAdapterResponsePast)}}AdapterResponse: func(element slot.SlotElementHelper, response iadapter.Response) (interface{}, fsm.ElementState, error) {
					aInput, ok := element.GetInputEvent().({{unPackage $.InputEventType $.Package}})
					if !ok { return nil, 0, errors.New("wrong input event type") }
					aPayload, ok := element.GetPayload().({{unPackage $.PayloadType $.Package}})
					if !ok { return nil, 0, errors.New("wrong payload type") }
					aResponse, ok := response.GetRespPayload().({{unPackage .GetAdapterResponsePast.GetResponseAdapterType $.Package}})
					if !ok { return nil, 0, errors.New("wrong response type") }
					ctx := context.TODO()
					state := {{.GetAdapterResponsePast.GetName}}(ctx, element, aInput, aPayload, aResponse)
					return aPayload, state, nil
                },{{end}}
			},{{end}}
		},
	}
}

func Raw{{.Name}}FutureFactory() statemachine.StateMachine {
	return &common.StateMachine{
		ID: {{.ID}},
		States: []common.State{
			{{range $i, $state := .States}}{
				{{if (handlerExists $state.GetMigrationFuturePresent)}}Migration: func(element slot.SlotElementHelper) (interface{}, fsm.ElementState, error) {
            		aInput, ok := element.GetInputEvent().({{unPackage $.InputEventType $.Package}})
            		if !ok { return nil, 0, errors.New("wrong input event type") }
            		aPayload, ok := element.GetPayload().({{unPackage $.PayloadType $.Package}})
            		if !ok { return nil, 0, errors.New("wrong payload type") }
            		ctx := context.TODO()
            		state := {{.GetMigrationFuturePresent.GetName}}(ctx, element, aInput, aPayload)
            		return aPayload, state, nil
            	},{{end}}
				{{if (handlerExists $state.GetTransitionFuture)}}Transition: func(element slot.SlotElementHelper) (interface{}, fsm.ElementState, error) {
    		        aInput, ok := element.GetInputEvent().({{unPackage $.InputEventType $.Package}})
            		if !ok { return nil, 0, errors.New("wrong input event type") }
            		ctx := context.TODO()
				    {{if (isNull $i)}}state, payload := {{.GetTransitionFuture.GetName}}(ctx, element, aInput, element.GetPayload())
                    return payload, state, nil
					{{else}}aPayload, ok := element.GetPayload().({{unPackage $.PayloadType $.Package}})
                    if !ok { return nil, 0, errors.New("wrong payload type") }
					// todo change to real adapter helper
					helper := CustomAdapterHelper{}
					state := {{.GetTransitionFuture.GetName}}(ctx, element, aInput, aPayload, helper)
                    return aPayload, state, nil
					{{end}}
				},{{end}}
				{{if (handlerExists $state.GetAdapterResponseFuture)}}AdapterResponse: func(element slot.SlotElementHelper, response iadapter.Response) (interface{}, fsm.ElementState, error) {
					aInput, ok := element.GetInputEvent().({{unPackage $.InputEventType $.Package}})
					if !ok { return nil, 0, errors.New("wrong input event type") }
					aPayload, ok := element.GetPayload().({{unPackage $.PayloadType $.Package}})
					if !ok { return nil, 0, errors.New("wrong payload type") }
					aResponse, ok := response.GetRespPayload().({{unPackage .GetAdapterResponseFuture.GetResponseAdapterType $.Package}})
					if !ok { return nil, 0, errors.New("wrong response type") }
					ctx := context.TODO()
					state := {{.GetAdapterResponseFuture.GetName}}(ctx, element, aInput, aPayload, aResponse)
					return aPayload, state, nil
                },{{end}}
			},{{end}}
		},
	}
}
=======
{{range $i, $state := .States}}{{if (gtNull $i)}}
func (*Base{{$machine.Name}}) {{$state.Name}}() fsm.StateID {
    return {{$i}}
}{{end}}{{end}}

type Raw{{$machine.Name}} struct {
    cleanStateMachine {{$machine.Name}}
}

func Raw{{$machine.Name}}Factory() [3]*statemachine.StateMachine {
    m := Raw{{$machine.Name}}{
        cleanStateMachine: &Clean{{$machine.Name}}{},
    }

    var x = [3][]statemachine.State{}
    // future state machine
    x[0] = append(x[0], statemachine.State{
        Transition: m.{{(index .States 0).GetTransitionFutureName}},
        ErrorState: m.{{(index .States 0).GetErrorStateFutureName}},
    },{{range $i, $state := .States}}{{if (gtNull $i)}}
    statemachine.State{
        Migration: m.{{$state.GetMigrationFuturePresentName}},
        {{if (handlerExists $state.TransitionFuture)}}Transition: m.{{$state.GetTransitionFutureName}},{{end}}
        {{if (handlerExists $state.AdapterResponseFuture)}}AdapterResponse: m.{{$state.GetAdapterResponseFutureName}},{{end}}
        ErrorState: m.{{$state.GetErrorStateFutureName}},
        {{if (handlerExists $state.AdapterResponseErrorFuture)}}AdapterResponseError: m.{{$state.GetAdapterResponseErrorFutureName}},{{end}}
    },{{end}}{{end}})

    // present state machine
    x[1] = append(x[1], statemachine.State{
        Transition: m.{{(index .States 0).GetTransitionName}},
        ErrorState: m.{{(index .States 0).GetErrorStateName}},
    },{{range $i, $state := .States}}{{if (gtNull $i)}}
    statemachine.State{
        Migration: m.{{$state.GetMigrationName}},
        Transition: m.{{$state.GetTransitionName}},
        {{if (handlerExists $state.AdapterResponse)}}AdapterResponse: m.{{$state.GetAdapterResponseName}},{{end}}
        ErrorState: m.{{$state.GetErrorStateName}},
        {{if (handlerExists $state.AdapterResponseError)}}AdapterResponseError: m.{{$state.GetAdapterResponseErrorName}},{{end}}
    },{{end}}{{end}})

    // past state machine
    x[2] = append(x[2], statemachine.State{
        Transition: m.{{(index .States 0).GetTransitionPastName}},
        ErrorState: m.{{(index .States 0).GetErrorStatePastName}},
    },{{range $i, $state := .States}}{{if (gtNull $i)}}
    statemachine.State{
        Transition: m.{{$state.GetTransitionPastName}},
        {{if (handlerExists $state.AdapterResponsePast)}}AdapterResponse: m.{{$state.GetAdapterResponsePastName}},{{end}}
        ErrorState: m.{{$state.GetErrorStatePastName}},
        {{if (handlerExists $state.AdapterResponseErrorPast)}}AdapterResponseError: m.{{$state.GetAdapterResponseErrorPastName}},{{end}}
    },{{end}}{{end}})


    smFuture := &statemachine.StateMachine{
        ID:     m.cleanStateMachine.({{$machine.Name}}).GetTypeID(),
        States: x[0],
    }

    smPresent := &statemachine.StateMachine{
        ID:     m.cleanStateMachine.({{$machine.Name}}).GetTypeID(),
        States: x[1],
    }

    smPast := &statemachine.StateMachine{
        ID:     m.cleanStateMachine.({{$machine.Name}}).GetTypeID(),
        States: x[2],
    }

    return [3]*statemachine.StateMachine{
        smFuture, smPresent, smPast,
    }
}

{{template "initHandler" (params $machine (index .States 0).Transition)}}
{{template "initHandler" (params $machine (index .States 0).TransitionFuture)}}
{{template "initHandler" (params $machine (index .States 0).TransitionPast)}}
{{template "errorStateHandler" (params $machine (index .States 0).ErrorState)}}
{{template "errorStateHandler" (params $machine (index .States 0).ErrorStateFuture)}}
{{template "errorStateHandler" (params $machine (index .States 0).ErrorStatePast)}}

{{range $i, $state := $machine.States}}{{if (gtNull $i)}}
{{template "transitionHandler" (params $machine $state.Transition)}}
{{template "transitionHandler" (params $machine $state.TransitionFuture)}}
{{template "transitionHandler" (params $machine $state.TransitionPast)}}
{{template "migrationHandler" (params $machine $state.Migration)}}
{{template "migrationHandler" (params $machine $state.MigrationFuturePresent)}}
{{template "errorStateHandler" (params $machine $state.ErrorState)}}
{{template "errorStateHandler" (params $machine $state.ErrorStateFuture)}}
{{template "errorStateHandler" (params $machine $state.ErrorStatePast)}}
{{template "adapterResponseHandler" (params $machine $state.AdapterResponse)}}
{{template "adapterResponseHandler" (params $machine $state.AdapterResponseFuture)}}
{{template "adapterResponseHandler" (params $machine $state.AdapterResponsePast)}}
{{template "adapterResponseErrorHandler" (params $machine $state.AdapterResponseError)}}
{{template "adapterResponseErrorHandler" (params $machine $state.AdapterResponseErrorFuture)}}
{{template "adapterResponseErrorHandler" (params $machine $state.AdapterResponseErrorPast)}}
{{end}}{{end}}
{{end}}

{{define "initHandler"}}{{if (handlerExists .Handler)}}func (s *Raw{{.Machine.Name}}) {{.Handler.Name}}(element fsm.SlotElementHelper) (interface{}, fsm.ElementState, error) {
    aInput, ok := element.GetInputEvent().({{.Machine.InputEventType}})
    if !ok { return nil, 0, errors.New("wrong input event type") }
    payload, state, err := s.cleanStateMachine.{{.Handler.Name}}(aInput, element.GetPayload())
    return payload, state, err
}{{end}}{{end}}
{{define "errorStateHandler"}}{{if (handlerExists .Handler)}}func (s *Raw{{.Machine.Name}}) {{.Handler.Name}}(element fsm.SlotElementHelper, err error) (interface{}, fsm.ElementState) {
    payload, state := s.cleanStateMachine.{{.Handler.Name}}(element.GetInputEvent(), element.GetPayload(), err)
    return payload, state
}{{end}}{{end}}
{{define "transitionHandler"}}{{if (handlerExists .Handler)}}func (s *Raw{{.Machine.Name}}) {{.Handler.Name}}(element fsm.SlotElementHelper) (interface{}, fsm.ElementState, error) {
    aInput, ok := element.GetInputEvent().({{.Machine.InputEventType}})
    if !ok { return nil, 0, errors.New("wrong input event type") }
    aPayload, ok := element.GetPayload().({{.Machine.PayloadType}})
    if !ok { return nil, 0, errors.New("wrong payload type") }
    payload, state, err := s.cleanStateMachine.{{.Handler.Name}}(aInput, aPayload)
    return payload, state, err
}{{end}}{{end}}
{{define "migrationHandler"}}{{if (handlerExists .Handler)}}func (s *Raw{{.Machine.Name}}) {{.Handler.Name}}(element fsm.SlotElementHelper) (interface{}, fsm.ElementState, error) {
    aInput, ok := element.GetInputEvent().({{.Machine.InputEventType}})
    if !ok { return nil, 0, errors.New("wrong input event type") }
    aPayload, ok := element.GetPayload().({{.Machine.PayloadType}})
    if !ok { return nil, 0, errors.New("wrong payload type") }
    payload, state, err := s.cleanStateMachine.{{.Handler.Name}}(aInput, aPayload)
    return payload, state, err
}{{end}}{{end}}
{{define "adapterResponseHandler"}}{{if (handlerExists .Handler)}}func (s *Raw{{.Machine.Name}}) {{.Handler.Name}}(element fsm.SlotElementHelper, ar interface{}) (interface{}, fsm.ElementState, error) {
    aInput, ok := element.GetInputEvent().({{.Machine.InputEventType}})
    if !ok { return nil, 0, errors.New("wrong input event type") }
    aPayload, ok := element.GetPayload().({{.Machine.PayloadType}})
    if !ok { return nil, 0, errors.New("wrong payload type") }
    aResponse, ok := ar.({{index .Handler.Params 2}})
    if !ok { return nil, 0, errors.New("wrong response type") }
    payload, state, err := s.cleanStateMachine.{{.Handler.Name}}(aInput, aPayload, aResponse)
    return payload, state, err
}{{end}}{{end}}
{{define "adapterResponseErrorHandler"}}{{if (handlerExists .Handler)}}func (s *Raw{{.Machine.Name}}) {{.Handler.Name}}(element fsm.SlotElementHelper, ar interface{}, err error) (interface{}, fsm.ElementState) {
    payload, state := s.cleanStateMachine.{{.Handler.Name}}(element.GetInputEvent(), element.GetPayload(), ar, err)
    return payload, state
}{{end}}{{end}}
>>>>>>> e304be69
<|MERGE_RESOLUTION|>--- conflicted
+++ resolved
@@ -17,29 +17,19 @@
 package {{.Package}}
 
 import (
-<<<<<<< HEAD
 	"context"
 	"errors"
 
-	"github.com/insolar/insolar/conveyor/generator/common"
-	"github.com/insolar/insolar/conveyor/interfaces/fsm"
-	"github.com/insolar/insolar/conveyor/interfaces/iadapter"
-	"github.com/insolar/insolar/conveyor/interfaces/slot"
-	"github.com/insolar/insolar/conveyor/interfaces/statemachine"
-=======
-	"errors"
-
+	"github.com/insolar/insolar/conveyor/statemachine"
 	"github.com/insolar/insolar/conveyor/fsm"
-	"github.com/insolar/insolar/conveyor/statemachine"
->>>>>>> e304be69
 )
 
-func Raw{{.Name}}PresentFactory() statemachine.StateMachine {
-	return &common.StateMachine{
+func Raw{{.Name}}PresentFactory() *statemachine.StateMachine {
+	return &statemachine.StateMachine{
 		ID: {{.ID}},
-		States: []common.State{
+		States: []statemachine.State{
 			{{range $i, $state := .States}}{
-				{{if (handlerExists $state.GetMigration)}}Migration: func(element slot.SlotElementHelper) (interface{}, fsm.ElementState, error) {
+				{{if (handlerExists $state.GetMigration)}}Migration: func(element fsm.SlotElementHelper) (interface{}, fsm.ElementState, error) {
             		aInput, ok := element.GetInputEvent().({{unPackage $.InputEventType $.Package}})
             		if !ok { return nil, 0, errors.New("wrong input event type") }
             		aPayload, ok := element.GetPayload().({{unPackage $.PayloadType $.Package}})
@@ -48,7 +38,7 @@
             		state := {{.GetMigration.GetName}}(ctx, element, aInput, aPayload)
             		return aPayload, state, nil
             	},{{end}}
-				{{if (handlerExists $state.GetTransition)}}Transition: func(element slot.SlotElementHelper) (interface{}, fsm.ElementState, error) {
+				{{if (handlerExists $state.GetTransition)}}Transition: func(element fsm.SlotElementHelper) (interface{}, fsm.ElementState, error) {
     		        aInput, ok := element.GetInputEvent().({{unPackage $.InputEventType $.Package}})
             		if !ok { return nil, 0, errors.New("wrong input event type") }
             		ctx := context.TODO()
@@ -62,12 +52,12 @@
                     return aPayload, state, nil
 					{{end}}
 				},{{end}}
-				{{if (handlerExists $state.GetAdapterResponse)}}AdapterResponse: func(element slot.SlotElementHelper, response iadapter.Response) (interface{}, fsm.ElementState, error) {
+				{{if (handlerExists $state.GetAdapterResponse)}}AdapterResponse: func(element fsm.SlotElementHelper, response interface{}) (interface{}, fsm.ElementState, error) {
 					aInput, ok := element.GetInputEvent().({{unPackage $.InputEventType $.Package}})
 					if !ok { return nil, 0, errors.New("wrong input event type") }
 					aPayload, ok := element.GetPayload().({{unPackage $.PayloadType $.Package}})
 					if !ok { return nil, 0, errors.New("wrong payload type") }
-					aResponse, ok := response.GetRespPayload().({{unPackage .GetAdapterResponse.GetResponseAdapterType $.Package}})
+					aResponse, ok := response.({{unPackage .GetAdapterResponse.GetResponseAdapterType $.Package}})
 					if !ok { return nil, 0, errors.New("wrong response type") }
 					ctx := context.TODO()
 					state := {{.GetAdapterResponse.GetName}}(ctx, element, aInput, aPayload, aResponse)
@@ -77,14 +67,13 @@
 		},
 	}
 }
-<<<<<<< HEAD
 
-func Raw{{.Name}}PastFactory() statemachine.StateMachine {
-	return &common.StateMachine{
+func Raw{{.Name}}PastFactory() *statemachine.StateMachine {
+	return &statemachine.StateMachine{
 		ID: {{.ID}},
-		States: []common.State{
+		States: []statemachine.State{
 			{{range $i, $state := .States}}{
-				{{if (handlerExists $state.GetTransitionPast)}}Transition: func(element slot.SlotElementHelper) (interface{}, fsm.ElementState, error) {
+				{{if (handlerExists $state.GetTransitionPast)}}Transition: func(element fsm.SlotElementHelper) (interface{}, fsm.ElementState, error) {
     		        aInput, ok := element.GetInputEvent().({{unPackage $.InputEventType $.Package}})
             		if !ok { return nil, 0, errors.New("wrong input event type") }
             		ctx := context.TODO()
@@ -98,12 +87,12 @@
                     return aPayload, state, nil
 					{{end}}
 				},{{end}}
-				{{if (handlerExists $state.GetAdapterResponsePast)}}AdapterResponse: func(element slot.SlotElementHelper, response iadapter.Response) (interface{}, fsm.ElementState, error) {
+				{{if (handlerExists $state.GetAdapterResponsePast)}}AdapterResponse: func(element fsm.SlotElementHelper, response interface{}) (interface{}, fsm.ElementState, error) {
 					aInput, ok := element.GetInputEvent().({{unPackage $.InputEventType $.Package}})
 					if !ok { return nil, 0, errors.New("wrong input event type") }
 					aPayload, ok := element.GetPayload().({{unPackage $.PayloadType $.Package}})
 					if !ok { return nil, 0, errors.New("wrong payload type") }
-					aResponse, ok := response.GetRespPayload().({{unPackage .GetAdapterResponsePast.GetResponseAdapterType $.Package}})
+					aResponse, ok := response.({{unPackage .GetAdapterResponsePast.GetResponseAdapterType $.Package}})
 					if !ok { return nil, 0, errors.New("wrong response type") }
 					ctx := context.TODO()
 					state := {{.GetAdapterResponsePast.GetName}}(ctx, element, aInput, aPayload, aResponse)
@@ -114,12 +103,12 @@
 	}
 }
 
-func Raw{{.Name}}FutureFactory() statemachine.StateMachine {
-	return &common.StateMachine{
+func Raw{{.Name}}FutureFactory() *statemachine.StateMachine {
+	return &statemachine.StateMachine{
 		ID: {{.ID}},
-		States: []common.State{
+		States: []statemachine.State{
 			{{range $i, $state := .States}}{
-				{{if (handlerExists $state.GetMigrationFuturePresent)}}Migration: func(element slot.SlotElementHelper) (interface{}, fsm.ElementState, error) {
+				{{if (handlerExists $state.GetMigrationFuturePresent)}}Migration: func(element fsm.SlotElementHelper) (interface{}, fsm.ElementState, error) {
             		aInput, ok := element.GetInputEvent().({{unPackage $.InputEventType $.Package}})
             		if !ok { return nil, 0, errors.New("wrong input event type") }
             		aPayload, ok := element.GetPayload().({{unPackage $.PayloadType $.Package}})
@@ -128,7 +117,7 @@
             		state := {{.GetMigrationFuturePresent.GetName}}(ctx, element, aInput, aPayload)
             		return aPayload, state, nil
             	},{{end}}
-				{{if (handlerExists $state.GetTransitionFuture)}}Transition: func(element slot.SlotElementHelper) (interface{}, fsm.ElementState, error) {
+				{{if (handlerExists $state.GetTransitionFuture)}}Transition: func(element fsm.SlotElementHelper) (interface{}, fsm.ElementState, error) {
     		        aInput, ok := element.GetInputEvent().({{unPackage $.InputEventType $.Package}})
             		if !ok { return nil, 0, errors.New("wrong input event type") }
             		ctx := context.TODO()
@@ -142,12 +131,12 @@
                     return aPayload, state, nil
 					{{end}}
 				},{{end}}
-				{{if (handlerExists $state.GetAdapterResponseFuture)}}AdapterResponse: func(element slot.SlotElementHelper, response iadapter.Response) (interface{}, fsm.ElementState, error) {
+				{{if (handlerExists $state.GetAdapterResponseFuture)}}AdapterResponse: func(element fsm.SlotElementHelper, response interface{}) (interface{}, fsm.ElementState, error) {
 					aInput, ok := element.GetInputEvent().({{unPackage $.InputEventType $.Package}})
 					if !ok { return nil, 0, errors.New("wrong input event type") }
 					aPayload, ok := element.GetPayload().({{unPackage $.PayloadType $.Package}})
 					if !ok { return nil, 0, errors.New("wrong payload type") }
-					aResponse, ok := response.GetRespPayload().({{unPackage .GetAdapterResponseFuture.GetResponseAdapterType $.Package}})
+					aResponse, ok := response.({{unPackage .GetAdapterResponseFuture.GetResponseAdapterType $.Package}})
 					if !ok { return nil, 0, errors.New("wrong response type") }
 					ctx := context.TODO()
 					state := {{.GetAdapterResponseFuture.GetName}}(ctx, element, aInput, aPayload, aResponse)
@@ -156,145 +145,4 @@
 			},{{end}}
 		},
 	}
-}
-=======
-{{range $i, $state := .States}}{{if (gtNull $i)}}
-func (*Base{{$machine.Name}}) {{$state.Name}}() fsm.StateID {
-    return {{$i}}
-}{{end}}{{end}}
-
-type Raw{{$machine.Name}} struct {
-    cleanStateMachine {{$machine.Name}}
-}
-
-func Raw{{$machine.Name}}Factory() [3]*statemachine.StateMachine {
-    m := Raw{{$machine.Name}}{
-        cleanStateMachine: &Clean{{$machine.Name}}{},
-    }
-
-    var x = [3][]statemachine.State{}
-    // future state machine
-    x[0] = append(x[0], statemachine.State{
-        Transition: m.{{(index .States 0).GetTransitionFutureName}},
-        ErrorState: m.{{(index .States 0).GetErrorStateFutureName}},
-    },{{range $i, $state := .States}}{{if (gtNull $i)}}
-    statemachine.State{
-        Migration: m.{{$state.GetMigrationFuturePresentName}},
-        {{if (handlerExists $state.TransitionFuture)}}Transition: m.{{$state.GetTransitionFutureName}},{{end}}
-        {{if (handlerExists $state.AdapterResponseFuture)}}AdapterResponse: m.{{$state.GetAdapterResponseFutureName}},{{end}}
-        ErrorState: m.{{$state.GetErrorStateFutureName}},
-        {{if (handlerExists $state.AdapterResponseErrorFuture)}}AdapterResponseError: m.{{$state.GetAdapterResponseErrorFutureName}},{{end}}
-    },{{end}}{{end}})
-
-    // present state machine
-    x[1] = append(x[1], statemachine.State{
-        Transition: m.{{(index .States 0).GetTransitionName}},
-        ErrorState: m.{{(index .States 0).GetErrorStateName}},
-    },{{range $i, $state := .States}}{{if (gtNull $i)}}
-    statemachine.State{
-        Migration: m.{{$state.GetMigrationName}},
-        Transition: m.{{$state.GetTransitionName}},
-        {{if (handlerExists $state.AdapterResponse)}}AdapterResponse: m.{{$state.GetAdapterResponseName}},{{end}}
-        ErrorState: m.{{$state.GetErrorStateName}},
-        {{if (handlerExists $state.AdapterResponseError)}}AdapterResponseError: m.{{$state.GetAdapterResponseErrorName}},{{end}}
-    },{{end}}{{end}})
-
-    // past state machine
-    x[2] = append(x[2], statemachine.State{
-        Transition: m.{{(index .States 0).GetTransitionPastName}},
-        ErrorState: m.{{(index .States 0).GetErrorStatePastName}},
-    },{{range $i, $state := .States}}{{if (gtNull $i)}}
-    statemachine.State{
-        Transition: m.{{$state.GetTransitionPastName}},
-        {{if (handlerExists $state.AdapterResponsePast)}}AdapterResponse: m.{{$state.GetAdapterResponsePastName}},{{end}}
-        ErrorState: m.{{$state.GetErrorStatePastName}},
-        {{if (handlerExists $state.AdapterResponseErrorPast)}}AdapterResponseError: m.{{$state.GetAdapterResponseErrorPastName}},{{end}}
-    },{{end}}{{end}})
-
-
-    smFuture := &statemachine.StateMachine{
-        ID:     m.cleanStateMachine.({{$machine.Name}}).GetTypeID(),
-        States: x[0],
-    }
-
-    smPresent := &statemachine.StateMachine{
-        ID:     m.cleanStateMachine.({{$machine.Name}}).GetTypeID(),
-        States: x[1],
-    }
-
-    smPast := &statemachine.StateMachine{
-        ID:     m.cleanStateMachine.({{$machine.Name}}).GetTypeID(),
-        States: x[2],
-    }
-
-    return [3]*statemachine.StateMachine{
-        smFuture, smPresent, smPast,
-    }
-}
-
-{{template "initHandler" (params $machine (index .States 0).Transition)}}
-{{template "initHandler" (params $machine (index .States 0).TransitionFuture)}}
-{{template "initHandler" (params $machine (index .States 0).TransitionPast)}}
-{{template "errorStateHandler" (params $machine (index .States 0).ErrorState)}}
-{{template "errorStateHandler" (params $machine (index .States 0).ErrorStateFuture)}}
-{{template "errorStateHandler" (params $machine (index .States 0).ErrorStatePast)}}
-
-{{range $i, $state := $machine.States}}{{if (gtNull $i)}}
-{{template "transitionHandler" (params $machine $state.Transition)}}
-{{template "transitionHandler" (params $machine $state.TransitionFuture)}}
-{{template "transitionHandler" (params $machine $state.TransitionPast)}}
-{{template "migrationHandler" (params $machine $state.Migration)}}
-{{template "migrationHandler" (params $machine $state.MigrationFuturePresent)}}
-{{template "errorStateHandler" (params $machine $state.ErrorState)}}
-{{template "errorStateHandler" (params $machine $state.ErrorStateFuture)}}
-{{template "errorStateHandler" (params $machine $state.ErrorStatePast)}}
-{{template "adapterResponseHandler" (params $machine $state.AdapterResponse)}}
-{{template "adapterResponseHandler" (params $machine $state.AdapterResponseFuture)}}
-{{template "adapterResponseHandler" (params $machine $state.AdapterResponsePast)}}
-{{template "adapterResponseErrorHandler" (params $machine $state.AdapterResponseError)}}
-{{template "adapterResponseErrorHandler" (params $machine $state.AdapterResponseErrorFuture)}}
-{{template "adapterResponseErrorHandler" (params $machine $state.AdapterResponseErrorPast)}}
-{{end}}{{end}}
-{{end}}
-
-{{define "initHandler"}}{{if (handlerExists .Handler)}}func (s *Raw{{.Machine.Name}}) {{.Handler.Name}}(element fsm.SlotElementHelper) (interface{}, fsm.ElementState, error) {
-    aInput, ok := element.GetInputEvent().({{.Machine.InputEventType}})
-    if !ok { return nil, 0, errors.New("wrong input event type") }
-    payload, state, err := s.cleanStateMachine.{{.Handler.Name}}(aInput, element.GetPayload())
-    return payload, state, err
-}{{end}}{{end}}
-{{define "errorStateHandler"}}{{if (handlerExists .Handler)}}func (s *Raw{{.Machine.Name}}) {{.Handler.Name}}(element fsm.SlotElementHelper, err error) (interface{}, fsm.ElementState) {
-    payload, state := s.cleanStateMachine.{{.Handler.Name}}(element.GetInputEvent(), element.GetPayload(), err)
-    return payload, state
-}{{end}}{{end}}
-{{define "transitionHandler"}}{{if (handlerExists .Handler)}}func (s *Raw{{.Machine.Name}}) {{.Handler.Name}}(element fsm.SlotElementHelper) (interface{}, fsm.ElementState, error) {
-    aInput, ok := element.GetInputEvent().({{.Machine.InputEventType}})
-    if !ok { return nil, 0, errors.New("wrong input event type") }
-    aPayload, ok := element.GetPayload().({{.Machine.PayloadType}})
-    if !ok { return nil, 0, errors.New("wrong payload type") }
-    payload, state, err := s.cleanStateMachine.{{.Handler.Name}}(aInput, aPayload)
-    return payload, state, err
-}{{end}}{{end}}
-{{define "migrationHandler"}}{{if (handlerExists .Handler)}}func (s *Raw{{.Machine.Name}}) {{.Handler.Name}}(element fsm.SlotElementHelper) (interface{}, fsm.ElementState, error) {
-    aInput, ok := element.GetInputEvent().({{.Machine.InputEventType}})
-    if !ok { return nil, 0, errors.New("wrong input event type") }
-    aPayload, ok := element.GetPayload().({{.Machine.PayloadType}})
-    if !ok { return nil, 0, errors.New("wrong payload type") }
-    payload, state, err := s.cleanStateMachine.{{.Handler.Name}}(aInput, aPayload)
-    return payload, state, err
-}{{end}}{{end}}
-{{define "adapterResponseHandler"}}{{if (handlerExists .Handler)}}func (s *Raw{{.Machine.Name}}) {{.Handler.Name}}(element fsm.SlotElementHelper, ar interface{}) (interface{}, fsm.ElementState, error) {
-    aInput, ok := element.GetInputEvent().({{.Machine.InputEventType}})
-    if !ok { return nil, 0, errors.New("wrong input event type") }
-    aPayload, ok := element.GetPayload().({{.Machine.PayloadType}})
-    if !ok { return nil, 0, errors.New("wrong payload type") }
-    aResponse, ok := ar.({{index .Handler.Params 2}})
-    if !ok { return nil, 0, errors.New("wrong response type") }
-    payload, state, err := s.cleanStateMachine.{{.Handler.Name}}(aInput, aPayload, aResponse)
-    return payload, state, err
-}{{end}}{{end}}
-{{define "adapterResponseErrorHandler"}}{{if (handlerExists .Handler)}}func (s *Raw{{.Machine.Name}}) {{.Handler.Name}}(element fsm.SlotElementHelper, ar interface{}, err error) (interface{}, fsm.ElementState) {
-    payload, state := s.cleanStateMachine.{{.Handler.Name}}(element.GetInputEvent(), element.GetPayload(), ar, err)
-    return payload, state
-}{{end}}{{end}}
->>>>>>> e304be69
+}