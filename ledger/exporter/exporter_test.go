--- conflicted
+++ resolved
@@ -139,19 +139,13 @@
 		},
 		IsDelegate: true,
 	})
-<<<<<<< HEAD
 	msg := &message.CallConstructor{}
 	var parcel core.Parcel = &message.Parcel{Msg: msg}
 
 	msgHash := platformpolicy.NewPlatformCryptographyScheme().IntegrityHasher().Hash(message.ToBytes(msg))
-	requestID, err := db.SetRecord(ctx, jetID, core.FirstPulseNumber+10, &record.RequestRecord{
+	requestID, err := s.objectStorage.SetRecord(s.ctx, s.jetID, core.FirstPulseNumber+10, &record.RequestRecord{
 		MessageHash: msgHash,
 		Parcel:      message.ParcelToBytes(parcel),
-=======
-	pl := message.ToBytes(&message.CallConstructor{})
-	requestID, err := s.objectStorage.SetRecord(s.ctx, s.jetID, core.FirstPulseNumber+10, &record.RequestRecord{
-		Payload: pl,
->>>>>>> 53be26a5
 	})
 	require.NoError(s.T(), err)
 
@@ -185,17 +179,10 @@
 	}
 
 	request, ok := records[base58.Encode(requestID[:])]
-<<<<<<< HEAD
-	if assert.True(t, ok, "request not found by ID") {
-		assert.Equal(t, "TypeCallRequest", request.Type)
-		assert.Equal(t, msgHash, request.Data.(*record.RequestRecord).MessageHash)
-		assert.Equal(t, core.TypeCallConstructor.String(), request.Payload["Type"])
-=======
 	if assert.True(s.T(), ok, "request not found by ID") {
 		assert.Equal(s.T(), "TypeCallRequest", request.Type)
-		assert.Equal(s.T(), pl, request.Data.(*record.RequestRecord).Payload)
+		assert.Equal(s.T(), msgHash, request.Data.(*record.RequestRecord).MessageHash)
 		assert.Equal(s.T(), core.TypeCallConstructor.String(), request.Payload["Type"])
->>>>>>> 53be26a5
 	}
 
 	_, err = s.exporter.Export(s.ctx, 100000, 2)
