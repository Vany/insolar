/*
 *    Copyright 2018 Insolar
 *
 *    Licensed under the Apache License, Version 2.0 (the "License");
 *    you may not use this file except in compliance with the License.
 *    You may obtain a copy of the License at
 *
 *        http://www.apache.org/licenses/LICENSE-2.0
 *
 *    Unless required by applicable law or agreed to in writing, software
 *    distributed under the License is distributed on an "AS IS" BASIS,
 *    WITHOUT WARRANTIES OR CONDITIONS OF ANY KIND, either express or implied.
 *    See the License for the specific language governing permissions and
 *    limitations under the License.
 */

package exporter

import (
	"bytes"
	"context"
	"math"
	"strconv"
	"strings"

	"github.com/insolar/insolar/configuration"
	"github.com/insolar/insolar/core"
	"github.com/insolar/insolar/core/message"
	"github.com/insolar/insolar/instrumentation/inslogger"
	"github.com/insolar/insolar/ledger/storage"
	"github.com/insolar/insolar/ledger/storage/record"
	base58 "github.com/jbenet/go-base58"
	"github.com/pkg/errors"
	"github.com/ugorji/go/codec"
)

// Exporter provides methods for fetching data view from storage.
type Exporter struct {
	db  *storage.DB
	ps  *storage.PulseStorage
	cfg configuration.Exporter
}

// NewExporter creates new StorageExporter instance.
func NewExporter(db *storage.DB, ps *storage.PulseStorage, cfg configuration.Exporter) *Exporter {
	return &Exporter{db: db, ps: ps, cfg: cfg}
}

type payload map[string]interface{}

// MarshalJSON serializes payload into JSON.
func (p payload) MarshalJSON() ([]byte, error) {
	var buf []byte
	err := codec.NewEncoderBytes(&buf, &codec.JsonHandle{}).Encode(&p)
	return buf, err
}

type recordData struct {
	Type    string
	Data    record.Record
	Payload payload
}

type recordsData map[string]recordData

type pulseData struct {
	Records recordsData
	Pulse   core.Pulse
	JetID   core.RecordID
}

// Export returns data view from storage.
func (e *Exporter) Export(ctx context.Context, fromPulse core.PulseNumber, size int) (*core.StorageExportResult, error) {
	result := core.StorageExportResult{Data: map[string]interface{}{}}
	inslog := inslogger.FromContext(ctx)
	inslog.Debugf("[ API Export ] start")

	jetIDs, err := e.db.GetJets(ctx)
	if err != nil {
		inslog.Debugf("[ API Export ] error getting jets: %s", err.Error())
		return nil, err
	}

	currentPulse, err := e.ps.Current(ctx)
	if err != nil {
		return nil, errors.Wrap(err, "failed to get current pulse data")
	}

	counter := 0
	fromPulsePN := core.PulseNumber(math.Max(float64(fromPulse), float64(core.GenesisPulse.PulseNumber)))

	if fromPulsePN >= currentPulse.PulseNumber {
		fromPulsePN = currentPulse.PulseNumber
	} else {
		_, err = e.db.GetPulse(ctx, fromPulsePN)
		if err != nil {
			tryPulse, err := e.db.GetPulse(ctx, core.GenesisPulse.PulseNumber)
			if err != nil {
				return nil, errors.Wrap(err, "failed to fetch genesis pulse data")
			}

			for fromPulsePN > *tryPulse.Next {
				tryPulse, err = e.db.GetPulse(ctx, *tryPulse.Next)
				if err != nil {
					return nil, errors.Wrap(err, "failed to iterate through first pulses")
				}
			}
			fromPulsePN = *tryPulse.Next
		}
	}

	iterPulse := &fromPulsePN
	for iterPulse != nil && counter < size {
		pulse, err := e.db.GetPulse(ctx, *iterPulse)
		if err != nil {
			return nil, errors.Wrap(err, "failed to fetch pulse data")
		}

		// We don't need data from current pulse, because of
		// not all data for this pulse is persisted at this moment
		// @sergey.morozov 20.01.18 - Blocks are synced to Heavy node with a lag.
		// We can't reliably predict this lag so we add threshold of N seconds.
		if pulse.Pulse.PulseNumber >= (currentPulse.PrevPulseNumber - core.PulseNumber(e.cfg.ExportLag)) {
			iterPulse = nil
			break
		}

		var data []*pulseData
		for jetID := range jetIDs {
			fetchedData, err := e.exportPulse(ctx, jetID, &pulse.Pulse)
			if err != nil {
				return nil, err
			}
			data = append(data, fetchedData)
		}

		result.Data[strconv.FormatUint(uint64(pulse.Pulse.PulseNumber), 10)] = data

		iterPulse = pulse.Next
		counter++
	}

	result.Size = counter
	result.NextFrom = iterPulse

	return &result, nil
}

func (e *Exporter) exportPulse(ctx context.Context, jetID core.RecordID, pulse *core.Pulse) (*pulseData, error) {
	records := recordsData{}
	err := e.db.IterateRecordsOnPulse(ctx, jetID, pulse.PulseNumber, func(id core.RecordID, rec record.Record) error {
		pl, err := e.getPayload(ctx, jetID, rec)
		if err != nil {
			return errors.Wrap(err, "exportPulse failed to getPayload")
		}
		records[string(base58.Encode(id[:]))] = recordData{
			Type:    strings.Title(rec.Type().String()),
			Data:    rec,
			Payload: pl,
		}
		return nil
	})
	if err != nil {
		return nil, errors.Wrap(err, "exportPulse failed to IterateRecordsOnPulse")
	}

	data := pulseData{
		Records: records,
		Pulse:   *pulse,
		JetID:   jetID,
	}

	return &data, nil
}

func (e *Exporter) getPayload(ctx context.Context, jetID core.RecordID, rec record.Record) (payload, error) {
	switch r := rec.(type) {
	case record.ObjectState:
		if r.GetMemory() == nil {
			break
		}
		blob, err := e.db.GetBlob(ctx, jetID, r.GetMemory())
		if err != nil {
<<<<<<< HEAD
			return nil, errors.Wrapf(err, "getPayload failed to GetBlob (jet: %s)", jetID.JetIDString())
=======
			return nil, errors.Wrapf(err, "getPayload failed to GetBlob (jet: %s)", jetID.DebugString())
>>>>>>> ea8be5e3
		}
		memory := payload{}
		err = codec.NewDecoderBytes(blob, &codec.CborHandle{}).Decode(&memory)
		if err != nil {
			return payload{"MemoryBinary": blob}, nil
		}
		return payload{"Memory": memory}, nil
	case record.Request:
		if r.GetPayload() == nil {
			break
		}
		msg, err := message.Deserialize(bytes.NewBuffer(r.GetPayload()))
		if err != nil {
			return payload{"PayloadBinary": r.GetPayload()}, nil
		}
		switch m := msg.(type) {
		case *message.CallMethod:
			res, err := m.ToMap()
			if err != nil {
				return payload{"Payload": m, "Type": msg.Type().String()}, nil
			}
			return payload{"Payload": res, "Type": msg.Type().String()}, nil
		case *message.CallConstructor:
			res, err := m.ToMap()
			if err != nil {
				return payload{"Payload": m, "Type": msg.Type().String()}, nil
			}
			return payload{"Payload": res, "Type": msg.Type().String()}, nil
		case *message.GenesisRequest:
			return payload{"Payload": m, "Type": msg.Type().String()}, nil
		}

		return payload{"Payload": msg, "Type": msg.Type().String()}, nil
	}

	return nil, nil
}<|MERGE_RESOLUTION|>--- conflicted
+++ resolved
@@ -181,11 +181,7 @@
 		}
 		blob, err := e.db.GetBlob(ctx, jetID, r.GetMemory())
 		if err != nil {
-<<<<<<< HEAD
-			return nil, errors.Wrapf(err, "getPayload failed to GetBlob (jet: %s)", jetID.JetIDString())
-=======
 			return nil, errors.Wrapf(err, "getPayload failed to GetBlob (jet: %s)", jetID.DebugString())
->>>>>>> ea8be5e3
 		}
 		memory := payload{}
 		err = codec.NewDecoderBytes(blob, &codec.CborHandle{}).Decode(&memory)
