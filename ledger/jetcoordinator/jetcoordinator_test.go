--- conflicted
+++ resolved
@@ -47,13 +47,8 @@
 
 	pulseStorage *storage.PulseStorage
 	pulseTracker storage.PulseTracker
-<<<<<<< HEAD
 	jetStorage   jet.JetStorage
-	nodeStorage  *nodes.AccessorMock
-=======
-	jetStorage   storage.JetStorage
 	nodeStorage  *node.AccessorMock
->>>>>>> 8558063a
 	coordinator  *JetCoordinator
 }
 
@@ -76,13 +71,8 @@
 	s.cleaner = cleaner
 	s.pulseTracker = storage.NewPulseTracker()
 	s.pulseStorage = storage.NewPulseStorage()
-<<<<<<< HEAD
 	s.jetStorage = jet.NewJetStorage()
-	s.nodeStorage = nodes.NewAccessorMock(s.T())
-=======
-	s.jetStorage = storage.NewJetStorage()
 	s.nodeStorage = node.NewAccessorMock(s.T())
->>>>>>> 8558063a
 	s.coordinator = NewJetCoordinator(5)
 	s.coordinator.NodeNet = network.NewNodeNetworkMock(s.T())
 
