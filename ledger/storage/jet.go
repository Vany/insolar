--- conflicted
+++ resolved
@@ -151,32 +151,6 @@
 	return db.set(ctx, k, tree.Bytes())
 }
 
-<<<<<<< HEAD
-// AppendJetTree append a jet tree for specified pulse.
-func (db *DB) AppendJetTree(ctx context.Context, pulse core.PulseNumber, tree *jet.Tree) error {
-	inslog := inslogger.FromContext(ctx)
-	inslog.Debugf("[ AppendJetTree ] start")
-	db.jetTreeLock.Lock()
-	defer db.jetTreeLock.Unlock()
-
-	savedTree, err := db.getJetTree(ctx, pulse)
-	if err != nil {
-		return err
-	}
-	inslog.Debugf("[ AppendJetTree ] successfully got saved tree")
-	mergedTree := savedTree.Merge(tree)
-
-	k := prefixkey(scopeIDSystem, []byte{sysJetTree}, pulse.Bytes())
-	err = db.set(ctx, k, mergedTree.Bytes())
-	if err != nil {
-		return err
-	}
-	inslog.Debugf("[ AppendJetTree ] successfully updated tree in DB")
-	return nil
-}
-
-=======
->>>>>>> ea8be5e3
 // GetJetTree fetches tree for specified pulse.
 func (db *DB) GetJetTree(ctx context.Context, pulse core.PulseNumber) (*jet.Tree, error) {
 	db.jetTreeLock.RLock()
