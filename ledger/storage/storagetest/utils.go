--- conflicted
+++ resolved
@@ -118,23 +118,12 @@
 
 	cm := &component.Manager{}
 	cm.Inject(
-<<<<<<< HEAD
-		testutils.NewPlatformCryptographyScheme(),
-		im,
-		ps,
-		tmpDB,
-		jet.NewStore(),
-		store.NewMemoryMockDB(),
-		ds,
-=======
 		PCS,
 		pulseDB,
 		tmpDB,
 		jet.NewStore(),
 		storageDB,
-		objectStorage,
 		dropDB,
->>>>>>> 968dbc1d
 		recordAccessor,
 		recordModifier,
 	)
@@ -147,7 +136,6 @@
 			PulseAppender:  pulseDB,
 			PulseAccessor:  pulseDB,
 			RecordModifier: recordModifier,
-			ObjectStorage:  objectStorage,
 		}
 		_, _, err := genesisBaseRecord.CreateIfNeeded(ctx)
 		if err != nil {
