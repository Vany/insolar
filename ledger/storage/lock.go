//
// Copyright 2019 Insolar Technologies GmbH
//
// Licensed under the Apache License, Version 2.0 (the "License");
// you may not use this file except in compliance with the License.
// You may obtain a copy of the License at
//
//     http://www.apache.org/licenses/LICENSE-2.0
//
// Unless required by applicable law or agreed to in writing, software
// distributed under the License is distributed on an "AS IS" BASIS,
// WITHOUT WARRANTIES OR CONDITIONS OF ANY KIND, either express or implied.
// See the License for the specific language governing permissions and
// limitations under the License.
//

package storage

import (
	"fmt"
	"sync"

	"github.com/insolar/insolar/insolar"
)

type mucount struct {
	*sync.RWMutex
	count int32
}

//go:generate minimock -i github.com/insolar/insolar/ledger/storage.IDLocker -o ./ -s _mock.go
type IDLocker interface {
	Lock(id *core.RecordID)
	Unlock(id *core.RecordID)

	RLock(id *core.RecordID)
	RUnlock(id *core.RecordID)
}

// IDLocker provides Lock/Unlock methods per record ID.
//
// TODO: for further optimization we could use sync.Pool for mutexes.
<<<<<<< HEAD
type idLocker struct {
	muxs map[core.RecordID]*mucount
	mu   sync.Mutex
}

// NewIDLocker creates new initialized IDLocker.
func NewIDLocker() IDLocker {
	return &idLocker{
		muxs: make(map[core.RecordID]*mucount),
=======
type IDLocker struct {
	m    map[insolar.ID]*mucount
	rwmu sync.Mutex
}

// NewIDLocker creates new initialized IDLocker.
func NewIDLocker() *IDLocker {
	return &IDLocker{
		m: make(map[insolar.ID]*mucount),
>>>>>>> 4a64ff02
	}
}

// Lock locks mutex belonged to record ID.
// If mutex does not exist, it will be created in concurrent safe fashion.
<<<<<<< HEAD
func (l *idLocker) Lock(id *core.RecordID) {
	l.mu.Lock()
	mc, ok := l.muxs[*id]
=======
func (l *IDLocker) Lock(id *insolar.ID) {
	l.rwmu.Lock()
	mc, ok := l.m[*id]
>>>>>>> 4a64ff02
	if !ok {
		mc = &mucount{RWMutex: &sync.RWMutex{}}
		l.muxs[*id] = mc
	}
	mc.count++
	l.mu.Unlock()

	mc.Lock()
}

// Unlock unlocks mutex belonged to record ID.
<<<<<<< HEAD
func (l *idLocker) Unlock(id *core.RecordID) {
	l.mu.Lock()
	defer l.mu.Unlock()
=======
func (l *IDLocker) Unlock(id *insolar.ID) {
	l.rwmu.Lock()
	defer l.rwmu.Unlock()
>>>>>>> 4a64ff02

	mc, ok := l.muxs[*id]
	if !ok {
		panic(fmt.Sprintf("try to unlock not initialized mutex for ID %+v", id))
	}
	mc.count--
	mc.Unlock()
	if mc.count == 0 {
		delete(l.muxs, *id)
	}
}

// Lock locks mutex belonged to record ID.
// If mutex does not exist, it will be created in concurrent safe fashion.
func (l *idLocker) RLock(id *core.RecordID) {
	l.mu.Lock()
	mc, ok := l.muxs[*id]
	if !ok {
		mc = &mucount{RWMutex: &sync.RWMutex{}}
		l.muxs[*id] = mc
	}
	mc.count++
	l.mu.Unlock()

	mc.RLock()
}

// RUnlock unlocks rwmutex belonged to record ID.
func (l *idLocker) RUnlock(id *core.RecordID) {
	l.mu.Lock()
	defer l.mu.Unlock()

	mc, ok := l.muxs[*id]
	if !ok {
		panic(fmt.Sprintf("try to unlock not initialized mutex for ID %+v", id))
	}
	mc.count--
	mc.RUnlock()
	if mc.count == 0 {
		delete(l.muxs, *id)
	}
}<|MERGE_RESOLUTION|>--- conflicted
+++ resolved
@@ -40,41 +40,23 @@
 // IDLocker provides Lock/Unlock methods per record ID.
 //
 // TODO: for further optimization we could use sync.Pool for mutexes.
-<<<<<<< HEAD
 type idLocker struct {
-	muxs map[core.RecordID]*mucount
+	muxs map[insolar.ID]*mucount
 	mu   sync.Mutex
 }
 
 // NewIDLocker creates new initialized IDLocker.
 func NewIDLocker() IDLocker {
 	return &idLocker{
-		muxs: make(map[core.RecordID]*mucount),
-=======
-type IDLocker struct {
-	m    map[insolar.ID]*mucount
-	rwmu sync.Mutex
-}
-
-// NewIDLocker creates new initialized IDLocker.
-func NewIDLocker() *IDLocker {
-	return &IDLocker{
-		m: make(map[insolar.ID]*mucount),
->>>>>>> 4a64ff02
+		muxs: make(map[insolar.ID]*mucount),
 	}
 }
 
 // Lock locks mutex belonged to record ID.
 // If mutex does not exist, it will be created in concurrent safe fashion.
-<<<<<<< HEAD
-func (l *idLocker) Lock(id *core.RecordID) {
+func (l *idLocker) Lock(id *insolar.ID) {
 	l.mu.Lock()
 	mc, ok := l.muxs[*id]
-=======
-func (l *IDLocker) Lock(id *insolar.ID) {
-	l.rwmu.Lock()
-	mc, ok := l.m[*id]
->>>>>>> 4a64ff02
 	if !ok {
 		mc = &mucount{RWMutex: &sync.RWMutex{}}
 		l.muxs[*id] = mc
@@ -86,15 +68,9 @@
 }
 
 // Unlock unlocks mutex belonged to record ID.
-<<<<<<< HEAD
-func (l *idLocker) Unlock(id *core.RecordID) {
+func (l *idLocker) Unlock(id *insolar.ID) {
 	l.mu.Lock()
 	defer l.mu.Unlock()
-=======
-func (l *IDLocker) Unlock(id *insolar.ID) {
-	l.rwmu.Lock()
-	defer l.rwmu.Unlock()
->>>>>>> 4a64ff02
 
 	mc, ok := l.muxs[*id]
 	if !ok {
