--- conflicted
+++ resolved
@@ -29,17 +29,12 @@
 
 // RecentStorageProvider provides a recent storage for jet
 type RecentStorageProvider struct {
-<<<<<<< HEAD
-	storage    map[core.RecordID]*RecentStorage
-	lock       sync.Mutex
-=======
 	indexStorages   map[core.RecordID]*RecentIndexStorage
 	pendingStorages map[core.RecordID]*PendingStorage
 
 	indexLock   sync.Mutex
 	pendingLock sync.Mutex
 
->>>>>>> 148a5728
 	DefaultTTL int
 }
 
