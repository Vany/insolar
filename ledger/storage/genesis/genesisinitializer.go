//
// Copyright 2019 Insolar Technologies GmbH
//
// Licensed under the Apache License, Version 2.0 (the "License");
// you may not use this file except in compliance with the License.
// You may obtain a copy of the License at
//
//     http://www.apache.org/licenses/LICENSE-2.0
//
// Unless required by applicable law or agreed to in writing, software
// distributed under the License is distributed on an "AS IS" BASIS,
// WITHOUT WARRANTIES OR CONDITIONS OF ANY KIND, either express or implied.
// See the License for the specific language governing permissions and
// limitations under the License.
//

package genesis

import (
	"context"

<<<<<<< HEAD
	"github.com/insolar/insolar/ledger/storage/pulse"
=======
	"github.com/insolar/insolar/insolar/record"
>>>>>>> 72c3f6f7
	"github.com/pkg/errors"

	"github.com/insolar/insolar/component"
	"github.com/insolar/insolar/insolar"
	"github.com/insolar/insolar/instrumentation/inslogger"
	"github.com/insolar/insolar/ledger/storage"
	"github.com/insolar/insolar/ledger/storage/drop"
	"github.com/insolar/insolar/ledger/storage/object"
)

type State interface {
	component.Initer
	GenesisRef() *insolar.Reference
}

type genesisInitializer struct {
	DB storage.DBContext `inject:""`

	insolar.PlatformCryptographyScheme `inject:""`

	// TODO: @imarkin 28.03.2019 - remove it after all new storages integration (INS-2013, etc)
	ObjectStorage storage.ObjectStorage `inject:""`
<<<<<<< HEAD
	DropModifier  drop.Modifier         `inject:""`
	PulseAppender pulse.Appender        `inject:""`
	PulseAccessor pulse.Accessor        `inject:""`
=======

	PulseTracker storage.PulseTracker `inject:""`
	DropModifier drop.Modifier        `inject:""`

	Records object.RecordModifier `inject:""`
>>>>>>> 72c3f6f7

	genesisRef *insolar.Reference
}

func NewGenesisInitializer() State {
	return new(genesisInitializer)
}

// GenesisRef returns the genesis record reference.
//
// Genesis record is the parent for all top-level records.
func (gi *genesisInitializer) GenesisRef() *insolar.Reference {
	return gi.genesisRef
}

func (gi *genesisInitializer) Init(ctx context.Context) error {
	inslog := inslogger.FromContext(ctx)
	inslog.Info("start storage bootstrap")
	jetID := *insolar.NewJetID(0, nil)

	getGenesisRef := func() (*insolar.Reference, error) {
		buff, err := gi.DB.Get(ctx, storage.GenesisPrefixKey())
		if err != nil {
			return nil, err
		}
		var genesisRef insolar.Reference
		copy(genesisRef[:], buff)
		return &genesisRef, nil
	}

	createGenesisRecord := func() (*insolar.Reference, error) {
		err := gi.PulseAppender.Append(
			ctx,
			insolar.Pulse{
				PulseNumber: insolar.GenesisPulse.PulseNumber,
				Entropy:     insolar.GenesisPulse.Entropy,
			},
		)
		if err != nil {
			return nil, err
		}
		// It should be 0. Because pulse after 65537 will try to use a hash of drop between 0 - 65537
		err = gi.DropModifier.Set(ctx, drop.Drop{JetID: jetID})
		if err != nil {
			return nil, err
		}

		lastPulse, err := gi.PulseAccessor.Latest(ctx)
		if err != nil {
			return nil, err
		}
<<<<<<< HEAD
		genesisID, err := gi.ObjectStorage.SetRecord(ctx, insolar.ID(jetID), lastPulse.PulseNumber, &object.GenesisRecord{})
=======

		virtRec := &object.GenesisRecord{}
		genesisID := object.NewRecordIDFromRecord(gi.PlatformCryptographyScheme, lastPulse.Pulse.PulseNumber, virtRec)
		rec := record.MaterialRecord{
			Record: virtRec,
			JetID:  jetID,
		}
		err = gi.Records.Set(ctx, *genesisID, rec)
>>>>>>> 72c3f6f7
		if err != nil {
			return nil, errors.Wrap(err, "can't save record into storage")
		}

		err = gi.ObjectStorage.SetObjectIndex(
			ctx,
			insolar.ID(jetID),
			genesisID,
			&object.Lifeline{LatestState: genesisID, LatestStateApproved: genesisID},
		)
		if err != nil {
			return nil, err
		}

		genesisRef := insolar.NewReference(*genesisID, *genesisID)
		return genesisRef, gi.DB.Set(ctx, storage.GenesisPrefixKey(), genesisRef[:])
	}

	var err error
	gi.genesisRef, err = getGenesisRef()
	if err == insolar.ErrNotFound {
		gi.genesisRef, err = createGenesisRecord()
	}
	if err != nil {
		return errors.Wrap(err, "bootstrap failed")
	}

	return nil
}<|MERGE_RESOLUTION|>--- conflicted
+++ resolved
@@ -19,11 +19,8 @@
 import (
 	"context"
 
-<<<<<<< HEAD
+	"github.com/insolar/insolar/insolar/record"
 	"github.com/insolar/insolar/ledger/storage/pulse"
-=======
-	"github.com/insolar/insolar/insolar/record"
->>>>>>> 72c3f6f7
 	"github.com/pkg/errors"
 
 	"github.com/insolar/insolar/component"
@@ -46,17 +43,11 @@
 
 	// TODO: @imarkin 28.03.2019 - remove it after all new storages integration (INS-2013, etc)
 	ObjectStorage storage.ObjectStorage `inject:""`
-<<<<<<< HEAD
 	DropModifier  drop.Modifier         `inject:""`
 	PulseAppender pulse.Appender        `inject:""`
 	PulseAccessor pulse.Accessor        `inject:""`
-=======
-
-	PulseTracker storage.PulseTracker `inject:""`
-	DropModifier drop.Modifier        `inject:""`
 
 	Records object.RecordModifier `inject:""`
->>>>>>> 72c3f6f7
 
 	genesisRef *insolar.Reference
 }
@@ -108,18 +99,14 @@
 		if err != nil {
 			return nil, err
 		}
-<<<<<<< HEAD
-		genesisID, err := gi.ObjectStorage.SetRecord(ctx, insolar.ID(jetID), lastPulse.PulseNumber, &object.GenesisRecord{})
-=======
 
 		virtRec := &object.GenesisRecord{}
-		genesisID := object.NewRecordIDFromRecord(gi.PlatformCryptographyScheme, lastPulse.Pulse.PulseNumber, virtRec)
+		genesisID := object.NewRecordIDFromRecord(gi.PlatformCryptographyScheme, lastPulse.PulseNumber, virtRec)
 		rec := record.MaterialRecord{
 			Record: virtRec,
 			JetID:  jetID,
 		}
 		err = gi.Records.Set(ctx, *genesisID, rec)
->>>>>>> 72c3f6f7
 		if err != nil {
 			return nil, errors.Wrap(err, "can't save record into storage")
 		}
