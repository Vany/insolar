package drop

/*
DO NOT EDIT!
This code was generated automatically using github.com/gojuno/minimock v1.9
The original interface "Modifier" can be found in github.com/insolar/insolar/ledger/storage/drop
*/
import (
	context "context"
	"sync/atomic"
	"time"

	"github.com/gojuno/minimock"
<<<<<<< HEAD
	core "github.com/insolar/insolar/core"
=======
	jet "github.com/insolar/insolar/ledger/storage/jet"
>>>>>>> b86b7e42

	testify_assert "github.com/stretchr/testify/assert"
)

//ModifierMock implements github.com/insolar/insolar/ledger/storage/drop.Modifier
type ModifierMock struct {
	t minimock.Tester

<<<<<<< HEAD
	SetFunc       func(p context.Context, p1 core.JetID, p2 Drop) (r error)
=======
	SetFunc       func(p context.Context, p1 jet.Drop) (r error)
>>>>>>> b86b7e42
	SetCounter    uint64
	SetPreCounter uint64
	SetMock       mModifierMockSet
}

//NewModifierMock returns a mock for github.com/insolar/insolar/ledger/storage/drop.Modifier
func NewModifierMock(t minimock.Tester) *ModifierMock {
	m := &ModifierMock{t: t}

	if controller, ok := t.(minimock.MockController); ok {
		controller.RegisterMocker(m)
	}

	m.SetMock = mModifierMockSet{mock: m}

	return m
}

type mModifierMockSet struct {
	mock              *ModifierMock
	mainExpectation   *ModifierMockSetExpectation
	expectationSeries []*ModifierMockSetExpectation
}

type ModifierMockSetExpectation struct {
	input  *ModifierMockSetInput
	result *ModifierMockSetResult
}

type ModifierMockSetInput struct {
	p  context.Context
<<<<<<< HEAD
	p1 core.JetID
	p2 Drop
=======
	p1 jet.Drop
>>>>>>> b86b7e42
}

type ModifierMockSetResult struct {
	r error
}

//Expect specifies that invocation of Modifier.Set is expected from 1 to Infinity times
<<<<<<< HEAD
func (m *mModifierMockSet) Expect(p context.Context, p1 core.JetID, p2 Drop) *mModifierMockSet {
=======
func (m *mModifierMockSet) Expect(p context.Context, p1 jet.Drop) *mModifierMockSet {
>>>>>>> b86b7e42
	m.mock.SetFunc = nil
	m.expectationSeries = nil

	if m.mainExpectation == nil {
		m.mainExpectation = &ModifierMockSetExpectation{}
	}
	m.mainExpectation.input = &ModifierMockSetInput{p, p1}
	return m
}

//Return specifies results of invocation of Modifier.Set
func (m *mModifierMockSet) Return(r error) *ModifierMock {
	m.mock.SetFunc = nil
	m.expectationSeries = nil

	if m.mainExpectation == nil {
		m.mainExpectation = &ModifierMockSetExpectation{}
	}
	m.mainExpectation.result = &ModifierMockSetResult{r}
	return m.mock
}

//ExpectOnce specifies that invocation of Modifier.Set is expected once
<<<<<<< HEAD
func (m *mModifierMockSet) ExpectOnce(p context.Context, p1 core.JetID, p2 Drop) *ModifierMockSetExpectation {
=======
func (m *mModifierMockSet) ExpectOnce(p context.Context, p1 jet.Drop) *ModifierMockSetExpectation {
>>>>>>> b86b7e42
	m.mock.SetFunc = nil
	m.mainExpectation = nil

	expectation := &ModifierMockSetExpectation{}
	expectation.input = &ModifierMockSetInput{p, p1}
	m.expectationSeries = append(m.expectationSeries, expectation)
	return expectation
}

func (e *ModifierMockSetExpectation) Return(r error) {
	e.result = &ModifierMockSetResult{r}
}

//Set uses given function f as a mock of Modifier.Set method
<<<<<<< HEAD
func (m *mModifierMockSet) Set(f func(p context.Context, p1 core.JetID, p2 Drop) (r error)) *ModifierMock {
=======
func (m *mModifierMockSet) Set(f func(p context.Context, p1 jet.Drop) (r error)) *ModifierMock {
>>>>>>> b86b7e42
	m.mainExpectation = nil
	m.expectationSeries = nil

	m.mock.SetFunc = f
	return m.mock
}

//Set implements github.com/insolar/insolar/ledger/storage/drop.Modifier interface
<<<<<<< HEAD
func (m *ModifierMock) Set(p context.Context, p1 core.JetID, p2 Drop) (r error) {
=======
func (m *ModifierMock) Set(p context.Context, p1 jet.Drop) (r error) {
>>>>>>> b86b7e42
	counter := atomic.AddUint64(&m.SetPreCounter, 1)
	defer atomic.AddUint64(&m.SetCounter, 1)

	if len(m.SetMock.expectationSeries) > 0 {
		if counter > uint64(len(m.SetMock.expectationSeries)) {
			m.t.Fatalf("Unexpected call to ModifierMock.Set. %v %v", p, p1)
			return
		}

		input := m.SetMock.expectationSeries[counter-1].input
		testify_assert.Equal(m.t, *input, ModifierMockSetInput{p, p1}, "Modifier.Set got unexpected parameters")

		result := m.SetMock.expectationSeries[counter-1].result
		if result == nil {
			m.t.Fatal("No results are set for the ModifierMock.Set")
			return
		}

		r = result.r

		return
	}

	if m.SetMock.mainExpectation != nil {

		input := m.SetMock.mainExpectation.input
		if input != nil {
			testify_assert.Equal(m.t, *input, ModifierMockSetInput{p, p1}, "Modifier.Set got unexpected parameters")
		}

		result := m.SetMock.mainExpectation.result
		if result == nil {
			m.t.Fatal("No results are set for the ModifierMock.Set")
		}

		r = result.r

		return
	}

	if m.SetFunc == nil {
		m.t.Fatalf("Unexpected call to ModifierMock.Set. %v %v", p, p1)
		return
	}

	return m.SetFunc(p, p1)
}

//SetMinimockCounter returns a count of ModifierMock.SetFunc invocations
func (m *ModifierMock) SetMinimockCounter() uint64 {
	return atomic.LoadUint64(&m.SetCounter)
}

//SetMinimockPreCounter returns the value of ModifierMock.Set invocations
func (m *ModifierMock) SetMinimockPreCounter() uint64 {
	return atomic.LoadUint64(&m.SetPreCounter)
}

//SetFinished returns true if mock invocations count is ok
func (m *ModifierMock) SetFinished() bool {
	// if expectation series were set then invocations count should be equal to expectations count
	if len(m.SetMock.expectationSeries) > 0 {
		return atomic.LoadUint64(&m.SetCounter) == uint64(len(m.SetMock.expectationSeries))
	}

	// if main expectation was set then invocations count should be greater than zero
	if m.SetMock.mainExpectation != nil {
		return atomic.LoadUint64(&m.SetCounter) > 0
	}

	// if func was set then invocations count should be greater than zero
	if m.SetFunc != nil {
		return atomic.LoadUint64(&m.SetCounter) > 0
	}

	return true
}

//ValidateCallCounters checks that all mocked methods of the interface have been called at least once
//Deprecated: please use MinimockFinish method or use Finish method of minimock.Controller
func (m *ModifierMock) ValidateCallCounters() {

	if !m.SetFinished() {
		m.t.Fatal("Expected call to ModifierMock.Set")
	}

}

//CheckMocksCalled checks that all mocked methods of the interface have been called at least once
//Deprecated: please use MinimockFinish method or use Finish method of minimock.Controller
func (m *ModifierMock) CheckMocksCalled() {
	m.Finish()
}

//Finish checks that all mocked methods of the interface have been called at least once
//Deprecated: please use MinimockFinish or use Finish method of minimock.Controller
func (m *ModifierMock) Finish() {
	m.MinimockFinish()
}

//MinimockFinish checks that all mocked methods of the interface have been called at least once
func (m *ModifierMock) MinimockFinish() {

	if !m.SetFinished() {
		m.t.Fatal("Expected call to ModifierMock.Set")
	}

}

//Wait waits for all mocked methods to be called at least once
//Deprecated: please use MinimockWait or use Wait method of minimock.Controller
func (m *ModifierMock) Wait(timeout time.Duration) {
	m.MinimockWait(timeout)
}

//MinimockWait waits for all mocked methods to be called at least once
//this method is called by minimock.Controller
func (m *ModifierMock) MinimockWait(timeout time.Duration) {
	timeoutCh := time.After(timeout)
	for {
		ok := true
		ok = ok && m.SetFinished()

		if ok {
			return
		}

		select {
		case <-timeoutCh:

			if !m.SetFinished() {
				m.t.Error("Expected call to ModifierMock.Set")
			}

			m.t.Fatalf("Some mocks were not called on time: %s", timeout)
			return
		default:
			time.Sleep(time.Millisecond)
		}
	}
}

//AllMocksCalled returns true if all mocked methods were called before the execution of AllMocksCalled,
//it can be used with assert/require, i.e. assert.True(mock.AllMocksCalled())
func (m *ModifierMock) AllMocksCalled() bool {

	if !m.SetFinished() {
		return false
	}

	return true
}<|MERGE_RESOLUTION|>--- conflicted
+++ resolved
@@ -11,11 +11,6 @@
 	"time"
 
 	"github.com/gojuno/minimock"
-<<<<<<< HEAD
-	core "github.com/insolar/insolar/core"
-=======
-	jet "github.com/insolar/insolar/ledger/storage/jet"
->>>>>>> b86b7e42
 
 	testify_assert "github.com/stretchr/testify/assert"
 )
@@ -24,11 +19,7 @@
 type ModifierMock struct {
 	t minimock.Tester
 
-<<<<<<< HEAD
-	SetFunc       func(p context.Context, p1 core.JetID, p2 Drop) (r error)
-=======
-	SetFunc       func(p context.Context, p1 jet.Drop) (r error)
->>>>>>> b86b7e42
+	SetFunc       func(p context.Context, p1 Drop) (r error)
 	SetCounter    uint64
 	SetPreCounter uint64
 	SetMock       mModifierMockSet
@@ -60,12 +51,7 @@
 
 type ModifierMockSetInput struct {
 	p  context.Context
-<<<<<<< HEAD
-	p1 core.JetID
-	p2 Drop
-=======
-	p1 jet.Drop
->>>>>>> b86b7e42
+	p1 Drop
 }
 
 type ModifierMockSetResult struct {
@@ -73,11 +59,7 @@
 }
 
 //Expect specifies that invocation of Modifier.Set is expected from 1 to Infinity times
-<<<<<<< HEAD
-func (m *mModifierMockSet) Expect(p context.Context, p1 core.JetID, p2 Drop) *mModifierMockSet {
-=======
-func (m *mModifierMockSet) Expect(p context.Context, p1 jet.Drop) *mModifierMockSet {
->>>>>>> b86b7e42
+func (m *mModifierMockSet) Expect(p context.Context, p1 Drop) *mModifierMockSet {
 	m.mock.SetFunc = nil
 	m.expectationSeries = nil
 
@@ -101,11 +83,7 @@
 }
 
 //ExpectOnce specifies that invocation of Modifier.Set is expected once
-<<<<<<< HEAD
-func (m *mModifierMockSet) ExpectOnce(p context.Context, p1 core.JetID, p2 Drop) *ModifierMockSetExpectation {
-=======
-func (m *mModifierMockSet) ExpectOnce(p context.Context, p1 jet.Drop) *ModifierMockSetExpectation {
->>>>>>> b86b7e42
+func (m *mModifierMockSet) ExpectOnce(p context.Context, p1 Drop) *ModifierMockSetExpectation {
 	m.mock.SetFunc = nil
 	m.mainExpectation = nil
 
@@ -120,11 +98,7 @@
 }
 
 //Set uses given function f as a mock of Modifier.Set method
-<<<<<<< HEAD
-func (m *mModifierMockSet) Set(f func(p context.Context, p1 core.JetID, p2 Drop) (r error)) *ModifierMock {
-=======
-func (m *mModifierMockSet) Set(f func(p context.Context, p1 jet.Drop) (r error)) *ModifierMock {
->>>>>>> b86b7e42
+func (m *mModifierMockSet) Set(f func(p context.Context, p1 Drop) (r error)) *ModifierMock {
 	m.mainExpectation = nil
 	m.expectationSeries = nil
 
@@ -133,11 +107,7 @@
 }
 
 //Set implements github.com/insolar/insolar/ledger/storage/drop.Modifier interface
-<<<<<<< HEAD
-func (m *ModifierMock) Set(p context.Context, p1 core.JetID, p2 Drop) (r error) {
-=======
-func (m *ModifierMock) Set(p context.Context, p1 jet.Drop) (r error) {
->>>>>>> b86b7e42
+func (m *ModifierMock) Set(p context.Context, p1 Drop) (r error) {
 	counter := atomic.AddUint64(&m.SetPreCounter, 1)
 	defer atomic.AddUint64(&m.SetCounter, 1)
 
