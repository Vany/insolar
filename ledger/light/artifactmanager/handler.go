--- conflicted
+++ resolved
@@ -205,14 +205,9 @@
 func (h *MessageHandler) setHandlersForLight(m *middleware) {
 	// Generic.
 
-<<<<<<< HEAD
-	h.Bus.MustRegister(insolar.TypeGetCode, h.FlowHandler.WrapBusHandle)
-	h.Bus.MustRegister(insolar.TypeGetObject, h.FlowHandler.WrapBusHandle)
-	h.Bus.MustRegister(insolar.TypeUpdateObject, h.FlowHandler.WrapBusHandle)
-=======
 	h.Bus.MustRegister(insolar.TypeGetCode, h.FlowDispatcher.WrapBusHandle)
 	h.Bus.MustRegister(insolar.TypeGetObject, h.FlowDispatcher.WrapBusHandle)
->>>>>>> c3644e1e
+	h.Bus.MustRegister(insolar.TypeUpdateObject, h.FlowDispatcher.WrapBusHandle)
 
 	h.Bus.MustRegister(insolar.TypeGetDelegate,
 		BuildMiddleware(h.handleGetDelegate,
@@ -689,41 +684,6 @@
 	return idx, nil
 }
 
-//
-// func (h *MessageHandler) fetchObject(
-// 	ctx context.Context, obj insolar.Reference, node insolar.Reference, stateID *insolar.ID,
-// ) (*reply.Object, error) {
-// 	sender := BuildSender(
-// 		h.Bus.Send,
-// 		followRedirectSender(h.Bus),
-// 		retryJetSender(h.JetStorage),
-// 	)
-// 	genericReply, err := sender(
-// 		ctx,
-// 		&message.GetObject{
-// 			Head:     obj,
-// 			Approved: false,
-// 			State:    stateID,
-// 		},
-// 		&insolar.MessageSendOptions{
-// 			Receiver: &node,
-// 			Token:    &delegationtoken.GetObjectRedirectToken{},
-// 		},
-// 	)
-// 	if err != nil {
-// 		return nil, errors.Wrap(err, "failed to fetch object state")
-// 	}
-// 	if rep, ok := genericReply.(*reply.Error); ok {
-// 		return nil, rep.Error()
-// 	}
-//
-// 	rep, ok := genericReply.(*reply.Object)
-// 	if !ok {
-// 		return nil, fmt.Errorf("failed to fetch object state: unexpected reply type %T (reply=%+v)", genericReply, genericReply)
-// 	}
-// 	return rep, nil
-// }
-
 func (h *MessageHandler) handleHotRecords(ctx context.Context, parcel insolar.Parcel) (insolar.Reply, error) {
 	logger := inslogger.FromContext(ctx)
 
