//
// Copyright 2019 Insolar Technologies GmbH
//
// Licensed under the Apache License, Version 2.0 (the "License");
// you may not use this file except in compliance with the License.
// You may obtain a copy of the License at
//
//     http://www.apache.org/licenses/LICENSE-2.0
//
// Unless required by applicable law or agreed to in writing, software
// distributed under the License is distributed on an "AS IS" BASIS,
// WITHOUT WARRANTIES OR CONDITIONS OF ANY KIND, either express or implied.
// See the License for the specific language governing permissions and
// limitations under the License.
//

package artifactmanager

import (
	"context"
	"fmt"
	"time"

	"github.com/insolar/insolar/insolar/flow/dispatcher"
	"github.com/insolar/insolar/ledger/light/handle"
	"github.com/pkg/errors"
	"go.opencensus.io/stats"
	"go.opencensus.io/tag"

	"github.com/insolar/insolar/configuration"
	"github.com/insolar/insolar/insolar"
	"github.com/insolar/insolar/insolar/flow"
	"github.com/insolar/insolar/insolar/flow/bus"
	"github.com/insolar/insolar/insolar/jet"
	"github.com/insolar/insolar/insolar/message"
	"github.com/insolar/insolar/insolar/node"
	"github.com/insolar/insolar/insolar/pulse"
	"github.com/insolar/insolar/insolar/reply"
	"github.com/insolar/insolar/instrumentation/inslogger"
	"github.com/insolar/insolar/instrumentation/insmetrics"
	"github.com/insolar/insolar/ledger/blob"
	"github.com/insolar/insolar/ledger/drop"
	"github.com/insolar/insolar/ledger/light/hot"
	"github.com/insolar/insolar/ledger/light/proc"
	"github.com/insolar/insolar/ledger/light/recentstorage"
	"github.com/insolar/insolar/ledger/object"
)

// MessageHandler processes messages for local storage interaction.
type MessageHandler struct {
	RecentStorageProvider      recentstorage.Provider             `inject:""`
	Bus                        insolar.MessageBus                 `inject:""`
	PlatformCryptographyScheme insolar.PlatformCryptographyScheme `inject:""`
	JetCoordinator             jet.Coordinator                    `inject:""`
	CryptographyService        insolar.CryptographyService        `inject:""`
	DelegationTokenFactory     insolar.DelegationTokenFactory     `inject:""`
	JetStorage                 jet.Storage                        `inject:""`

	DropModifier drop.Modifier `inject:""`

	BlobModifier blob.Modifier `inject:""`
	BlobAccessor blob.Accessor `inject:""`
	Blobs        blob.Storage  `inject:""`

	IDLocker object.IDLocker `inject:""`

	RecordModifier object.RecordModifier `inject:""`
	RecordAccessor object.RecordAccessor `inject:""`
	Nodes          node.Accessor         `inject:""`

	HotDataWaiter hot.JetWaiter   `inject:""`
	JetReleaser   hot.JetReleaser `inject:""`

	LifelineIndex       object.LifelineIndex
	IndexBucketModifier object.IndexBucketModifier
	IndexStateModifier  object.IndexLifelineStateModifier

	conf           *configuration.Ledger
	middleware     *middleware
	jetTreeUpdater jet.Fetcher

	FlowDispatcher *dispatcher.Dispatcher
	handlers       map[insolar.MessageType]insolar.MessageHandler
}

// NewMessageHandler creates new handler.
func NewMessageHandler(
	index object.LifelineIndex,
	indexBucketModifier object.IndexBucketModifier,
	indexStateModifier object.IndexLifelineStateModifier,
	conf *configuration.Ledger,
) *MessageHandler {

	h := &MessageHandler{
		handlers:            map[insolar.MessageType]insolar.MessageHandler{},
		conf:                conf,
		LifelineIndex:       index,
		IndexBucketModifier: indexBucketModifier,
		IndexStateModifier:  indexStateModifier,
	}

	dep := &proc.Dependencies{
		FetchJet: func(p *proc.FetchJet) {
			p.Dep.JetAccessor = h.JetStorage
			p.Dep.Coordinator = h.JetCoordinator
			p.Dep.JetUpdater = h.jetTreeUpdater
			p.Dep.JetFetcher = h.jetTreeUpdater
		},
		WaitHot: func(p *proc.WaitHot) {
			p.Dep.Waiter = h.HotDataWaiter
		},
		GetIndex: func(p *proc.GetIndex) {
			p.Dep.IndexState = h.IndexStateModifier
			p.Dep.Locker = h.IDLocker
			p.Dep.Index = h.LifelineIndex
			p.Dep.Coordinator = h.JetCoordinator
			p.Dep.Bus = h.Bus
		},
		SetRecord: func(p *proc.SetRecord) {
			p.Dep.RecentStorageProvider = h.RecentStorageProvider
			p.Dep.RecordModifier = h.RecordModifier
			p.Dep.PlatformCryptographyScheme = h.PlatformCryptographyScheme
			p.Dep.PendingRequestsLimit = h.conf.PendingRequestsLimit
		},
		SetBlob: func(p *proc.SetBlob) {
			p.Dep.BlobAccessor = h.BlobAccessor
			p.Dep.BlobModifier = h.BlobModifier
			p.Dep.PlatformCryptographyScheme = h.PlatformCryptographyScheme
		},
		SendObject: func(p *proc.SendObject) {
			p.Dep.Jets = h.JetStorage
			p.Dep.Blobs = h.Blobs
			p.Dep.Coordinator = h.JetCoordinator
			p.Dep.JetUpdater = h.jetTreeUpdater
			p.Dep.Bus = h.Bus
			p.Dep.RecordAccessor = h.RecordAccessor
		},
		GetCode: func(p *proc.GetCode) {
			p.Dep.Bus = h.Bus
			p.Dep.RecordAccessor = h.RecordAccessor
			p.Dep.Coordinator = h.JetCoordinator
			p.Dep.BlobAccessor = h.BlobAccessor
		},
		GetRequest: func(p *proc.GetRequest) {
			p.Dep.RecordAccessor = h.RecordAccessor
		},
		UpdateObject: func(p *proc.UpdateObject) {
			p.Dep.RecordModifier = h.RecordModifier
			p.Dep.Bus = h.Bus
			p.Dep.Coordinator = h.JetCoordinator
			p.Dep.BlobModifier = h.BlobModifier
			p.Dep.RecentStorageProvider = h.RecentStorageProvider
			p.Dep.PlatformCryptographyScheme = h.PlatformCryptographyScheme
			p.Dep.IDLocker = h.IDLocker
			p.Dep.IndexStateModifier = h.IndexStateModifier
			p.Dep.Index = h.LifelineIndex
		},
		RegisterChild: func(p *proc.RegisterChild) {
			p.Dep.IDLocker = h.IDLocker
			p.Dep.IndexStorage = h.IndexStorage
			p.Dep.JetCoordinator = h.JetCoordinator
			p.Dep.RecordModifier = h.RecordModifier
			p.Dep.IndexStateModifier = h.IndexStateModifier
			p.Dep.PlatformCryptographyScheme = h.PlatformCryptographyScheme
		},
		GetPendingRequests: func(p *proc.GetPendingRequests) {
			p.Dep.RecentStorageProvider = h.RecentStorageProvider
		},
	}

	initHandle := func(msg bus.Message) *handle.Init {
		return &handle.Init{
			Dep:     dep,
			Message: msg,
		}
	}

	h.FlowDispatcher = dispatcher.NewDispatcher(func(msg bus.Message) flow.Handle {
		return initHandle(msg).Present
	}, func(msg bus.Message) flow.Handle {
		return initHandle(msg).Future
	})
	return h
}

func instrumentHandler(name string) Handler {
	return func(handler insolar.MessageHandler) insolar.MessageHandler {
		return func(ctx context.Context, p insolar.Parcel) (insolar.Reply, error) {
			inslog := inslogger.FromContext(ctx)
			start := time.Now()
			code := "2xx"
			ctx = insmetrics.InsertTag(ctx, tagMethod, name)

			repl, err := handler(ctx, p)

			latency := time.Since(start)
			if err != nil {
				code = "5xx"
				inslog.Errorf("AM's handler %v returns error: %v", name, err)
			}
			inslog.Debugf("measured time of AM method %v is %v", name, latency)

			ctx = insmetrics.ChangeTags(
				ctx,
				tag.Insert(tagMethod, name),
				tag.Insert(tagResult, code),
			)
			stats.Record(ctx, statCalls.M(1), statLatency.M(latency.Nanoseconds()/1e6))

			return repl, err
		}
	}
}

// Init initializes handlers and middleware.
func (h *MessageHandler) Init(ctx context.Context) error {
	m := newMiddleware(h)
	h.middleware = m

	h.jetTreeUpdater = jet.NewFetcher(h.Nodes, h.JetStorage, h.Bus, h.JetCoordinator)

	h.setHandlersForLight(m)

	return nil
}

func (h *MessageHandler) OnPulse(ctx context.Context, pn insolar.Pulse) {
	h.FlowDispatcher.ChangePulse(ctx, pn)
}

func (h *MessageHandler) setHandlersForLight(m *middleware) {
	// Generic.

	h.Bus.MustRegister(insolar.TypeGetCode, h.FlowDispatcher.WrapBusHandle)
	h.Bus.MustRegister(insolar.TypeGetObject, h.FlowDispatcher.WrapBusHandle)
	h.Bus.MustRegister(insolar.TypeUpdateObject, h.FlowDispatcher.WrapBusHandle)

	h.Bus.MustRegister(insolar.TypeGetDelegate,
		BuildMiddleware(h.handleGetDelegate,
			instrumentHandler("handleGetDelegate"),
			m.addFieldsToLogger,
			m.checkJet,
			m.waitForHotData))

	h.Bus.MustRegister(insolar.TypeGetChildren,
		BuildMiddleware(h.handleGetChildren,
			instrumentHandler("handleGetChildren"),
			m.addFieldsToLogger,
			m.checkJet,
			m.waitForHotData))

	h.Bus.MustRegister(insolar.TypeSetRecord, h.FlowDispatcher.WrapBusHandle)
	h.Bus.MustRegister(insolar.TypeRegisterChild, h.FlowDispatcher.WrapBusHandle)
	h.Bus.MustRegister(insolar.TypeSetBlob, h.FlowDispatcher.WrapBusHandle)
	h.Bus.MustRegister(insolar.TypeGetPendingRequests, h.FlowDispatcher.WrapBusHandle)

	h.Bus.MustRegister(insolar.TypeGetJet,
		BuildMiddleware(h.handleGetJet,
			instrumentHandler("handleGetJet")))

	h.Bus.MustRegister(insolar.TypeHotRecords,
		BuildMiddleware(h.handleHotRecords,
			instrumentHandler("handleHotRecords"),
			m.releaseHotDataWaiters))

	h.Bus.MustRegister(insolar.TypeGetRequest, h.FlowDispatcher.WrapBusHandle)

	h.Bus.MustRegister(
		insolar.TypeGetPendingRequestID,
		BuildMiddleware(
			h.handleGetPendingRequestID,
			instrumentHandler("handleGetPendingRequestID"),
			m.checkJet,
		),
	)

	h.Bus.MustRegister(insolar.TypeValidateRecord, h.handleValidateRecord)
}

func (h *MessageHandler) handleGetJet(ctx context.Context, parcel insolar.Parcel) (insolar.Reply, error) {
	msg := parcel.Message().(*message.GetJet)

	jetID, actual := h.JetStorage.ForID(ctx, msg.Pulse, msg.Object)

	return &reply.Jet{ID: insolar.ID(jetID), Actual: actual}, nil
}

func (h *MessageHandler) handleGetDelegate(ctx context.Context, parcel insolar.Parcel) (insolar.Reply, error) {
	msg := parcel.Message().(*message.GetDelegate)
	jetID := jetFromContext(ctx)

	err := h.IndexStateModifier.SetLifelineUsage(ctx, parcel.Pulse(), *msg.Head.Record())

	h.IDLocker.Lock(msg.Head.Record())
	defer h.IDLocker.Unlock(msg.Head.Record())

	idx, err := h.LifelineIndex.LifelineForID(ctx, parcel.Pulse(), *msg.Head.Record())
	if err == object.ErrLifelineNotFound {
		heavy, err := h.JetCoordinator.Heavy(ctx, parcel.Pulse())
		if err != nil {
			return nil, err
		}
		idx, err = h.saveIndexFromHeavy(ctx, parcel.Pulse(), jetID, msg.Head, heavy)
		if err != nil {
			return nil, errors.Wrap(err, "failed to fetch index from heavy")
		}
	} else if err != nil {
		return nil, errors.Wrap(err, "failed to fetch object index")
	}
	err = h.IndexStateModifier.SetLifelineUsage(ctx, parcel.Pulse(), *msg.Head.Record())
	if err != nil {
		return nil, errors.Wrap(err, "failed to fetch object index")
	}

	delegateRef, ok := idx.DelegateByKey(msg.AsType)
	if !ok {
		return nil, errors.New("the object has no delegate for this type")
	}

	rep := reply.Delegate{
		Head: delegateRef,
	}

	return &rep, nil
}

func (h *MessageHandler) handleGetChildren(
	ctx context.Context, parcel insolar.Parcel,
) (insolar.Reply, error) {
	msg := parcel.Message().(*message.GetChildren)
	jetID := jetFromContext(ctx)

	h.IDLocker.Lock(msg.Parent.Record())
	defer h.IDLocker.Unlock(msg.Parent.Record())

	idx, err := h.LifelineIndex.LifelineForID(ctx, parcel.Pulse(), *msg.Parent.Record())
	if err == object.ErrLifelineNotFound {
		heavy, err := h.JetCoordinator.Heavy(ctx, parcel.Pulse())
		if err != nil {
			return nil, err
		}
		idx, err = h.saveIndexFromHeavy(ctx, parcel.Pulse(), jetID, msg.Parent, heavy)
		if err != nil {
			return nil, errors.Wrap(err, "failed to fetch index from heavy")
		}
		if idx.ChildPointer == nil {
			return &reply.Children{Refs: nil, NextFrom: nil}, nil
		}
	} else if err != nil {
		return nil, errors.Wrap(err, "failed to fetch object index")
	}
	err = h.IndexStateModifier.SetLifelineUsage(ctx, parcel.Pulse(), *msg.Parent.Record())
	if err != nil {
		return nil, errors.Wrap(err, "failed to fetch object index")
	}

	var (
		refs         []insolar.Reference
		currentChild *insolar.ID
	)

	// Counting from specified child or the latest.
	if msg.FromChild != nil {
		currentChild = msg.FromChild
	} else {
		currentChild = idx.ChildPointer
	}

	// The object has no children.
	if currentChild == nil {
		return &reply.Children{Refs: nil, NextFrom: nil}, nil
	}

	var childJet *insolar.ID
	onHeavy, err := h.JetCoordinator.IsBeyondLimit(ctx, parcel.Pulse(), currentChild.Pulse())
	if err != nil && err != pulse.ErrNotFound {
		return nil, err
	}
	if onHeavy {
		node, err := h.JetCoordinator.Heavy(ctx, parcel.Pulse())
		if err != nil {
			return nil, err
		}
		return reply.NewGetChildrenRedirect(h.DelegationTokenFactory, parcel, node, *currentChild)
	}

	childJetID, actual := h.JetStorage.ForID(ctx, currentChild.Pulse(), *msg.Parent.Record())
	childJet = (*insolar.ID)(&childJetID)

	if !actual {
		actualJet, err := h.jetTreeUpdater.Fetch(ctx, *msg.Parent.Record(), currentChild.Pulse())
		if err != nil {
			return nil, err
		}
		childJet = actualJet
	}

	// Try to fetch the first child.
	_, err = h.RecordAccessor.ForID(ctx, *currentChild)

	if err == object.ErrNotFound {
		node, err := h.JetCoordinator.NodeForJet(ctx, *childJet, parcel.Pulse(), currentChild.Pulse())
		if err != nil {
			return nil, err
		}
		return reply.NewGetChildrenRedirect(h.DelegationTokenFactory, parcel, node, *currentChild)
	}

	if err != nil {
		return nil, errors.Wrap(err, "failed to fetch child")
	}

	counter := 0
	for currentChild != nil {
		// We have enough results.
		if counter >= msg.Amount {
			return &reply.Children{Refs: refs, NextFrom: currentChild}, nil
		}
		counter++

		rec, err := h.RecordAccessor.ForID(ctx, *currentChild)

		// We don't have this child reference. Return what was collected.
		if err == object.ErrNotFound {
			return &reply.Children{Refs: refs, NextFrom: currentChild}, nil
		}
		if err != nil {
			return nil, errors.New("failed to retrieve children")
		}

		virtRec := rec.Record
		childRec, ok := virtRec.(*object.ChildRecord)
		if !ok {
			return nil, errors.New("failed to retrieve children")
		}
		currentChild = childRec.PrevChild

		// Skip records later than specified pulse.
		recPulse := childRec.Ref.Record().Pulse()
		if msg.FromPulse != nil && recPulse > *msg.FromPulse {
			continue
		}
		refs = append(refs, childRec.Ref)
	}

	return &reply.Children{Refs: refs, NextFrom: nil}, nil
}

func (h *MessageHandler) handleGetPendingRequestID(ctx context.Context, parcel insolar.Parcel) (insolar.Reply, error) {
	jetID := jetFromContext(ctx)
	msg := parcel.Message().(*message.GetPendingRequestID)

	requests := h.RecentStorageProvider.GetPendingStorage(ctx, jetID).GetRequestsForObject(msg.ObjectID)
	if len(requests) == 0 {
		return &reply.Error{ErrType: reply.ErrNoPendingRequests}, nil
	}

	rep := reply.ID{
		ID: requests[0],
	}

	return &rep, nil
}

<<<<<<< HEAD
func (h *MessageHandler) handleRegisterChild(ctx context.Context, parcel insolar.Parcel) (insolar.Reply, error) {
	logger := inslogger.FromContext(ctx)

	msg := parcel.Message().(*message.RegisterChild)
	jetID := jetFromContext(ctx)
	r, err := object.DecodeVirtual(msg.Record)
	if err != nil {
		return nil, errors.Wrap(err, "can't deserialize record")
	}
	childRec, ok := r.(*object.ChildRecord)
	if !ok {
		return nil, errors.New("wrong child record")
	}

	h.IDLocker.Lock(msg.Parent.Record())
	defer h.IDLocker.Unlock(msg.Parent.Record())

	var child *insolar.ID
	idx, err := h.LifelineIndex.LifelineForID(ctx, parcel.Pulse(), *msg.Parent.Record())
	if err == object.ErrLifelineNotFound {
		heavy, err := h.JetCoordinator.Heavy(ctx, parcel.Pulse())
		if err != nil {
			return nil, err
		}
		idx, err = h.saveIndexFromHeavy(ctx, parcel.Pulse(), jetID, msg.Parent, heavy)
		if err != nil {
			return nil, errors.Wrap(err, "failed to fetch index from heavy")
		}
	} else if err != nil {
		return nil, err
	}
	err = h.IndexStateModifier.SetLifelineUsage(ctx, parcel.Pulse(), *msg.Parent.Record())
	if err != nil {
		return nil, err
	}

	recID := object.NewRecordIDFromRecord(h.PlatformCryptographyScheme, parcel.Pulse(), childRec)

	// Children exist and pointer does not match (preserving chain consistency).
	// For the case when vm can't save or send result to another vm and it tries to update the same record again
	if idx.ChildPointer != nil && !childRec.PrevChild.Equal(*idx.ChildPointer) && idx.ChildPointer != recID {
		return nil, errors.New("invalid child record")
	}

	child = object.NewRecordIDFromRecord(h.PlatformCryptographyScheme, parcel.Pulse(), childRec)
	rec := record.MaterialRecord{
		Record: childRec,
		JetID:  insolar.JetID(jetID),
	}

	err = h.RecordModifier.Set(ctx, *child, rec)

	if err == object.ErrOverride {
		logger.WithField("type", fmt.Sprintf("%T", r)).Warn("set record override (#2)")
		child = recID
	} else if err != nil {
		return nil, errors.Wrap(err, "can't save record into storage")
	}

	idx.ChildPointer = child
	if msg.AsType != nil {
		idx.SetDelegate(*msg.AsType, msg.Child)
	}
	idx.LatestUpdate = parcel.Pulse()
	idx.JetID = insolar.JetID(jetID)
	err = h.LifelineIndex.SetLifeline(ctx, parcel.Pulse(), *msg.Parent.Record(), idx)
	if err != nil {
		return nil, err
	}

	return &reply.ID{ID: *child}, nil
}

=======
>>>>>>> fcff7084
func (h *MessageHandler) handleValidateRecord(ctx context.Context, parcel insolar.Parcel) (insolar.Reply, error) {
	return &reply.OK{}, nil
}

func (h *MessageHandler) saveIndexFromHeavy(
	ctx context.Context, parcelPN insolar.PulseNumber, jetID insolar.ID, obj insolar.Reference, heavy *insolar.Reference,
) (object.Lifeline, error) {
	genericReply, err := h.Bus.Send(ctx, &message.GetObjectIndex{
		Object: obj,
	}, &insolar.MessageSendOptions{
		Receiver: heavy,
	})
	if err != nil {
		return object.Lifeline{}, errors.Wrap(err, "failed to send")
	}
	rep, ok := genericReply.(*reply.ObjectIndex)
	if !ok {
		return object.Lifeline{}, fmt.Errorf("failed to fetch object index: unexpected reply type %T (reply=%+v)", genericReply, genericReply)
	}
	idx, err := object.DecodeIndex(rep.Index)
	if err != nil {
		return object.Lifeline{}, errors.Wrap(err, "failed to decode")
	}

	idx.JetID = insolar.JetID(jetID)
	err = h.LifelineIndex.SetLifeline(ctx, parcelPN, *obj.Record(), idx)
	if err != nil {
		return object.Lifeline{}, errors.Wrap(err, "failed to save")
	}
	return idx, nil
}

func (h *MessageHandler) handleHotRecords(ctx context.Context, parcel insolar.Parcel) (insolar.Reply, error) {
	logger := inslogger.FromContext(ctx)

	msg := parcel.Message().(*message.HotData)
	jetID := insolar.JetID(*msg.Jet.Record())

	logger.WithFields(map[string]interface{}{
		"jet": jetID.DebugString(),
	}).Info("received hot data")

	err := h.DropModifier.Set(ctx, msg.Drop)
	if err == drop.ErrOverride {
		err = nil
	}
	if err != nil {
		return nil, errors.Wrapf(err, "[jet]: drop error (pulse: %v)", msg.Drop.Pulse)
	}

	pendingStorage := h.RecentStorageProvider.GetPendingStorage(ctx, insolar.ID(jetID))
	logger.Debugf("received %d pending requests", len(msg.PendingRequests))

	var notificationList []insolar.ID
	for objID, objContext := range msg.PendingRequests {
		if !objContext.Active {
			notificationList = append(notificationList, objID)
		}

		objContext.Active = false
		pendingStorage.SetContextToObject(ctx, objID, objContext)
	}

	go func() {
		for _, objID := range notificationList {
			go func(objID insolar.ID) {
				rep, err := h.Bus.Send(ctx, &message.AbandonedRequestsNotification{
					Object: objID,
				}, nil)

				if err != nil {
					logger.Error("failed to notify about pending requests")
					return
				}
				if _, ok := rep.(*reply.OK); !ok {
					logger.Error("received unexpected reply on pending notification")
				}
			}(objID)
		}
	}()

	for _, meta := range msg.HotIndexes {
		decodedIndex, err := object.DecodeIndex(meta.Index)
		if err != nil {
			logger.Error(err)
			continue
		}

		err = h.IndexBucketModifier.SetBucket(
			ctx,
			parcel.Pulse(),
			object.IndexBucket{
				ObjID:            meta.ObjID,
				Lifeline:         &decodedIndex,
				LifelineLastUsed: meta.LastUsed,
				Results:          []insolar.ID{},
				Requests:         []insolar.ID{}},
		)
		if err != nil {
			logger.Error(err)
			continue
		}
	}

	h.JetStorage.Update(
		ctx, msg.PulseNumber, true, insolar.JetID(jetID),
	)

	h.jetTreeUpdater.Release(ctx, jetID, msg.PulseNumber)

	return &reply.OK{}, nil
}<|MERGE_RESOLUTION|>--- conflicted
+++ resolved
@@ -157,7 +157,7 @@
 		},
 		RegisterChild: func(p *proc.RegisterChild) {
 			p.Dep.IDLocker = h.IDLocker
-			p.Dep.IndexStorage = h.IndexStorage
+			p.Dep.Index = h.LifelineIndex
 			p.Dep.JetCoordinator = h.JetCoordinator
 			p.Dep.RecordModifier = h.RecordModifier
 			p.Dep.IndexStateModifier = h.IndexStateModifier
@@ -462,82 +462,6 @@
 	return &rep, nil
 }
 
-<<<<<<< HEAD
-func (h *MessageHandler) handleRegisterChild(ctx context.Context, parcel insolar.Parcel) (insolar.Reply, error) {
-	logger := inslogger.FromContext(ctx)
-
-	msg := parcel.Message().(*message.RegisterChild)
-	jetID := jetFromContext(ctx)
-	r, err := object.DecodeVirtual(msg.Record)
-	if err != nil {
-		return nil, errors.Wrap(err, "can't deserialize record")
-	}
-	childRec, ok := r.(*object.ChildRecord)
-	if !ok {
-		return nil, errors.New("wrong child record")
-	}
-
-	h.IDLocker.Lock(msg.Parent.Record())
-	defer h.IDLocker.Unlock(msg.Parent.Record())
-
-	var child *insolar.ID
-	idx, err := h.LifelineIndex.LifelineForID(ctx, parcel.Pulse(), *msg.Parent.Record())
-	if err == object.ErrLifelineNotFound {
-		heavy, err := h.JetCoordinator.Heavy(ctx, parcel.Pulse())
-		if err != nil {
-			return nil, err
-		}
-		idx, err = h.saveIndexFromHeavy(ctx, parcel.Pulse(), jetID, msg.Parent, heavy)
-		if err != nil {
-			return nil, errors.Wrap(err, "failed to fetch index from heavy")
-		}
-	} else if err != nil {
-		return nil, err
-	}
-	err = h.IndexStateModifier.SetLifelineUsage(ctx, parcel.Pulse(), *msg.Parent.Record())
-	if err != nil {
-		return nil, err
-	}
-
-	recID := object.NewRecordIDFromRecord(h.PlatformCryptographyScheme, parcel.Pulse(), childRec)
-
-	// Children exist and pointer does not match (preserving chain consistency).
-	// For the case when vm can't save or send result to another vm and it tries to update the same record again
-	if idx.ChildPointer != nil && !childRec.PrevChild.Equal(*idx.ChildPointer) && idx.ChildPointer != recID {
-		return nil, errors.New("invalid child record")
-	}
-
-	child = object.NewRecordIDFromRecord(h.PlatformCryptographyScheme, parcel.Pulse(), childRec)
-	rec := record.MaterialRecord{
-		Record: childRec,
-		JetID:  insolar.JetID(jetID),
-	}
-
-	err = h.RecordModifier.Set(ctx, *child, rec)
-
-	if err == object.ErrOverride {
-		logger.WithField("type", fmt.Sprintf("%T", r)).Warn("set record override (#2)")
-		child = recID
-	} else if err != nil {
-		return nil, errors.Wrap(err, "can't save record into storage")
-	}
-
-	idx.ChildPointer = child
-	if msg.AsType != nil {
-		idx.SetDelegate(*msg.AsType, msg.Child)
-	}
-	idx.LatestUpdate = parcel.Pulse()
-	idx.JetID = insolar.JetID(jetID)
-	err = h.LifelineIndex.SetLifeline(ctx, parcel.Pulse(), *msg.Parent.Record(), idx)
-	if err != nil {
-		return nil, err
-	}
-
-	return &reply.ID{ID: *child}, nil
-}
-
-=======
->>>>>>> fcff7084
 func (h *MessageHandler) handleValidateRecord(ctx context.Context, parcel insolar.Parcel) (insolar.Reply, error) {
 	return &reply.OK{}, nil
 }
