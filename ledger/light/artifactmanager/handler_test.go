//
// Copyright 2019 Insolar Technologies GmbH
//
// Licensed under the Apache License, Version 2.0 (the "License");
// you may not use this file except in compliance with the License.
// You may obtain a copy of the License at
//
//     http://www.apache.org/licenses/LICENSE-2.0
//
// Unless required by applicable law or agreed to in writing, software
// distributed under the License is distributed on an "AS IS" BASIS,
// WITHOUT WARRANTIES OR CONDITIONS OF ANY KIND, either express or implied.
// See the License for the specific language governing permissions and
// limitations under the License.
//

package artifactmanager

import (
	"bytes"
	"context"
	"crypto/rand"
	"testing"
	"time"

	"github.com/gojuno/minimock"
	"github.com/stretchr/testify/assert"
	"github.com/stretchr/testify/require"
	"github.com/stretchr/testify/suite"

	"github.com/insolar/insolar/component"
	"github.com/insolar/insolar/configuration"
	"github.com/insolar/insolar/insolar"
	"github.com/insolar/insolar/insolar/delegationtoken"
	"github.com/insolar/insolar/insolar/flow/bus"
	"github.com/insolar/insolar/insolar/gen"
	"github.com/insolar/insolar/insolar/jet"
	"github.com/insolar/insolar/insolar/message"
	"github.com/insolar/insolar/insolar/node"
	"github.com/insolar/insolar/insolar/record"
	"github.com/insolar/insolar/insolar/reply"
	"github.com/insolar/insolar/instrumentation/inslogger"
	"github.com/insolar/insolar/internal/ledger/store"
	"github.com/insolar/insolar/ledger/blob"
	"github.com/insolar/insolar/ledger/drop"
	"github.com/insolar/insolar/ledger/light/proc"
	"github.com/insolar/insolar/ledger/light/recentstorage"
	"github.com/insolar/insolar/ledger/object"
	"github.com/insolar/insolar/testutils"
)

type handlerSuite struct {
	suite.Suite

	cm  *component.Manager
	ctx context.Context

	scheme      insolar.PlatformCryptographyScheme
	nodeStorage node.Accessor
	jetStorage  jet.Storage

	dropModifier drop.Modifier
	dropAccessor drop.Accessor

	blobModifier blob.Modifier
	blobAccessor blob.Accessor

	recordModifier object.RecordModifier
	recordAccessor object.RecordAccessor

	indexMemoryStor *object.InMemoryIndex
}

var domainID = *genRandomID(0)

func genRandomID(pulse insolar.PulseNumber) *insolar.ID {
	buff := [insolar.RecordIDSize - insolar.PulseNumberSize]byte{}
	_, err := rand.Read(buff[:])
	if err != nil {
		panic(err)
	}
	return insolar.NewID(pulse, buff[:])
}

func genRefWithID(id *insolar.ID) *insolar.Reference {
	return insolar.NewReference(domainID, *id)
}

func genRandomRef(pulse insolar.PulseNumber) *insolar.Reference {
	return genRefWithID(genRandomID(pulse))
}

func NewHandlerSuite() *handlerSuite {
	return &handlerSuite{
		Suite: suite.Suite{},
	}
}

// Init and run suite
func TestHandlerSuite(t *testing.T) {
	suite.Run(t, NewHandlerSuite())
}

func (s *handlerSuite) BeforeTest(suiteName, testName string) {
	s.cm = &component.Manager{}
	s.ctx = inslogger.TestContext(s.T())

	s.scheme = testutils.NewPlatformCryptographyScheme()
	s.jetStorage = jet.NewStore()
	s.nodeStorage = node.NewStorage()

	storageDB := store.NewMemoryMockDB()
	dropStorage := drop.NewDB(storageDB)
	s.dropAccessor = dropStorage
	s.dropModifier = dropStorage

	blobStorage := blob.NewStorageMemory()
	s.blobAccessor = blobStorage
	s.blobModifier = blobStorage

	recordStorage := object.NewRecordMemory()
	s.recordModifier = recordStorage
	s.recordAccessor = recordStorage

	s.indexMemoryStor = object.NewInMemoryIndex()

	s.cm.Inject(
		s.scheme,
		s.indexMemoryStor,
		store.NewMemoryMockDB(),
		s.jetStorage,
		s.nodeStorage,
		s.dropAccessor,
		s.dropModifier,
		s.recordAccessor,
		s.recordModifier,
	)

	err := s.cm.Init(s.ctx)
	if err != nil {
		s.T().Error("ComponentManager init failed", err)
	}
	err = s.cm.Start(s.ctx)
	if err != nil {
		s.T().Error("ComponentManager start failed", err)
	}
}

func (s *handlerSuite) AfterTest(suiteName, testName string) {
	err := s.cm.Stop(s.ctx)
	if err != nil {
		s.T().Error("ComponentManager stop failed", err)
	}
}

func (s *handlerSuite) TestMessageHandler_HandleGetChildren_Redirects() {
	mc := minimock.NewController(s.T())
	defer mc.Finish()
	jetID := insolar.ID(*insolar.NewJetID(0, nil))

	tf := testutils.NewDelegationTokenFactoryMock(mc)
	tf.IssueGetChildrenRedirectMock.Return(&delegationtoken.GetChildrenRedirectToken{Signature: []byte{1, 2, 3}}, nil)
	mb := testutils.NewMessageBusMock(mc)
	mb.MustRegisterMock.Return()
	jc := jet.NewCoordinatorMock(mc)

	pendingMock := recentstorage.NewPendingStorageMock(s.T())

	pendingMock.GetRequestsForObjectMock.Return(nil)
	pendingMock.AddPendingRequestMock.Return()
	pendingMock.RemovePendingRequestMock.Return()

	provideMock := recentstorage.NewProviderMock(s.T())
	provideMock.GetPendingStorageMock.Return(pendingMock)

	msg := message.GetChildren{
		Parent: *genRandomRef(0),
	}
	h := NewMessageHandler(s.indexMemoryStor, s.indexMemoryStor, s.indexMemoryStor, &configuration.Ledger{
		LightChainLimit: 2,
	})
	h.JetCoordinator = jc
	h.DelegationTokenFactory = tf
	h.Bus = mb
	h.JetStorage = s.jetStorage
	h.Nodes = s.nodeStorage
	h.RecordAccessor = s.recordAccessor

	locker := object.NewIDLockerMock(s.T())
	locker.LockMock.Return()
	locker.UnlockMock.Return()
	h.IDLocker = locker

	err := h.Init(s.ctx)
	require.NoError(s.T(), err)

	h.RecentStorageProvider = provideMock

	s.T().Run("redirects to heavy when no index", func(t *testing.T) {
		objIndex := object.Lifeline{
			LatestState:  genRandomID(insolar.FirstPulseNumber),
			ChildPointer: genRandomID(insolar.FirstPulseNumber),
		}
		mb.SendFunc = func(c context.Context, gm insolar.Message, o *insolar.MessageSendOptions) (r insolar.Reply, r1 error) {
			if m, ok := gm.(*message.GetObjectIndex); ok {
				assert.Equal(t, msg.Parent, m.Object)
				buf := object.EncodeIndex(objIndex)
				require.NoError(t, err)
				return &reply.ObjectIndex{Index: buf}, nil
			}

			panic("unexpected call")
		}
		heavyRef := genRandomRef(0)

		jc.HeavyMock.Return(heavyRef, nil)
		jc.IsBeyondLimitMock.Return(true, nil)
		rep, err := h.handleGetChildren(contextWithJet(s.ctx, jetID), &message.Parcel{
			Msg:         &msg,
			PulseNumber: insolar.FirstPulseNumber + 1,
		})
		require.NoError(t, err)
		redirect, ok := rep.(*reply.GetChildrenRedirectReply)
		require.True(t, ok)
		token, ok := redirect.Token.(*delegationtoken.GetChildrenRedirectToken)
		assert.Equal(t, []byte{1, 2, 3}, token.Signature)
		assert.Equal(t, heavyRef, redirect.GetReceiver())

		idx, err := s.indexMemoryStor.LifelineForID(s.ctx, insolar.FirstPulseNumber+1, *msg.Parent.Record())
		require.NoError(t, err)
		assert.Equal(t, objIndex.LatestState, idx.LatestState)
	})

	s.T().Run("redirect to light when has index and child later than limit", func(t *testing.T) {
		lightRef := genRandomRef(0)
		jc.IsBeyondLimitMock.Return(false, nil)
		jc.NodeForJetMock.Return(lightRef, nil)
		err = s.indexMemoryStor.SetLifeline(s.ctx, insolar.FirstPulseNumber+1, *msg.Parent.Record(), object.Lifeline{
			ChildPointer: genRandomID(insolar.FirstPulseNumber),
			JetID:        insolar.JetID(jetID),
		})
		require.NoError(t, err)
		rep, err := h.handleGetChildren(contextWithJet(s.ctx, jetID), &message.Parcel{
			Msg:         &msg,
			PulseNumber: insolar.FirstPulseNumber + 1,
		})
		require.NoError(t, err)
		redirect, ok := rep.(*reply.GetChildrenRedirectReply)
		require.True(t, ok)
		token, ok := redirect.Token.(*delegationtoken.GetChildrenRedirectToken)
		assert.Equal(t, []byte{1, 2, 3}, token.Signature)
		assert.Equal(t, lightRef, redirect.GetReceiver())
	})

	s.T().Run("redirect to heavy when has index and child earlier than limit", func(t *testing.T) {
		heavyRef := genRandomRef(0)
		jc.IsBeyondLimitMock.Return(false, nil)
		jc.NodeForJetMock.Return(heavyRef, nil)
		err = s.indexMemoryStor.SetLifeline(s.ctx, insolar.FirstPulseNumber+2, *msg.Parent.Record(), object.Lifeline{
			ChildPointer: genRandomID(insolar.FirstPulseNumber),
			JetID:        insolar.JetID(jetID),
		})
		require.NoError(t, err)
		rep, err := h.handleGetChildren(contextWithJet(s.ctx, jetID), &message.Parcel{
			Msg:         &msg,
			PulseNumber: insolar.FirstPulseNumber + 2,
		})
		require.NoError(t, err)
		redirect, ok := rep.(*reply.GetChildrenRedirectReply)
		require.True(t, ok)
		token, ok := redirect.Token.(*delegationtoken.GetChildrenRedirectToken)
		assert.Equal(t, []byte{1, 2, 3}, token.Signature)
		assert.Equal(t, heavyRef, redirect.GetReceiver())
	})
}

func (s *handlerSuite) TestMessageHandler_HandleGetDelegate_FetchesIndexFromHeavy() {
	mc := minimock.NewController(s.T())
	defer mc.Finish()
	jetID := insolar.ID(*insolar.NewJetID(0, nil))

	pendingMock := recentstorage.NewPendingStorageMock(s.T())
	pendingMock.GetRequestsForObjectMock.Return(nil)
	pendingMock.AddPendingRequestMock.Return()
	pendingMock.RemovePendingRequestMock.Return()

	provideMock := recentstorage.NewProviderMock(s.T())
	provideMock.GetPendingStorageMock.Return(pendingMock)

	mb := testutils.NewMessageBusMock(mc)
	mb.MustRegisterMock.Return()
	jc := jet.NewCoordinatorMock(mc)

	h := NewMessageHandler(s.indexMemoryStor, s.indexMemoryStor, s.indexMemoryStor, &configuration.Ledger{
		LightChainLimit: 3,
	})
	h.JetStorage = s.jetStorage
	h.Nodes = s.nodeStorage

	h.RecentStorageProvider = provideMock
	idLock := object.NewIDLockerMock(s.T())
	idLock.LockMock.Return()
	idLock.UnlockMock.Return()
	h.IDLocker = idLock

	delegateType := *genRandomRef(0)
	delegate := *genRandomRef(0)
	objIndex := object.Lifeline{Delegates: []object.LifelineDelegate{{Key: delegateType, Value: delegate}}}
	msg := message.GetDelegate{
		Head:   *genRandomRef(0),
		AsType: delegateType,
	}

	mb.SendFunc = func(c context.Context, gm insolar.Message, o *insolar.MessageSendOptions) (r insolar.Reply, r1 error) {
		if m, ok := gm.(*message.GetObjectIndex); ok {
			assert.Equal(s.T(), msg.Head, m.Object)
			buf := object.EncodeIndex(objIndex)
			return &reply.ObjectIndex{Index: buf}, nil
		}

		panic("unexpected call")
	}

	h.JetCoordinator = jc
	h.Bus = mb
	err := h.Init(s.ctx)
	require.NoError(s.T(), err)

	heavyRef := genRandomRef(0)
	jc.HeavyMock.Return(heavyRef, nil)
	rep, err := h.handleGetDelegate(contextWithJet(s.ctx, jetID), &message.Parcel{
		Msg:         &msg,
		PulseNumber: insolar.FirstPulseNumber,
	})
	require.NoError(s.T(), err)
	delegateRep, ok := rep.(*reply.Delegate)
	require.True(s.T(), ok)
	assert.Equal(s.T(), delegate, delegateRep.Head)

	idx, err := s.indexMemoryStor.LifelineForID(s.ctx, insolar.FirstPulseNumber, *msg.Head.Record())
	require.NoError(s.T(), err)
	assert.Equal(s.T(), objIndex.Delegates, idx.Delegates)
}

func (s *handlerSuite) TestMessageHandler_HandleHasPendingRequests() {
	mc := minimock.NewController(s.T())
	defer mc.Finish()

	msg := message.GetPendingRequests{
		Object: *genRandomRef(0),
	}
	fakeParcel := testutils.NewParcelMock(mc)
	fakeParcel.MessageMock.Return(&msg)
	fakeParcel.PulseMock.Return(insolar.FirstPulseNumber - 1)

	pendingRequests := []insolar.ID{
		*genRandomID(insolar.FirstPulseNumber - 2),
		*genRandomID(insolar.FirstPulseNumber - 2),
	}

	recentStorageMock := recentstorage.NewPendingStorageMock(s.T())
	recentStorageMock.GetRequestsForObjectMock.Return(pendingRequests)

	jc := jet.NewCoordinatorMock(mc)
	mb := testutils.NewMessageBusMock(mc)
	mb.MustRegisterMock.Return()

	h := NewMessageHandler(s.indexMemoryStor, s.indexMemoryStor, s.indexMemoryStor, &configuration.Ledger{})
	h.JetCoordinator = jc
	h.Bus = mb
	h.JetStorage = s.jetStorage
	h.Nodes = s.nodeStorage

	err := h.Init(s.ctx)
	require.NoError(s.T(), err)

	provideMock := recentstorage.NewProviderMock(s.T())
	provideMock.GetPendingStorageMock.Return(recentStorageMock)

	h.RecentStorageProvider = provideMock

	rep, err := h.FlowDispatcher.WrapBusHandle(s.ctx, fakeParcel)
	require.NoError(s.T(), err)
	has, ok := rep.(*reply.HasPendingRequests)
	require.True(s.T(), ok)
	assert.True(s.T(), has.Has)
}

func (s *handlerSuite) TestMessageHandler_HandleRegisterChild_FetchesIndexFromHeavy() {
	mc := minimock.NewController(s.T())
	defer mc.Finish()
	jetID := insolar.ID(*insolar.NewJetID(0, nil))

	pendingMock := recentstorage.NewPendingStorageMock(s.T())

	pendingMock.GetRequestsForObjectMock.Return(nil)
	pendingMock.AddPendingRequestMock.Return()
	pendingMock.RemovePendingRequestMock.Return()

	provideMock := recentstorage.NewProviderMock(s.T())
	provideMock.GetPendingStorageMock.Return(pendingMock)

	mb := testutils.NewMessageBusMock(mc)
	mb.MustRegisterMock.Return()
	jc := jet.NewCoordinatorMock(mc)
	h := NewMessageHandler(s.indexMemoryStor, s.indexMemoryStor, s.indexMemoryStor, &configuration.Ledger{
		LightChainLimit: 2,
	})
	h.JetStorage = s.jetStorage
	h.Nodes = s.nodeStorage
	h.RecentStorageProvider = provideMock
	h.PCS = s.scheme
	h.RecordModifier = s.recordModifier

	idLockMock := object.NewIDLockerMock(s.T())
	idLockMock.LockMock.Return()
	idLockMock.UnlockMock.Return()
	h.IDLocker = idLockMock

	objIndex := object.Lifeline{LatestState: genRandomID(0), State: record.StateActivation}
	childRecord := record.Child{
		Ref: *genRandomRef(0),
	}

	virtChild := record.Wrap(childRecord)
	data, err := virtChild.Marshal()
	require.NoError(s.T(), err)
	hash := record.HashVirtual(s.scheme.ReferenceHasher(), virtChild)
	childID := insolar.NewID(0, hash)

	msg := message.RegisterChild{
		Record: data,
		Parent: *genRandomRef(0),
	}

	h.JetCoordinator = jc
	h.Bus = mb
	err = h.Init(s.ctx)
	require.NoError(s.T(), err)

	replyTo := make(chan bus.Reply, 1)
	registerChild := proc.NewRegisterChild(insolar.JetID(jetID), &msg, childID.Pulse(), objIndex, replyTo)
	registerChild.Dep.IDLocker = idLockMock
	registerChild.Dep.LifelineIndex = s.indexMemoryStor
	registerChild.Dep.JetCoordinator = jc
	registerChild.Dep.RecordModifier = s.recordModifier
<<<<<<< HEAD
	registerChild.Dep.LifelineStateModifier = s.indexMemoryStor
	registerChild.Dep.PlatformCryptographyScheme = s.scheme
=======
	registerChild.Dep.IndexStateModifier = s.indexMemoryStor
	registerChild.Dep.PCS = s.scheme
>>>>>>> 24f1dbc8

	err = registerChild.Proceed(contextWithJet(s.ctx, jetID))
	require.NoError(s.T(), err)

	busRep := <-replyTo
	rep := busRep.Reply
	objRep, ok := rep.(*reply.ID)
	require.True(s.T(), ok)
	assert.Equal(s.T(), *childID, objRep.ID)

	idx, err := s.indexMemoryStor.LifelineForID(s.ctx, 0, *msg.Parent.Record())
	require.NoError(s.T(), err)
	assert.Equal(s.T(), childID, idx.ChildPointer)
}

func (s *handlerSuite) TestMessageHandler_HandleRegisterChild_IndexStateUpdated() {
	mc := minimock.NewController(s.T())
	defer mc.Finish()
	jetID := insolar.ID(*insolar.NewJetID(0, nil))

	pendingMock := recentstorage.NewPendingStorageMock(s.T())

	pendingMock.GetRequestsForObjectMock.Return(nil)
	pendingMock.AddPendingRequestMock.Return()
	pendingMock.RemovePendingRequestMock.Return()

	provideMock := recentstorage.NewProviderMock(s.T())
	provideMock.GetPendingStorageMock.Return(pendingMock)

	h := NewMessageHandler(s.indexMemoryStor, s.indexMemoryStor, s.indexMemoryStor, &configuration.Ledger{
		LightChainLimit: 2,
	})
	h.JetStorage = s.jetStorage
	h.Nodes = s.nodeStorage
	h.LifelineIndex = s.indexMemoryStor
	h.LifelineStateModifier = s.indexMemoryStor
	h.RecentStorageProvider = provideMock
	h.PCS = s.scheme
	h.RecordModifier = s.recordModifier

	idLockMock := object.NewIDLockerMock(s.T())
	idLockMock.LockMock.Return()
	idLockMock.UnlockMock.Return()
	h.IDLocker = idLockMock

	objIndex := object.Lifeline{
		LatestState:  genRandomID(0),
		State:        record.StateActivation,
		LatestUpdate: insolar.FirstPulseNumber,
		JetID:        insolar.JetID(jetID),
	}
	childRecord := record.Child{
		Ref: *genRandomRef(0),
	}

	virtRec := record.Wrap(childRecord)
	data, err := virtRec.Marshal()
	require.NoError(s.T(), err)

	msg := message.RegisterChild{
		Record: data,
		Parent: *genRandomRef(0),
	}

<<<<<<< HEAD
	pulse := gen.PulseNumber()
	err := s.indexMemoryStor.SetLifeline(s.ctx, pulse, *msg.Parent.Record(), objIndex)
=======
	err = s.indexMemoryStor.Set(s.ctx, *msg.Parent.Record(), objIndex)
>>>>>>> 24f1dbc8
	require.NoError(s.T(), err)

	replyTo := make(chan bus.Reply, 1)

	registerChild := proc.NewRegisterChild(insolar.JetID(jetID), &msg, pulse, objIndex, replyTo)
	registerChild.Dep.IDLocker = idLockMock
	registerChild.Dep.LifelineIndex = s.indexMemoryStor
	registerChild.Dep.JetCoordinator = jet.NewCoordinatorMock(mc)
	registerChild.Dep.RecordModifier = s.recordModifier
<<<<<<< HEAD
	registerChild.Dep.LifelineStateModifier = s.indexMemoryStor
	registerChild.Dep.PlatformCryptographyScheme = s.scheme
=======
	registerChild.Dep.IndexStateModifier = s.indexMemoryStor
	registerChild.Dep.PCS = s.scheme
>>>>>>> 24f1dbc8

	err = registerChild.Proceed(contextWithJet(s.ctx, jetID))
	require.NoError(s.T(), err)

	idx, err := s.indexMemoryStor.LifelineForID(s.ctx, pulse, *msg.Parent.Record())
	require.NoError(s.T(), err)
	require.Equal(s.T(), idx.LatestUpdate, pulse)
}

func (s *handlerSuite) TestMessageHandler_HandleHotRecords() {
	mc := minimock.NewController(s.T())
	jetID := gen.JetID()

	jc := jet.NewCoordinatorMock(mc)

	firstID := insolar.NewID(insolar.FirstPulseNumber, []byte{1, 2, 3})

	codeRec := record.Code{}
	virtCodeRec := record.Wrap(codeRec)
	hash := record.HashVirtual(s.scheme.ReferenceHasher(), virtCodeRec)

	secondID := insolar.NewID(insolar.FirstPulseNumber, hash)

	codeRec = record.Code{}
	virtCodeRec = record.Wrap(codeRec)
	hash = record.HashVirtual(s.scheme.ReferenceHasher(), virtCodeRec)

	thirdID := insolar.NewID(insolar.FirstPulseNumber-1, hash)

	mb := testutils.NewMessageBusMock(mc)
	mb.MustRegisterMock.Return()
	mb.SendFunc = func(p context.Context, p1 insolar.Message, p2 *insolar.MessageSendOptions) (r insolar.Reply, r1 error) {
		parsedMsg, ok := p1.(*message.AbandonedRequestsNotification)
		require.Equal(s.T(), true, ok)
		require.Equal(s.T(), *secondID, parsedMsg.Object)
		return &reply.OK{}, nil
	}

	firstIndex := object.EncodeIndex(object.Lifeline{
		LatestState: firstID,
	})
	err := s.indexMemoryStor.SetLifeline(s.ctx, insolar.FirstPulseNumber, *firstID, object.Lifeline{
		LatestState: firstID,
		JetID:       insolar.JetID(jetID),
	})

	hotIndexes := &message.HotData{
		Jet:         *insolar.NewReference(insolar.DomainID, insolar.ID(jetID)),
		PulseNumber: insolar.FirstPulseNumber,
		HotIndexes: []message.HotIndex{
			{
				Index:    firstIndex,
				LastUsed: insolar.PulseNumber(234),
				ObjID:    *firstID,
			},
		},
		PendingRequests: map[insolar.ID]recentstorage.PendingObjectContext{
			*secondID: {},
			*thirdID:  {Active: true},
		},
		Drop: drop.Drop{Pulse: insolar.FirstPulseNumber, Hash: []byte{88}, JetID: jetID},
	}

	pendingMock := recentstorage.NewPendingStorageMock(s.T())

	pendingMock.SetContextToObjectFunc = func(p context.Context, p1 insolar.ID, p2 recentstorage.PendingObjectContext) {

		if bytes.Equal(p1.Bytes(), secondID.Bytes()) {
			require.Equal(s.T(), false, p2.Active)
			return
		}
		if bytes.Equal(p1.Bytes(), thirdID.Bytes()) {
			require.Equal(s.T(), false, p2.Active)
			return
		}
		s.T().Fail()
	}

	idxStateModifierMock := object.NewLifelineStateModifierMock(s.T())
	bucketMock := object.NewIndexBucketModifierMock(s.T())
	idxMock := object.NewLifelineIndexMock(s.T())

	bucketMock.SetBucketFunc = func(ctx context.Context, pn insolar.PulseNumber, ib object.IndexBucket) (r error) {
		require.Equal(s.T(), *firstID, ib.ObjID)
		require.Equal(s.T(), insolar.PulseNumber(234), pn)
		require.Equal(s.T(), *firstID, *ib.Lifeline.LatestState)

		return nil
	}

	idxMock.SetLifelineFunc = func(p context.Context, p1 insolar.PulseNumber, p2 insolar.ID, p3 object.Lifeline) (r error) {
		require.Equal(s.T(), *firstID, p2)
		require.Equal(s.T(), insolar.PulseNumber(234), p1)
		require.Equal(s.T(), *firstID, *p3.LatestState)

		return nil
	}

	provideMock := recentstorage.NewProviderMock(s.T())
	provideMock.GetPendingStorageMock.Return(pendingMock)

	h := NewMessageHandler(idxMock, bucketMock, idxStateModifierMock, &configuration.Ledger{})
	h.JetCoordinator = jc
	h.RecentStorageProvider = provideMock
	h.Bus = mb
	h.JetStorage = s.jetStorage
	h.Nodes = s.nodeStorage
	h.DropModifier = s.dropModifier

	jr := testutils.NewJetReleaserMock(s.T())
	jr.UnlockMock.Return(nil)
	h.JetReleaser = jr

	err = h.Init(s.ctx)
	require.NoError(s.T(), err)

<<<<<<< HEAD
	res, err := h.handleHotRecords(s.ctx, &message.Parcel{Msg: hotIndexes, PulseNumber: insolar.PulseNumber(234)})

=======
	replyTo := make(chan bus.Reply, 1)
	p := proc.NewHotData(hotIndexes, replyTo)
	p.Dep.DropModifier = h.DropModifier
	p.Dep.RecentStorageProvider = h.RecentStorageProvider
	p.Dep.MessageBus = h.Bus
	p.Dep.IndexStateModifier = h.IndexStateModifier
	p.Dep.JetStorage = h.JetStorage
	p.Dep.JetFetcher = h.jetTreeUpdater
	p.Dep.JetReleaser = h.JetReleaser
	err = p.Proceed(s.ctx)
>>>>>>> 24f1dbc8
	require.NoError(s.T(), err)

	resWrapper := <-replyTo
	res := resWrapper.Reply
	require.Equal(s.T(), res, &reply.OK{})

	savedDrop, err := s.dropAccessor.ForPulse(s.ctx, jetID, insolar.FirstPulseNumber)
	require.NoError(s.T(), err)
	require.Equal(s.T(), drop.Drop{Pulse: insolar.FirstPulseNumber, Hash: []byte{88}, JetID: jetID}, savedDrop)

	mc.Wait(1*time.Minute)
	pendingMock.MinimockFinish()
}

func (s *handlerSuite) TestMessageHandler_HandleGetRequest() {
	mc := minimock.NewController(s.T())
	defer mc.Finish()

	jetID := insolar.ID(*insolar.NewJetID(0, nil))

	req := record.Request{
		MessageHash: []byte{1, 2, 3},
		Object:      *genRandomID(0),
	}

	virtRec := record.Wrap(req)
	hash := record.HashVirtual(s.scheme.ReferenceHasher(), virtRec)
	reqID := insolar.NewID(insolar.FirstPulseNumber, hash)

	rec := record.Material{
		Virtual: &virtRec,
		JetID:   insolar.JetID(jetID),
	}
	err := s.recordModifier.Set(s.ctx, *reqID, rec)
	require.NoError(s.T(), err)

	h := NewMessageHandler(s.indexMemoryStor, s.indexMemoryStor, s.indexMemoryStor, &configuration.Ledger{})
	h.RecordAccessor = s.recordAccessor

	replyTo := make(chan bus.Reply, 1)
	procGetRequest := proc.NewGetRequest(*reqID, replyTo)
	procGetRequest.Dep.RecordAccessor = s.recordAccessor

	err = procGetRequest.Proceed(contextWithJet(s.ctx, jetID))

	require.NoError(s.T(), err)
	res := <-replyTo
	reqReply, ok := (res.Reply).(*reply.Request)
	require.True(s.T(), ok)

	vRec := record.Virtual{}
	err = vRec.Unmarshal(reqReply.Record)
	require.NoError(s.T(), err)
	assert.Equal(s.T(), &req, record.Unwrap(&vRec))
}<|MERGE_RESOLUTION|>--- conflicted
+++ resolved
@@ -444,13 +444,8 @@
 	registerChild.Dep.LifelineIndex = s.indexMemoryStor
 	registerChild.Dep.JetCoordinator = jc
 	registerChild.Dep.RecordModifier = s.recordModifier
-<<<<<<< HEAD
 	registerChild.Dep.LifelineStateModifier = s.indexMemoryStor
-	registerChild.Dep.PlatformCryptographyScheme = s.scheme
-=======
-	registerChild.Dep.IndexStateModifier = s.indexMemoryStor
 	registerChild.Dep.PCS = s.scheme
->>>>>>> 24f1dbc8
 
 	err = registerChild.Proceed(contextWithJet(s.ctx, jetID))
 	require.NoError(s.T(), err)
@@ -515,12 +510,8 @@
 		Parent: *genRandomRef(0),
 	}
 
-<<<<<<< HEAD
 	pulse := gen.PulseNumber()
-	err := s.indexMemoryStor.SetLifeline(s.ctx, pulse, *msg.Parent.Record(), objIndex)
-=======
-	err = s.indexMemoryStor.Set(s.ctx, *msg.Parent.Record(), objIndex)
->>>>>>> 24f1dbc8
+	err = s.indexMemoryStor.SetLifeline(s.ctx, pulse, *msg.Parent.Record(), objIndex)
 	require.NoError(s.T(), err)
 
 	replyTo := make(chan bus.Reply, 1)
@@ -530,13 +521,8 @@
 	registerChild.Dep.LifelineIndex = s.indexMemoryStor
 	registerChild.Dep.JetCoordinator = jet.NewCoordinatorMock(mc)
 	registerChild.Dep.RecordModifier = s.recordModifier
-<<<<<<< HEAD
 	registerChild.Dep.LifelineStateModifier = s.indexMemoryStor
-	registerChild.Dep.PlatformCryptographyScheme = s.scheme
-=======
-	registerChild.Dep.IndexStateModifier = s.indexMemoryStor
 	registerChild.Dep.PCS = s.scheme
->>>>>>> 24f1dbc8
 
 	err = registerChild.Proceed(contextWithJet(s.ctx, jetID))
 	require.NoError(s.T(), err)
@@ -653,10 +639,6 @@
 	err = h.Init(s.ctx)
 	require.NoError(s.T(), err)
 
-<<<<<<< HEAD
-	res, err := h.handleHotRecords(s.ctx, &message.Parcel{Msg: hotIndexes, PulseNumber: insolar.PulseNumber(234)})
-
-=======
 	replyTo := make(chan bus.Reply, 1)
 	p := proc.NewHotData(hotIndexes, replyTo)
 	p.Dep.DropModifier = h.DropModifier
@@ -667,7 +649,6 @@
 	p.Dep.JetFetcher = h.jetTreeUpdater
 	p.Dep.JetReleaser = h.JetReleaser
 	err = p.Proceed(s.ctx)
->>>>>>> 24f1dbc8
 	require.NoError(s.T(), err)
 
 	resWrapper := <-replyTo
