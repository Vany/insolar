//
// Copyright 2019 Insolar Technologies GmbH
//
// Licensed under the Apache License, Version 2.0 (the "License");
// you may not use this file except in compliance with the License.
// You may obtain a copy of the License at
//
//     http://www.apache.org/licenses/LICENSE-2.0
//
// Unless required by applicable law or agreed to in writing, software
// distributed under the License is distributed on an "AS IS" BASIS,
// WITHOUT WARRANTIES OR CONDITIONS OF ANY KIND, either express or implied.
// See the License for the specific language governing permissions and
// limitations under the License.
//

package proc

import (
	"context"
	"fmt"

	"github.com/pkg/errors"

	"github.com/insolar/insolar/insolar"
	"github.com/insolar/insolar/insolar/flow"
	"github.com/insolar/insolar/insolar/flow/bus"
	"github.com/insolar/insolar/insolar/record"
	"github.com/insolar/insolar/insolar/reply"
	"github.com/insolar/insolar/instrumentation/inslogger"
	"github.com/insolar/insolar/ledger/light/recentstorage"
	"github.com/insolar/insolar/ledger/object"
)

type SetRecord struct {
	replyTo chan<- bus.Reply
	record  []byte
	jet     insolar.JetID

	Dep struct {
		RecentStorageProvider recentstorage.Provider
		PendingModifier       object.PendingModifier
		PCS                   insolar.PlatformCryptographyScheme
		RecordModifier        object.RecordModifier
		PendingRequestsLimit  int
	}
}

func NewSetRecord(jetID insolar.JetID, replyTo chan<- bus.Reply, record []byte) *SetRecord {
	return &SetRecord{
		record:  record,
		replyTo: replyTo,
		jet:     jetID,
	}
}

func (p *SetRecord) Proceed(ctx context.Context) error {
	p.replyTo <- p.reply(ctx)
	return nil
}

func (p *SetRecord) reply(ctx context.Context) bus.Reply {
	virtRec := record.Virtual{}
	err := virtRec.Unmarshal(p.record)
	if err != nil {
		return bus.Reply{Err: errors.Wrap(err, "can't deserialize record")}
	}

	hash := record.HashVirtual(p.Dep.PCS.ReferenceHasher(), virtRec)
	calculatedID := insolar.NewID(flow.Pulse(ctx), hash)

	concrete := record.Unwrap(&virtRec)
	switch r := concrete.(type) {
	case *record.Request:
		if r.CallType == record.CTMethod {
			if r.Object == nil {
				return bus.Reply{Err: errors.New("method call request without object reference")}
			}
			if p.Dep.RecentStorageProvider.Count() > p.Dep.PendingRequestsLimit {
				return bus.Reply{Reply: &reply.Error{ErrType: reply.ErrTooManyPendingRequests}}
			}
			recentStorage := p.Dep.RecentStorageProvider.GetPendingStorage(ctx, insolar.ID(p.jet))
			recentStorage.AddPendingRequest(ctx, *r.Object.Record(), *calculatedID)
		}
<<<<<<< HEAD
		recentStorage := p.Dep.RecentStorageProvider.GetPendingStorage(ctx, insolar.ID(p.jet))
		recentStorage.AddPendingRequest(ctx, r.Object, *calculatedID)

		err = p.Dep.PendingModifier.SetRecord(ctx, flow.Pulse(ctx), r.GetObject(), virtRec)
		if err != nil {
			return bus.Reply{Err: errors.Wrap(err, "can't save request into filament-index")}
		}
=======
>>>>>>> 375f2b94
	case *record.Result:
		recentStorage := p.Dep.RecentStorageProvider.GetPendingStorage(ctx, insolar.ID(p.jet))
		recentStorage.RemovePendingRequest(ctx, r.Object, *r.Request.Record())

		err = p.Dep.PendingModifier.SetRecord(ctx, flow.Pulse(ctx), r.Object, virtRec)
		if err != nil {
			return bus.Reply{Err: errors.Wrap(err, "can't save result into filament-index")}
		}
	}

	hash = record.HashVirtual(p.Dep.PCS.ReferenceHasher(), virtRec)
	id := insolar.NewID(flow.Pulse(ctx), hash)
	rec := record.Material{
		Virtual: &virtRec,
		JetID:   p.jet,
	}

	err = p.Dep.RecordModifier.Set(ctx, *id, rec)

	if err == object.ErrOverride {
		inslogger.FromContext(ctx).WithField("type", fmt.Sprintf("%T", virtRec)).Warn("set record override")
		id = calculatedID
	} else if err != nil {
		return bus.Reply{Err: errors.Wrap(err, "can't save record into storage")}
	}

	return bus.Reply{Reply: &reply.ID{ID: *id}}
}<|MERGE_RESOLUTION|>--- conflicted
+++ resolved
@@ -81,17 +81,12 @@
 			}
 			recentStorage := p.Dep.RecentStorageProvider.GetPendingStorage(ctx, insolar.ID(p.jet))
 			recentStorage.AddPendingRequest(ctx, *r.Object.Record(), *calculatedID)
+
+			err = p.Dep.PendingModifier.SetRecord(ctx, flow.Pulse(ctx), r.Object, virtRec)
+			if err != nil {
+				return bus.Reply{Err: errors.Wrap(err, "can't save result into filament-index")}
+			}
 		}
-<<<<<<< HEAD
-		recentStorage := p.Dep.RecentStorageProvider.GetPendingStorage(ctx, insolar.ID(p.jet))
-		recentStorage.AddPendingRequest(ctx, r.Object, *calculatedID)
-
-		err = p.Dep.PendingModifier.SetRecord(ctx, flow.Pulse(ctx), r.GetObject(), virtRec)
-		if err != nil {
-			return bus.Reply{Err: errors.Wrap(err, "can't save request into filament-index")}
-		}
-=======
->>>>>>> 375f2b94
 	case *record.Result:
 		recentStorage := p.Dep.RecentStorageProvider.GetPendingStorage(ctx, insolar.ID(p.jet))
 		recentStorage.RemovePendingRequest(ctx, r.Object, *r.Request.Record())
