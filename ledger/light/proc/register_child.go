//
// Copyright 2019 Insolar Technologies GmbH
//
// Licensed under the Apache License, Version 2.0 (the "License");
// you may not use this file except in compliance with the License.
// You may obtain a copy of the License at
//
//     http://www.apache.org/licenses/LICENSE-2.0
//
// Unless required by applicable law or agreed to in writing, software
// distributed under the License is distributed on an "AS IS" BASIS,
// WITHOUT WARRANTIES OR CONDITIONS OF ANY KIND, either express or implied.
// See the License for the specific language governing permissions and
// limitations under the License.
//

package proc

import (
	"context"
	"fmt"

	"github.com/pkg/errors"

	"github.com/insolar/insolar/insolar"
	"github.com/insolar/insolar/insolar/flow/bus"
	"github.com/insolar/insolar/insolar/jet"
	"github.com/insolar/insolar/insolar/message"
	"github.com/insolar/insolar/insolar/record"
	"github.com/insolar/insolar/insolar/reply"
	"github.com/insolar/insolar/instrumentation/inslogger"
	"github.com/insolar/insolar/ledger/object"
)

type RegisterChild struct {
	jet     insolar.JetID
	msg     *message.RegisterChild
	pulse   insolar.PulseNumber
	idx     object.Lifeline
	replyTo chan<- bus.Reply

	Dep struct {
<<<<<<< HEAD
		IDLocker                   object.IDLocker
		LifelineIndex              object.LifelineIndex
		JetCoordinator             jet.Coordinator
		RecordModifier             object.RecordModifier
		LifelineStateModifier      object.LifelineStateModifier
		PlatformCryptographyScheme insolar.PlatformCryptographyScheme
=======
		IDLocker           object.IDLocker
		IndexStorage       object.IndexStorage
		JetCoordinator     jet.Coordinator
		RecordModifier     object.RecordModifier
		IndexStateModifier object.ExtendedIndexModifier
		PCS                insolar.PlatformCryptographyScheme
>>>>>>> 24f1dbc8
	}
}

func NewRegisterChild(jet insolar.JetID, msg *message.RegisterChild, pulse insolar.PulseNumber, index object.Lifeline, replyTo chan<- bus.Reply) *RegisterChild {
	return &RegisterChild{
		jet:     jet,
		msg:     msg,
		pulse:   pulse,
		idx:     index,
		replyTo: replyTo,
	}
}

func (p *RegisterChild) Proceed(ctx context.Context) error {
	err := p.process(ctx)
	if err != nil {
		p.replyTo <- bus.Reply{Err: err}
	}
	return err
}

func (p *RegisterChild) process(ctx context.Context) error {
	virtRec := record.Virtual{}
	err := virtRec.Unmarshal(p.msg.Record)
	if err != nil {
		return errors.Wrap(err, "can't deserialize record")
	}
	concreteRec := record.Unwrap(&virtRec)
	childRec, ok := concreteRec.(*record.Child)
	if !ok {
		return errors.New("wrong child record")
	}

	p.Dep.IDLocker.Lock(p.msg.Parent.Record())
	defer p.Dep.IDLocker.Unlock(p.msg.Parent.Record())
<<<<<<< HEAD
	recID := object.NewRecordIDFromRecord(p.Dep.PlatformCryptographyScheme, p.pulse, childRec)
=======

	p.Dep.IndexStateModifier.SetUsageForPulse(ctx, *p.msg.Parent.Record(), p.pulse)

	hash := record.HashVirtual(p.Dep.PCS.ReferenceHasher(), virtRec)
	recID := insolar.NewID(p.pulse, hash)
>>>>>>> 24f1dbc8

	// Children exist and pointer does not match (preserving chain consistency).
	// For the case when vm can't save or send result to another vm and it tries to update the same record again
	if p.idx.ChildPointer != nil && !childRec.PrevChild.Equal(*p.idx.ChildPointer) && p.idx.ChildPointer != recID {
		return errors.New("invalid child record")
	}

	hash = record.HashVirtual(p.Dep.PCS.ReferenceHasher(), virtRec)
	child := insolar.NewID(p.pulse, hash)
	rec := record.Material{
		Virtual: &virtRec,
		JetID:   p.jet,
	}

	err = p.Dep.RecordModifier.Set(ctx, *child, rec)

	if err == object.ErrOverride {
		inslogger.FromContext(ctx).WithField("type", fmt.Sprintf("%T", virtRec)).Warn("set record override (#2)")
		child = recID
	} else if err != nil {
		return errors.Wrap(err, "can't save record into storage")
	}

	p.idx.ChildPointer = child
	if p.msg.AsType != nil {
		p.idx.SetDelegate(*p.msg.AsType, p.msg.Child)
	}
	p.idx.LatestUpdate = p.pulse
	p.idx.JetID = p.jet

	err = p.Dep.LifelineIndex.SetLifeline(ctx, p.pulse, *p.msg.Parent.Record(), p.idx)
	if err != nil {
		return err
	}
	err = p.Dep.LifelineStateModifier.SetLifelineUsage(ctx, p.pulse, *p.msg.Parent.Record())
	if err != nil {
		return errors.Wrap(err, "can't update a lifeline status")
	}

	p.replyTo <- bus.Reply{Reply: &reply.ID{ID: *child}}
	return nil
}<|MERGE_RESOLUTION|>--- conflicted
+++ resolved
@@ -40,21 +40,12 @@
 	replyTo chan<- bus.Reply
 
 	Dep struct {
-<<<<<<< HEAD
-		IDLocker                   object.IDLocker
+		IDLocker           object.IDLocker
 		LifelineIndex              object.LifelineIndex
-		JetCoordinator             jet.Coordinator
-		RecordModifier             object.RecordModifier
-		LifelineStateModifier      object.LifelineStateModifier
-		PlatformCryptographyScheme insolar.PlatformCryptographyScheme
-=======
-		IDLocker           object.IDLocker
-		IndexStorage       object.IndexStorage
 		JetCoordinator     jet.Coordinator
 		RecordModifier     object.RecordModifier
-		IndexStateModifier object.ExtendedIndexModifier
+		LifelineStateModifier      object.LifelineStateModifier
 		PCS                insolar.PlatformCryptographyScheme
->>>>>>> 24f1dbc8
 	}
 }
 
@@ -90,15 +81,11 @@
 
 	p.Dep.IDLocker.Lock(p.msg.Parent.Record())
 	defer p.Dep.IDLocker.Unlock(p.msg.Parent.Record())
-<<<<<<< HEAD
-	recID := object.NewRecordIDFromRecord(p.Dep.PlatformCryptographyScheme, p.pulse, childRec)
-=======
 
 	p.Dep.IndexStateModifier.SetUsageForPulse(ctx, *p.msg.Parent.Record(), p.pulse)
 
 	hash := record.HashVirtual(p.Dep.PCS.ReferenceHasher(), virtRec)
 	recID := insolar.NewID(p.pulse, hash)
->>>>>>> 24f1dbc8
 
 	// Children exist and pointer does not match (preserving chain consistency).
 	// For the case when vm can't save or send result to another vm and it tries to update the same record again
