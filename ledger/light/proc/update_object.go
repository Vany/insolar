--- conflicted
+++ resolved
@@ -40,19 +40,7 @@
 	PulseNumber insolar.PulseNumber
 
 	Dep struct {
-<<<<<<< HEAD
-		RecordModifier             object.RecordModifier
-		Bus                        insolar.MessageBus
-		Coordinator                jet.Coordinator
-		BlobModifier               blob.Modifier
-		RecentStorageProvider      recentstorage.Provider
-		PlatformCryptographyScheme insolar.PlatformCryptographyScheme
-		IDLocker                   object.IDLocker
-		IndexStorage               object.IndexStorage
-		IndexStateModifier         object.ExtendedIndexModifier
-=======
 		RecordModifier        object.RecordModifier
-		IndexModifier         object.IndexModifier
 		Bus                   insolar.MessageBus
 		Coordinator           jet.Coordinator
 		BlobModifier          blob.Modifier
@@ -61,7 +49,6 @@
 		IDLocker              object.IDLocker
 		IndexStorage          object.IndexStorage
 		IndexStateModifier    object.ExtendedIndexModifier
->>>>>>> 24f1dbc8
 	}
 }
 
@@ -80,16 +67,12 @@
 }
 
 func (p *UpdateObject) handle(ctx context.Context) bus.Reply {
-<<<<<<< HEAD
+	logger := inslogger.FromContext(ctx)
 	if p.Message.Object.Record() == nil {
 		return bus.Reply{
 			Err: errors.New("updateObject message object is nil"),
 		}
 	}
-	virtRec, err := object.DecodeVirtual(p.Message.Record)
-=======
->>>>>>> 24f1dbc8
-	logger := inslogger.FromContext(ctx)
 
 	virtRec := record.Virtual{}
 	err := virtRec.Unmarshal(p.Message.Record)
