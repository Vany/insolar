--- conflicted
+++ resolved
@@ -25,7 +25,6 @@
 	"github.com/insolar/insolar/insolar/flow/bus"
 	"github.com/insolar/insolar/insolar/jet"
 	"github.com/insolar/insolar/insolar/message"
-	"github.com/insolar/insolar/insolar/record"
 	"github.com/insolar/insolar/insolar/reply"
 	"github.com/insolar/insolar/ledger/blob"
 	"github.com/insolar/insolar/ledger/object"
@@ -36,16 +35,11 @@
 	replyTo chan<- bus.Reply
 	code    insolar.Reference
 
-<<<<<<< HEAD
-	Result struct {
-		CodeRec record.Code
-=======
 	Dep struct {
 		Bus            insolar.MessageBus
 		RecordAccessor object.RecordAccessor
 		Coordinator    jet.Coordinator
 		BlobAccessor   blob.Accessor
->>>>>>> 0aa9b372
 	}
 }
 
@@ -91,26 +85,9 @@
 		return bus.Reply{Err: errors.Wrap(err, "failed to fetch code")}
 	}
 
-<<<<<<< HEAD
-	virtRec := rec.Virtual
-	concrete := record.Unwrap(virtRec)
-	codeRec, ok := concrete.(*record.Code)
-	if !ok {
-		return nil, errors.Wrap(ErrInvalidRef, "failed to retrieve code record")
-	}
-
-	code, err := p.Dep.Accessor.ForID(ctx, codeRec.Code)
-	if err == blob.ErrNotFound {
-		hNode, err := p.Dep.Coordinator.Heavy(ctx, parcel.Pulse())
-		if err != nil {
-			return nil, err
-		}
-		return p.saveCodeFromHeavy(ctx, p.JetID, p.Code, codeRec.Code, hNode)
-=======
 	codeRec, ok := rec.Record.(*object.CodeRecord)
 	if !ok {
 		return bus.Reply{Err: errors.Wrap(ErrInvalidRef, "failed to retrieve code record")}
->>>>>>> 0aa9b372
 	}
 
 	code, err := p.Dep.BlobAccessor.ForID(ctx, *codeRec.Code)
