//
// Copyright 2019 Insolar Technologies GmbH
//
// Licensed under the Apache License, Version 2.0 (the "License");
// you may not use this file except in compliance with the License.
// You may obtain a copy of the License at
//
//     http://www.apache.org/licenses/LICENSE-2.0
//
// Unless required by applicable law or agreed to in writing, software
// distributed under the License is distributed on an "AS IS" BASIS,
// WITHOUT WARRANTIES OR CONDITIONS OF ANY KIND, either express or implied.
// See the License for the specific language governing permissions and
// limitations under the License.
//

package proc_test

import (
	"context"
	"testing"

	"github.com/gojuno/minimock"
	"github.com/insolar/insolar/insolar"
	"github.com/insolar/insolar/insolar/flow/bus"
	"github.com/insolar/insolar/insolar/gen"
	"github.com/insolar/insolar/insolar/record"
	"github.com/insolar/insolar/insolar/reply"
	"github.com/insolar/insolar/instrumentation/inslogger"
	"github.com/insolar/insolar/ledger/blob"
	"github.com/insolar/insolar/ledger/light/proc"
	"github.com/insolar/insolar/ledger/object"
	"github.com/stretchr/testify/require"
)

<<<<<<< HEAD
func TestGetCode_handle_RecordAccessorErrNotFound_Error(t *testing.T) {
	jetID := gen.JetID()
	parcel := testutils.NewParcelMock(t)
	parcel.PulseFunc = func() insolar.PulseNumber {
		return 42
	}
	gc := GetCode{
		JetID: jetID,
		Code:  gen.Reference(),
		Message: bus.Message{
			Parcel: parcel,
		},
	}
	ra := object.NewRecordAccessorMock(t)
	ra.ForIDFunc = func(ctx context.Context, id insolar.ID) (record.Material, error) {
		require.Equal(t, *gc.Code.Record(), id)
		return record.Material{}, object.ErrNotFound
	}
	coo := jet.NewCoordinatorMock(t)
	coo.NodeForJetFunc = func(ctx context.Context, id insolar.ID, rootPN insolar.PulseNumber, targetPN insolar.PulseNumber) (*insolar.Reference, error) {
		require.Equal(t, insolar.ID(jetID), id)
		require.Equal(t, insolar.PulseNumber(42), rootPN)
		require.Equal(t, gc.Code.Record().Pulse(), targetPN)
		return nil, errors.New("test error")
	}
	gc.Dep.RecordAccessor = ra
	gc.Dep.Coordinator = coo
	ctx := context.Background()
	_, err := gc.handle(ctx)
	require.EqualError(t, err, "test error")
}

func TestGetCode_handle_RecordAccessorErrNotFound(t *testing.T) {
	jetID := gen.JetID()
	parcel := testutils.NewParcelMock(t)
	parcel.PulseFunc = func() insolar.PulseNumber {
		return 42
	}
	parcel.MessageFunc = func() insolar.Message {
		return &message.GetCode{}

	}
	senderRef := gen.Reference()
	parcel.GetSenderFunc = func() insolar.Reference {
		return senderRef
	}
	gc := GetCode{
		JetID: jetID,
		Code:  gen.Reference(),
		Message: bus.Message{
			Parcel: parcel,
		},
	}
	ra := object.NewRecordAccessorMock(t)
	ra.ForIDFunc = func(ctx context.Context, id insolar.ID) (record.Material, error) {
		require.Equal(t, *gc.Code.Record(), id)
		return record.Material{}, object.ErrNotFound
	}
	nodeRef := gen.Reference()
	coo := jet.NewCoordinatorMock(t)
	coo.NodeForJetFunc = func(ctx context.Context, id insolar.ID, rootPN insolar.PulseNumber, targetPN insolar.PulseNumber) (*insolar.Reference, error) {
		require.Equal(t, insolar.ID(jetID), id)
		require.Equal(t, insolar.PulseNumber(42), rootPN)
		require.Equal(t, gc.Code.Record().Pulse(), targetPN)
		return &nodeRef, nil
	}
	token := &delegationtoken.GetCodeRedirectToken{}
	factory := testutils.NewDelegationTokenFactoryMock(t)
	factory.IssueGetCodeRedirectFunc = func(ref *insolar.Reference, msg insolar.Message) (insolar.DelegationToken, error) {
		require.Equal(t, senderRef, *ref)
		return token, nil
	}
	gc.Dep.RecordAccessor = ra
	gc.Dep.Coordinator = coo
	gc.Dep.DelegationTokenFactory = factory
	ctx := context.Background()
	result, err := gc.handle(ctx)
	require.NoError(t, err)
	reply, ok := result.(*reply.GetCodeRedirectReply)
	require.True(t, ok)
	require.Equal(t, token, reply.GetToken())
	require.Equal(t, nodeRef, *reply.Receiver)
}

func TestGetCode_handle_RecordAccessorError(t *testing.T) {
	jetID := gen.JetID()
	parcel := testutils.NewParcelMock(t)
	parcel.PulseFunc = func() insolar.PulseNumber {
		return 42
	}
	gc := GetCode{
		JetID: jetID,
		Code:  gen.Reference(),
		Message: bus.Message{
			Parcel: parcel,
		},
	}
	ra := object.NewRecordAccessorMock(t)
	ra.ForIDFunc = func(ctx context.Context, id insolar.ID) (record.Material, error) {
		require.Equal(t, *gc.Code.Record(), id)
		return record.Material{}, errors.New("test error")
	}
	gc.Dep.RecordAccessor = ra
	ctx := context.Background()
	_, err := gc.handle(ctx)
	require.EqualError(t, err, "test error")
}

func TestGetCode_handle_CastError(t *testing.T) {
	jetID := gen.JetID()
	parcel := testutils.NewParcelMock(t)
	parcel.PulseFunc = func() insolar.PulseNumber {
		return 42
	}
	gc := GetCode{
		JetID: jetID,
		Code:  gen.Reference(),
		Message: bus.Message{
			Parcel: parcel,
		},
	}
	ra := object.NewRecordAccessorMock(t)
	ra.ForIDFunc = func(ctx context.Context, id insolar.ID) (record.Material, error) {
		require.Equal(t, *gc.Code.Record(), id)
		return record.Material{}, nil
	}
	gc.Dep.RecordAccessor = ra
	ctx := context.Background()
	_, err := gc.handle(ctx)
	require.EqualError(t, err, "failed to retrieve code record: invalid reference")
}

func TestGetCode_handle_AccessorErrNotFound_Error(t *testing.T) {
	jetID := gen.JetID()
	parcel := testutils.NewParcelMock(t)
	parcel.PulseFunc = func() insolar.PulseNumber {
		return 42
	}
	gc := GetCode{
		JetID: jetID,
		Code:  gen.Reference(),
		Message: bus.Message{
			Parcel: parcel,
		},
	}
	codeID := gen.ID()
	ra := object.NewRecordAccessorMock(t)
	ra.ForIDFunc = func(ctx context.Context, id insolar.ID) (record.Material, error) {
		require.Equal(t, *gc.Code.Record(), id)
		rec := codeRecord(codeID)
		return rec, nil
	}
	acc := blob.NewAccessorMock(t)
	acc.ForIDFunc = func(ctx context.Context, id insolar.ID) (blob.Blob, error) {
		require.Equal(t, id, codeID)
		return blob.Blob{}, blob.ErrNotFound
	}
	coo := jet.NewCoordinatorMock(t)
	coo.HeavyFunc = func(ctx context.Context, pulse insolar.PulseNumber) (*insolar.Reference, error) {
		require.Equal(t, insolar.PulseNumber(42), pulse)
		return nil, errors.New("test error")
	}
	gc.Dep.RecordAccessor = ra
	gc.Dep.Accessor = acc
	gc.Dep.Coordinator = coo
	ctx := context.Background()
	_, err := gc.handle(ctx)
	require.EqualError(t, err, "test error")
}

func TestGetCode_handle_AccessorErrNotFound(t *testing.T) {
	jetID := gen.JetID()
	parcel := testutils.NewParcelMock(t)
	parcel.PulseFunc = func() insolar.PulseNumber {
		return 42
	}
	gc := GetCode{
		JetID: jetID,
		Code:  gen.Reference(),
		Message: bus.Message{
			Parcel: parcel,
		},
	}
	codeID := gen.ID()
	ra := object.NewRecordAccessorMock(t)
	ra.ForIDFunc = func(ctx context.Context, id insolar.ID) (record.Material, error) {
		require.Equal(t, *gc.Code.Record(), id)
		rec := codeRecord(codeID)
		return rec, nil
	}
	acc := blob.NewAccessorMock(t)
	acc.ForIDFunc = func(ctx context.Context, id insolar.ID) (blob.Blob, error) {
		require.Equal(t, id, codeID)
		return blob.Blob{}, blob.ErrNotFound
	}
	coo := jet.NewCoordinatorMock(t)
	heavyRef := gen.Reference()
	coo.HeavyFunc = func(ctx context.Context, pulse insolar.PulseNumber) (*insolar.Reference, error) {
		require.Equal(t, insolar.PulseNumber(42), pulse)
		return &heavyRef, nil
	}
	bus := testutils.NewMessageBusMock(t)
	bus.SendFunc = func(ctx context.Context, msg insolar.Message, opt *insolar.MessageSendOptions) (insolar.Reply, error) {
		return nil, errors.New("test error")
	}
	gc.Dep.RecordAccessor = ra
	gc.Dep.Accessor = acc
	gc.Dep.Coordinator = coo
	gc.Dep.Bus = bus
	ctx := context.Background()
	_, err := gc.handle(ctx)
	require.EqualError(t, err, "failed to send: test error")
}

func TestGetCode_handle_AccessorError(t *testing.T) {
	jetID := gen.JetID()
	parcel := testutils.NewParcelMock(t)
	parcel.PulseFunc = func() insolar.PulseNumber {
		return 42
	}
	gc := GetCode{
		JetID: jetID,
		Code:  gen.Reference(),
		Message: bus.Message{
			Parcel: parcel,
		},
	}
	codeID := gen.ID()
	ra := object.NewRecordAccessorMock(t)
	ra.ForIDFunc = func(ctx context.Context, id insolar.ID) (record.Material, error) {
		require.Equal(t, *gc.Code.Record(), id)
		rec := codeRecord(codeID)
		return rec, nil
	}
	acc := blob.NewAccessorMock(t)
	acc.ForIDFunc = func(ctx context.Context, id insolar.ID) (blob.Blob, error) {
		require.Equal(t, id, codeID)
		return blob.Blob{}, errors.New("test error")
	}
	gc.Dep.RecordAccessor = ra
	gc.Dep.Accessor = acc
	ctx := context.Background()
	_, err := gc.handle(ctx)
	require.EqualError(t, err, "test error")
}

func TestGetCode_handle(t *testing.T) {
	jetID := gen.JetID()
	parcel := testutils.NewParcelMock(t)
	parcel.PulseFunc = func() insolar.PulseNumber {
		return 42
	}
	gc := GetCode{
		JetID: jetID,
		Code:  gen.Reference(),
		Message: bus.Message{
			Parcel: parcel,
		},
	}
	codeID := gen.ID()
	ra := object.NewRecordAccessorMock(t)
	ra.ForIDFunc = func(ctx context.Context, id insolar.ID) (record.Material, error) {
		require.Equal(t, *gc.Code.Record(), id)
		rec := codeRecord(codeID)
		return rec, nil
	}
	acc := blob.NewAccessorMock(t)
	acc.ForIDFunc = func(ctx context.Context, id insolar.ID) (blob.Blob, error) {
		require.Equal(t, id, codeID)
		return blob.Blob{
			Value: []byte("test blob"),
		}, nil
	}
	gc.Dep.RecordAccessor = ra
	gc.Dep.Accessor = acc
	ctx := context.Background()
	res, err := gc.handle(ctx)
	require.NoError(t, err)
	require.Equal(t, reply.TypeCode, res.Type())
	result, ok := res.(*reply.Code)
	require.True(t, ok)
	require.Equal(t, []byte("test blob"), result.Code)
	require.Equal(t, insolar.MachineType(42), result.MachineType)
}
=======
func TestGetCode_Proceed(t *testing.T) {
	mc := minimock.NewController(t)
	a := require.New(t)
	ctx := inslogger.TestContext(t)
>>>>>>> 0aa9b372

	replyTo := make(chan bus.Reply, 1)
	blobValue := blob.Blob{Value: []byte{1, 2, 3}}
	blobID := gen.ID()
	codeRec := object.CodeRecord{
		Code:        &blobID,
		MachineType: insolar.MachineTypeBuiltin,
	}
	codeRef := gen.Reference()
<<<<<<< HEAD
	blobID := gen.ID()
	heavyRef := gen.Reference()

	bus := testutils.NewMessageBusMock(t)
	bus.SendFunc = func(ctx context.Context, msg insolar.Message, opt *insolar.MessageSendOptions) (insolar.Reply, error) {
		require.Equal(t, heavyRef, *opt.Receiver)
		require.Equal(t, codeRef, *msg.DefaultTarget())
		return &reply.NotOK{}, nil
	}
	gc := GetCode{}
	gc.Dep.Bus = bus
	ctx := context.Background()

	_, err := gc.saveCodeFromHeavy(ctx, jetID, codeRef, blobID, &heavyRef)
	require.EqualError(t, err, "failed to fetch code: unexpected reply type *reply.NotOK (reply=&{})")
}

func TestGetCode_saveCodeFromHeavy_SaveFailed(t *testing.T) {
	jetID := gen.JetID()
	codeRef := gen.Reference()
	blobID := gen.ID()
	heavyRef := gen.Reference()

	bus := testutils.NewMessageBusMock(t)
	bus.SendFunc = func(ctx context.Context, msg insolar.Message, opt *insolar.MessageSendOptions) (insolar.Reply, error) {
		require.Equal(t, heavyRef, *opt.Receiver)
		require.Equal(t, codeRef, *msg.DefaultTarget())
		return &reply.Code{
			Code: []byte("test data"),
		}, nil
	}
	modifier := blob.NewModifierMock(t)
	modifier.SetFunc = func(ctx context.Context, ID insolar.ID, blob blob.Blob) error {
		require.Equal(t, blobID, ID)
		require.Equal(t, jetID, blob.JetID)
		require.Equal(t, []byte("test data"), blob.Value)
		return errors.New("test error")
	}

	gc := GetCode{}
	gc.Dep.Bus = bus
	gc.Dep.BlobModifier = modifier
	ctx := context.Background()

	_, err := gc.saveCodeFromHeavy(ctx, jetID, codeRef, blobID, &heavyRef)
	require.EqualError(t, err, "failed to save: test error")
}

func TestGetCode_saveCodeFromHeavy(t *testing.T) {
	jetID := gen.JetID()
	codeRef := gen.Reference()
	blobID := gen.ID()
	heavyRef := gen.Reference()

	bus := testutils.NewMessageBusMock(t)
	bus.SendFunc = func(ctx context.Context, msg insolar.Message, opt *insolar.MessageSendOptions) (insolar.Reply, error) {
		require.Equal(t, heavyRef, *opt.Receiver)
		require.Equal(t, codeRef, *msg.DefaultTarget())
		return &reply.Code{
			Code: []byte("test data"),
		}, nil
	}
	modifier := blob.NewModifierMock(t)
	modifier.SetFunc = func(ctx context.Context, ID insolar.ID, blob blob.Blob) error {
		require.Equal(t, blobID, ID)
		require.Equal(t, jetID, blob.JetID)
		require.Equal(t, []byte("test data"), blob.Value)
		return errors.New("test error")
	}

	gc := GetCode{}
	gc.Dep.Bus = bus
	gc.Dep.BlobModifier = modifier
	ctx := context.Background()

	_, err := gc.saveCodeFromHeavy(ctx, jetID, codeRef, blobID, &heavyRef)
	require.EqualError(t, err, "failed to save: test error")
}

func codeRecord(codeID insolar.ID) record.Material {
	return record.Material{
		Virtual: &record.Virtual{
			Union: &record.Virtual_Code{
				Code: &record.Code{
					Code:        codeID,
					MachineType: 42, // hardcoded value used for one test
				},
			},
		},
	}
=======
	getCode := proc.NewGetCode(codeRef, replyTo)
	records := object.NewRecordAccessorMock(mc)
	records.ForIDFunc = func(c context.Context, id insolar.ID) (record.MaterialRecord, error) {
		a.Equal(*codeRef.Record(), id)
		return record.MaterialRecord{Record: &codeRec}, nil
	}
	blobs := blob.NewAccessorMock(mc)
	blobs.ForIDFunc = func(c context.Context, id insolar.ID) (blob.Blob, error) {
		a.Equal(blobID, id)
		return blobValue, nil
	}
	getCode.Dep.RecordAccessor = records
	getCode.Dep.BlobAccessor = blobs

	err := getCode.Proceed(ctx)
	a.NoError(err)

	rep := <-replyTo
	a.Equal(bus.Reply{Reply: &reply.Code{
		Code:        blobValue.Value,
		MachineType: codeRec.MachineType,
	}}, rep)
>>>>>>> 0aa9b372
}<|MERGE_RESOLUTION|>--- conflicted
+++ resolved
@@ -33,398 +33,16 @@
 	"github.com/stretchr/testify/require"
 )
 
-<<<<<<< HEAD
-func TestGetCode_handle_RecordAccessorErrNotFound_Error(t *testing.T) {
-	jetID := gen.JetID()
-	parcel := testutils.NewParcelMock(t)
-	parcel.PulseFunc = func() insolar.PulseNumber {
-		return 42
-	}
-	gc := GetCode{
-		JetID: jetID,
-		Code:  gen.Reference(),
-		Message: bus.Message{
-			Parcel: parcel,
-		},
-	}
-	ra := object.NewRecordAccessorMock(t)
-	ra.ForIDFunc = func(ctx context.Context, id insolar.ID) (record.Material, error) {
-		require.Equal(t, *gc.Code.Record(), id)
-		return record.Material{}, object.ErrNotFound
-	}
-	coo := jet.NewCoordinatorMock(t)
-	coo.NodeForJetFunc = func(ctx context.Context, id insolar.ID, rootPN insolar.PulseNumber, targetPN insolar.PulseNumber) (*insolar.Reference, error) {
-		require.Equal(t, insolar.ID(jetID), id)
-		require.Equal(t, insolar.PulseNumber(42), rootPN)
-		require.Equal(t, gc.Code.Record().Pulse(), targetPN)
-		return nil, errors.New("test error")
-	}
-	gc.Dep.RecordAccessor = ra
-	gc.Dep.Coordinator = coo
-	ctx := context.Background()
-	_, err := gc.handle(ctx)
-	require.EqualError(t, err, "test error")
-}
-
-func TestGetCode_handle_RecordAccessorErrNotFound(t *testing.T) {
-	jetID := gen.JetID()
-	parcel := testutils.NewParcelMock(t)
-	parcel.PulseFunc = func() insolar.PulseNumber {
-		return 42
-	}
-	parcel.MessageFunc = func() insolar.Message {
-		return &message.GetCode{}
-
-	}
-	senderRef := gen.Reference()
-	parcel.GetSenderFunc = func() insolar.Reference {
-		return senderRef
-	}
-	gc := GetCode{
-		JetID: jetID,
-		Code:  gen.Reference(),
-		Message: bus.Message{
-			Parcel: parcel,
-		},
-	}
-	ra := object.NewRecordAccessorMock(t)
-	ra.ForIDFunc = func(ctx context.Context, id insolar.ID) (record.Material, error) {
-		require.Equal(t, *gc.Code.Record(), id)
-		return record.Material{}, object.ErrNotFound
-	}
-	nodeRef := gen.Reference()
-	coo := jet.NewCoordinatorMock(t)
-	coo.NodeForJetFunc = func(ctx context.Context, id insolar.ID, rootPN insolar.PulseNumber, targetPN insolar.PulseNumber) (*insolar.Reference, error) {
-		require.Equal(t, insolar.ID(jetID), id)
-		require.Equal(t, insolar.PulseNumber(42), rootPN)
-		require.Equal(t, gc.Code.Record().Pulse(), targetPN)
-		return &nodeRef, nil
-	}
-	token := &delegationtoken.GetCodeRedirectToken{}
-	factory := testutils.NewDelegationTokenFactoryMock(t)
-	factory.IssueGetCodeRedirectFunc = func(ref *insolar.Reference, msg insolar.Message) (insolar.DelegationToken, error) {
-		require.Equal(t, senderRef, *ref)
-		return token, nil
-	}
-	gc.Dep.RecordAccessor = ra
-	gc.Dep.Coordinator = coo
-	gc.Dep.DelegationTokenFactory = factory
-	ctx := context.Background()
-	result, err := gc.handle(ctx)
-	require.NoError(t, err)
-	reply, ok := result.(*reply.GetCodeRedirectReply)
-	require.True(t, ok)
-	require.Equal(t, token, reply.GetToken())
-	require.Equal(t, nodeRef, *reply.Receiver)
-}
-
-func TestGetCode_handle_RecordAccessorError(t *testing.T) {
-	jetID := gen.JetID()
-	parcel := testutils.NewParcelMock(t)
-	parcel.PulseFunc = func() insolar.PulseNumber {
-		return 42
-	}
-	gc := GetCode{
-		JetID: jetID,
-		Code:  gen.Reference(),
-		Message: bus.Message{
-			Parcel: parcel,
-		},
-	}
-	ra := object.NewRecordAccessorMock(t)
-	ra.ForIDFunc = func(ctx context.Context, id insolar.ID) (record.Material, error) {
-		require.Equal(t, *gc.Code.Record(), id)
-		return record.Material{}, errors.New("test error")
-	}
-	gc.Dep.RecordAccessor = ra
-	ctx := context.Background()
-	_, err := gc.handle(ctx)
-	require.EqualError(t, err, "test error")
-}
-
-func TestGetCode_handle_CastError(t *testing.T) {
-	jetID := gen.JetID()
-	parcel := testutils.NewParcelMock(t)
-	parcel.PulseFunc = func() insolar.PulseNumber {
-		return 42
-	}
-	gc := GetCode{
-		JetID: jetID,
-		Code:  gen.Reference(),
-		Message: bus.Message{
-			Parcel: parcel,
-		},
-	}
-	ra := object.NewRecordAccessorMock(t)
-	ra.ForIDFunc = func(ctx context.Context, id insolar.ID) (record.Material, error) {
-		require.Equal(t, *gc.Code.Record(), id)
-		return record.Material{}, nil
-	}
-	gc.Dep.RecordAccessor = ra
-	ctx := context.Background()
-	_, err := gc.handle(ctx)
-	require.EqualError(t, err, "failed to retrieve code record: invalid reference")
-}
-
-func TestGetCode_handle_AccessorErrNotFound_Error(t *testing.T) {
-	jetID := gen.JetID()
-	parcel := testutils.NewParcelMock(t)
-	parcel.PulseFunc = func() insolar.PulseNumber {
-		return 42
-	}
-	gc := GetCode{
-		JetID: jetID,
-		Code:  gen.Reference(),
-		Message: bus.Message{
-			Parcel: parcel,
-		},
-	}
-	codeID := gen.ID()
-	ra := object.NewRecordAccessorMock(t)
-	ra.ForIDFunc = func(ctx context.Context, id insolar.ID) (record.Material, error) {
-		require.Equal(t, *gc.Code.Record(), id)
-		rec := codeRecord(codeID)
-		return rec, nil
-	}
-	acc := blob.NewAccessorMock(t)
-	acc.ForIDFunc = func(ctx context.Context, id insolar.ID) (blob.Blob, error) {
-		require.Equal(t, id, codeID)
-		return blob.Blob{}, blob.ErrNotFound
-	}
-	coo := jet.NewCoordinatorMock(t)
-	coo.HeavyFunc = func(ctx context.Context, pulse insolar.PulseNumber) (*insolar.Reference, error) {
-		require.Equal(t, insolar.PulseNumber(42), pulse)
-		return nil, errors.New("test error")
-	}
-	gc.Dep.RecordAccessor = ra
-	gc.Dep.Accessor = acc
-	gc.Dep.Coordinator = coo
-	ctx := context.Background()
-	_, err := gc.handle(ctx)
-	require.EqualError(t, err, "test error")
-}
-
-func TestGetCode_handle_AccessorErrNotFound(t *testing.T) {
-	jetID := gen.JetID()
-	parcel := testutils.NewParcelMock(t)
-	parcel.PulseFunc = func() insolar.PulseNumber {
-		return 42
-	}
-	gc := GetCode{
-		JetID: jetID,
-		Code:  gen.Reference(),
-		Message: bus.Message{
-			Parcel: parcel,
-		},
-	}
-	codeID := gen.ID()
-	ra := object.NewRecordAccessorMock(t)
-	ra.ForIDFunc = func(ctx context.Context, id insolar.ID) (record.Material, error) {
-		require.Equal(t, *gc.Code.Record(), id)
-		rec := codeRecord(codeID)
-		return rec, nil
-	}
-	acc := blob.NewAccessorMock(t)
-	acc.ForIDFunc = func(ctx context.Context, id insolar.ID) (blob.Blob, error) {
-		require.Equal(t, id, codeID)
-		return blob.Blob{}, blob.ErrNotFound
-	}
-	coo := jet.NewCoordinatorMock(t)
-	heavyRef := gen.Reference()
-	coo.HeavyFunc = func(ctx context.Context, pulse insolar.PulseNumber) (*insolar.Reference, error) {
-		require.Equal(t, insolar.PulseNumber(42), pulse)
-		return &heavyRef, nil
-	}
-	bus := testutils.NewMessageBusMock(t)
-	bus.SendFunc = func(ctx context.Context, msg insolar.Message, opt *insolar.MessageSendOptions) (insolar.Reply, error) {
-		return nil, errors.New("test error")
-	}
-	gc.Dep.RecordAccessor = ra
-	gc.Dep.Accessor = acc
-	gc.Dep.Coordinator = coo
-	gc.Dep.Bus = bus
-	ctx := context.Background()
-	_, err := gc.handle(ctx)
-	require.EqualError(t, err, "failed to send: test error")
-}
-
-func TestGetCode_handle_AccessorError(t *testing.T) {
-	jetID := gen.JetID()
-	parcel := testutils.NewParcelMock(t)
-	parcel.PulseFunc = func() insolar.PulseNumber {
-		return 42
-	}
-	gc := GetCode{
-		JetID: jetID,
-		Code:  gen.Reference(),
-		Message: bus.Message{
-			Parcel: parcel,
-		},
-	}
-	codeID := gen.ID()
-	ra := object.NewRecordAccessorMock(t)
-	ra.ForIDFunc = func(ctx context.Context, id insolar.ID) (record.Material, error) {
-		require.Equal(t, *gc.Code.Record(), id)
-		rec := codeRecord(codeID)
-		return rec, nil
-	}
-	acc := blob.NewAccessorMock(t)
-	acc.ForIDFunc = func(ctx context.Context, id insolar.ID) (blob.Blob, error) {
-		require.Equal(t, id, codeID)
-		return blob.Blob{}, errors.New("test error")
-	}
-	gc.Dep.RecordAccessor = ra
-	gc.Dep.Accessor = acc
-	ctx := context.Background()
-	_, err := gc.handle(ctx)
-	require.EqualError(t, err, "test error")
-}
-
-func TestGetCode_handle(t *testing.T) {
-	jetID := gen.JetID()
-	parcel := testutils.NewParcelMock(t)
-	parcel.PulseFunc = func() insolar.PulseNumber {
-		return 42
-	}
-	gc := GetCode{
-		JetID: jetID,
-		Code:  gen.Reference(),
-		Message: bus.Message{
-			Parcel: parcel,
-		},
-	}
-	codeID := gen.ID()
-	ra := object.NewRecordAccessorMock(t)
-	ra.ForIDFunc = func(ctx context.Context, id insolar.ID) (record.Material, error) {
-		require.Equal(t, *gc.Code.Record(), id)
-		rec := codeRecord(codeID)
-		return rec, nil
-	}
-	acc := blob.NewAccessorMock(t)
-	acc.ForIDFunc = func(ctx context.Context, id insolar.ID) (blob.Blob, error) {
-		require.Equal(t, id, codeID)
-		return blob.Blob{
-			Value: []byte("test blob"),
-		}, nil
-	}
-	gc.Dep.RecordAccessor = ra
-	gc.Dep.Accessor = acc
-	ctx := context.Background()
-	res, err := gc.handle(ctx)
-	require.NoError(t, err)
-	require.Equal(t, reply.TypeCode, res.Type())
-	result, ok := res.(*reply.Code)
-	require.True(t, ok)
-	require.Equal(t, []byte("test blob"), result.Code)
-	require.Equal(t, insolar.MachineType(42), result.MachineType)
-}
-=======
 func TestGetCode_Proceed(t *testing.T) {
 	mc := minimock.NewController(t)
 	a := require.New(t)
 	ctx := inslogger.TestContext(t)
->>>>>>> 0aa9b372
 
 	replyTo := make(chan bus.Reply, 1)
 	blobValue := blob.Blob{Value: []byte{1, 2, 3}}
 	blobID := gen.ID()
-	codeRec := object.CodeRecord{
-		Code:        &blobID,
-		MachineType: insolar.MachineTypeBuiltin,
-	}
+	codeRec := codeRecord(blobID)
 	codeRef := gen.Reference()
-<<<<<<< HEAD
-	blobID := gen.ID()
-	heavyRef := gen.Reference()
-
-	bus := testutils.NewMessageBusMock(t)
-	bus.SendFunc = func(ctx context.Context, msg insolar.Message, opt *insolar.MessageSendOptions) (insolar.Reply, error) {
-		require.Equal(t, heavyRef, *opt.Receiver)
-		require.Equal(t, codeRef, *msg.DefaultTarget())
-		return &reply.NotOK{}, nil
-	}
-	gc := GetCode{}
-	gc.Dep.Bus = bus
-	ctx := context.Background()
-
-	_, err := gc.saveCodeFromHeavy(ctx, jetID, codeRef, blobID, &heavyRef)
-	require.EqualError(t, err, "failed to fetch code: unexpected reply type *reply.NotOK (reply=&{})")
-}
-
-func TestGetCode_saveCodeFromHeavy_SaveFailed(t *testing.T) {
-	jetID := gen.JetID()
-	codeRef := gen.Reference()
-	blobID := gen.ID()
-	heavyRef := gen.Reference()
-
-	bus := testutils.NewMessageBusMock(t)
-	bus.SendFunc = func(ctx context.Context, msg insolar.Message, opt *insolar.MessageSendOptions) (insolar.Reply, error) {
-		require.Equal(t, heavyRef, *opt.Receiver)
-		require.Equal(t, codeRef, *msg.DefaultTarget())
-		return &reply.Code{
-			Code: []byte("test data"),
-		}, nil
-	}
-	modifier := blob.NewModifierMock(t)
-	modifier.SetFunc = func(ctx context.Context, ID insolar.ID, blob blob.Blob) error {
-		require.Equal(t, blobID, ID)
-		require.Equal(t, jetID, blob.JetID)
-		require.Equal(t, []byte("test data"), blob.Value)
-		return errors.New("test error")
-	}
-
-	gc := GetCode{}
-	gc.Dep.Bus = bus
-	gc.Dep.BlobModifier = modifier
-	ctx := context.Background()
-
-	_, err := gc.saveCodeFromHeavy(ctx, jetID, codeRef, blobID, &heavyRef)
-	require.EqualError(t, err, "failed to save: test error")
-}
-
-func TestGetCode_saveCodeFromHeavy(t *testing.T) {
-	jetID := gen.JetID()
-	codeRef := gen.Reference()
-	blobID := gen.ID()
-	heavyRef := gen.Reference()
-
-	bus := testutils.NewMessageBusMock(t)
-	bus.SendFunc = func(ctx context.Context, msg insolar.Message, opt *insolar.MessageSendOptions) (insolar.Reply, error) {
-		require.Equal(t, heavyRef, *opt.Receiver)
-		require.Equal(t, codeRef, *msg.DefaultTarget())
-		return &reply.Code{
-			Code: []byte("test data"),
-		}, nil
-	}
-	modifier := blob.NewModifierMock(t)
-	modifier.SetFunc = func(ctx context.Context, ID insolar.ID, blob blob.Blob) error {
-		require.Equal(t, blobID, ID)
-		require.Equal(t, jetID, blob.JetID)
-		require.Equal(t, []byte("test data"), blob.Value)
-		return errors.New("test error")
-	}
-
-	gc := GetCode{}
-	gc.Dep.Bus = bus
-	gc.Dep.BlobModifier = modifier
-	ctx := context.Background()
-
-	_, err := gc.saveCodeFromHeavy(ctx, jetID, codeRef, blobID, &heavyRef)
-	require.EqualError(t, err, "failed to save: test error")
-}
-
-func codeRecord(codeID insolar.ID) record.Material {
-	return record.Material{
-		Virtual: &record.Virtual{
-			Union: &record.Virtual_Code{
-				Code: &record.Code{
-					Code:        codeID,
-					MachineType: 42, // hardcoded value used for one test
-				},
-			},
-		},
-	}
-=======
 	getCode := proc.NewGetCode(codeRef, replyTo)
 	records := object.NewRecordAccessorMock(mc)
 	records.ForIDFunc = func(c context.Context, id insolar.ID) (record.MaterialRecord, error) {
@@ -447,5 +65,17 @@
 		Code:        blobValue.Value,
 		MachineType: codeRec.MachineType,
 	}}, rep)
->>>>>>> 0aa9b372
+}
+
+func codeRecord(codeID insolar.ID) record.Material {
+	return record.Material{
+		Virtual: &record.Virtual{
+			Union: &record.Virtual_Code{
+				Code: &record.Code{
+					Code:        codeID,
+					insolar.MachineTypeBuiltin,
+				},
+			},
+		},
+	}
 }