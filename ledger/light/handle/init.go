//
// Copyright 2019 Insolar Technologies GmbH
//
// Licensed under the Apache License, Version 2.0 (the "License");
// you may not use this file except in compliance with the License.
// You may obtain a copy of the License at
//
//     http://www.apache.org/licenses/LICENSE-2.0
//
// Unless required by applicable law or agreed to in writing, software
// distributed under the License is distributed on an "AS IS" BASIS,
// WITHOUT WARRANTIES OR CONDITIONS OF ANY KIND, either express or implied.
// See the License for the specific language governing permissions and
// limitations under the License.
//

package handle

import (
	"context"
	"fmt"

	"github.com/insolar/insolar/insolar"
	"github.com/insolar/insolar/insolar/flow"
	"github.com/insolar/insolar/insolar/flow/bus"
	"github.com/insolar/insolar/insolar/message"
	"github.com/insolar/insolar/ledger/light/proc"
	"github.com/pkg/errors"
)

type Init struct {
	Dep *proc.Dependencies

	Message bus.Message
}

func (s *Init) Future(ctx context.Context, f flow.Flow) error {
	return f.Migrate(ctx, s.Present)
}

func (s *Init) Present(ctx context.Context, f flow.Flow) error {
	switch s.Message.Parcel.Message().Type() {
	case insolar.TypeGetObject:
		h := &GetObject{
			dep:     s.Dep,
			Message: s.Message,
		}
		return f.Handle(ctx, h.Present)
	case insolar.TypeGetCode:
		msg := s.Message.Parcel.Message().(*message.GetCode)
		h := NewGetCode(s.Dep, s.Message.ReplyTo, msg.Code)
<<<<<<< HEAD
		return h.Present(ctx, f)
	case insolar.TypeUpdateObject:
		h := &UpdateObject{
			dep:     s.Dep,
			Message: s.Message,
		}
=======
>>>>>>> 19eaa934
		return f.Handle(ctx, h.Present)
	default:
		return fmt.Errorf("no handler for message type %s", s.Message.Parcel.Message().Type().String())
	}
}

func (s *Init) Past(ctx context.Context, f flow.Flow) error {
	return f.Procedure(ctx, &proc.ReturnReply{
		ReplyTo: s.Message.ReplyTo,
		Err:     errors.New("no past handler"),
	}, false)
}<|MERGE_RESOLUTION|>--- conflicted
+++ resolved
@@ -49,15 +49,12 @@
 	case insolar.TypeGetCode:
 		msg := s.Message.Parcel.Message().(*message.GetCode)
 		h := NewGetCode(s.Dep, s.Message.ReplyTo, msg.Code)
-<<<<<<< HEAD
-		return h.Present(ctx, f)
+		return f.Handle(ctx, h.Present)
 	case insolar.TypeUpdateObject:
 		h := &UpdateObject{
 			dep:     s.Dep,
 			Message: s.Message,
 		}
-=======
->>>>>>> 19eaa934
 		return f.Handle(ctx, h.Present)
 	default:
 		return fmt.Errorf("no handler for message type %s", s.Message.Parcel.Message().Type().String())
