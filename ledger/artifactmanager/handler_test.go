--- conflicted
+++ resolved
@@ -538,10 +538,6 @@
 	assert.Equal(s.T(), objRep.State, *idx.LatestState)
 }
 
-<<<<<<< HEAD
-func (s *handlerSuite) TestMessageHandler_HandleGetObjectIndex() {
-	mc := minimock.NewController(s.T())
-=======
 func TestMessageHandler_HandleUpdateObject_UpdateIndexState(t *testing.T) {
 	t.Parallel()
 	// Arrange
@@ -609,13 +605,8 @@
 	require.Equal(t, core.FirstPulseNumber, int(idx.LatestUpdate))
 }
 
-func TestMessageHandler_HandleGetObjectIndex(t *testing.T) {
-	t.Parallel()
-	ctx := inslogger.TestContext(t)
-	mc := minimock.NewController(t)
-	db, cleaner := storagetest.TmpDB(ctx, t)
-	defer cleaner()
->>>>>>> 45902f3a
+func (s *handlerSuite) TestMessageHandler_HandleGetObjectIndex() {
+	mc := minimock.NewController(s.T())
 	defer mc.Finish()
 	jetID := *jet.NewID(0, nil)
 	msg := message.GetObjectIndex{
