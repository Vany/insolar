/*
 *    Copyright 2018 Insolar
 *
 *    Licensed under the Apache License, Version 2.0 (the "License");
 *    you may not use this file except in compliance with the License.
 *    You may obtain a copy of the License at
 *
 *        http://www.apache.org/licenses/LICENSE-2.0
 *
 *    Unless required by applicable law or agreed to in writing, software
 *    distributed under the License is distributed on an "AS IS" BASIS,
 *    WITHOUT WARRANTIES OR CONDITIONS OF ANY KIND, either express or implied.
 *    See the License for the specific language governing permissions and
 *    limitations under the License.
 */

package artifactmanager

import (
	"bytes"
	"context"
	"fmt"
	"sync"
	"time"

	"github.com/insolar/insolar/instrumentation/inslogger"
	"github.com/insolar/insolar/instrumentation/insmetrics"
	"github.com/insolar/insolar/ledger/recentstorage"
	"github.com/insolar/insolar/ledger/storage/jet"
	"github.com/pkg/errors"
	"go.opencensus.io/stats"
	"go.opencensus.io/tag"

	"github.com/insolar/insolar/configuration"
	"github.com/insolar/insolar/core"
	"github.com/insolar/insolar/core/message"
	"github.com/insolar/insolar/core/reply"
	"github.com/insolar/insolar/instrumentation/hack"
	"github.com/insolar/insolar/ledger/storage"
	"github.com/insolar/insolar/ledger/storage/index"
	"github.com/insolar/insolar/ledger/storage/record"
)

// MessageHandler processes messages for local storage interaction.
type MessageHandler struct {
	RecentStorageProvider      recentstorage.Provider          `inject:""`
	Bus                        core.MessageBus                 `inject:""`
	PlatformCryptographyScheme core.PlatformCryptographyScheme `inject:""`
	JetCoordinator             core.JetCoordinator             `inject:""`
	CryptographyService        core.CryptographyService        `inject:""`
	DelegationTokenFactory     core.DelegationTokenFactory     `inject:""`
	HeavySync                  core.HeavySync                  `inject:""`
	PulseStorage               core.PulseStorage               `inject:""`

	db             *storage.DB
	replayHandlers map[core.MessageType]core.MessageHandler
	conf           *configuration.Ledger
	middleware     *middleware
}

// NewMessageHandler creates new handler.
func NewMessageHandler(
	db *storage.DB, conf *configuration.Ledger,
) *MessageHandler {
	return &MessageHandler{
		db:             db,
		replayHandlers: map[core.MessageType]core.MessageHandler{},
		conf:           conf,
	}
}

func checkJetAndInstrument(name string, m *middleware, handler core.MessageHandler) core.MessageHandler {
	return m.checkJet(handler)
}

func checkJetAndInstrumentWithBreaker(name string, m *middleware, handler core.MessageHandler) core.MessageHandler {
	return instrumentHandler(name, m.checkJet(m.checkEarlyRequestBreaker(handler)))
}

func instrumentHandler(name string, handler core.MessageHandler) core.MessageHandler {
	return func(ctx context.Context, p core.Parcel) (core.Reply, error) {
		// TODO: add tags to log
		inslog := inslogger.FromContext(ctx)
		start := time.Now()
		code := "2xx"
		ctx = insmetrics.InsertTag(ctx, tagMethod, name)

		reply, err := handler(ctx, p)

		latency := time.Since(start)
		if err != nil {
			code = "5xx"
			inslog.Errorf("AM's handler %v returns error: %v", name, err)
		}
		inslog.Debugf("measured time of AM method %v is %v", name, latency)

		ctx = insmetrics.ChangeTags(
			ctx,
			tag.Insert(tagMethod, name),
			tag.Insert(tagResult, code),
		)
		stats.Record(ctx, statCalls.M(1), statLatency.M(latency.Nanoseconds()/1e6))

		return reply, err
	}
}

// Init initializes handlers and middleware.
func (h *MessageHandler) Init(ctx context.Context) error {
	m := newMiddleware(h.conf, h.db, h)
	h.middleware = m

	// Generic.
	h.replayHandlers[core.TypeGetCode] = h.handleGetCode
	h.replayHandlers[core.TypeGetObject] = checkJetAndInstrument("handleGetObject", m, h.handleGetObject)
	h.replayHandlers[core.TypeGetDelegate] = checkJetAndInstrument("handleGetDelegate", m, h.handleGetDelegate)
	h.replayHandlers[core.TypeGetChildren] = checkJetAndInstrument("handleGetChildren", m, h.handleGetChildren)
	h.replayHandlers[core.TypeSetRecord] = checkJetAndInstrument("handleSetRecord", m, h.handleSetRecord)
	h.replayHandlers[core.TypeUpdateObject] = checkJetAndInstrument("handleUpdateObject", m, h.handleUpdateObject)
	h.replayHandlers[core.TypeRegisterChild] = checkJetAndInstrument("handleRegisterChild", m, h.handleRegisterChild)
	h.replayHandlers[core.TypeSetBlob] = checkJetAndInstrument("handleSetBlob", m, h.handleSetBlob)
	h.replayHandlers[core.TypeGetObjectIndex] = checkJetAndInstrument("handleGetObjectIndex", m, h.handleGetObjectIndex)
	h.replayHandlers[core.TypeGetPendingRequests] = checkJetAndInstrument("handleHasPendingRequests", m, h.handleHasPendingRequests)
	h.replayHandlers[core.TypeGetJet] = instrumentHandler("handleGetJet", h.handleGetJet)

	// Validation.
	h.replayHandlers[core.TypeValidateRecord] = m.checkJet(h.handleValidateRecord)
	h.replayHandlers[core.TypeValidationCheck] = m.checkJet(h.handleValidationCheck)

	// Generic.
	h.Bus.MustRegister(core.TypeGetCode, h.handleGetCode)
	h.Bus.MustRegister(core.TypeGetObject, m.checkJet(m.checkEarlyRequestBreaker(h.handleGetObject)))
	h.Bus.MustRegister(core.TypeGetDelegate, m.checkJet(m.checkEarlyRequestBreaker(h.handleGetDelegate)))
	h.Bus.MustRegister(core.TypeGetChildren, m.checkJet(m.checkEarlyRequestBreaker(h.handleGetChildren)))
	h.Bus.MustRegister(core.TypeSetRecord, m.checkJet(m.checkEarlyRequestBreaker(m.checkHeavySync(h.handleSetRecord))))
	h.Bus.MustRegister(core.TypeUpdateObject, m.checkJet(m.checkEarlyRequestBreaker(m.checkHeavySync(h.handleUpdateObject))))
	h.Bus.MustRegister(core.TypeRegisterChild, m.checkJet(m.checkEarlyRequestBreaker(m.checkHeavySync(h.handleRegisterChild))))
	h.Bus.MustRegister(core.TypeSetBlob, m.checkJet(m.checkEarlyRequestBreaker(m.checkHeavySync(h.handleSetBlob))))
	h.Bus.MustRegister(core.TypeGetObjectIndex, m.checkJet(m.checkEarlyRequestBreaker(h.handleGetObjectIndex)))
	h.Bus.MustRegister(core.TypeGetPendingRequests, checkJetAndInstrumentWithBreaker(
		"handleHasPendingRequests", m, h.handleHasPendingRequests))
	h.Bus.MustRegister(core.TypeGetJet, instrumentHandler("handleGetJet", h.handleGetJet))
	h.Bus.MustRegister(core.TypeHotRecords, checkJetAndInstrumentWithBreaker("handleHotRecords", m, h.handleHotRecords))

	// Validation.
	h.Bus.MustRegister(core.TypeValidateRecord, m.checkJet(h.handleValidateRecord))
	h.Bus.MustRegister(core.TypeValidationCheck, m.checkJet(h.handleValidationCheck))
	h.Bus.MustRegister(core.TypeJetDrop, m.checkJet(h.handleJetDrop))

	// Heavy.
	h.Bus.MustRegister(core.TypeHeavyStartStop, instrumentHandler("handleHeavyStartStop", h.handleHeavyStartStop))
	h.Bus.MustRegister(core.TypeHeavyReset, instrumentHandler("handleHeavyReset", h.handleHeavyReset))
	h.Bus.MustRegister(core.TypeHeavyPayload, instrumentHandler("handleHeavyPayload", h.handleHeavyPayload))

	return nil
}

func (h *MessageHandler) ResetEarlyRequestCircuitBreaker(ctx context.Context) {
	h.middleware.earlyRequestCircuitBreakerProvider.onTimeoutHappened(ctx)
}

func (h *MessageHandler) CloseEarlyRequestCircuitBreakerForJet(ctx context.Context, jetID core.RecordID) {
	inslogger.FromContext(ctx).Debugf("[CloseEarlyRequestCircuitBreakerForJet] %v", jetID.JetIDString())
	h.middleware.closeEarlyRequestBreakerForJet(ctx, jetID)
}

func (h *MessageHandler) handleSetRecord(ctx context.Context, parcel core.Parcel) (core.Reply, error) {
	msg := parcel.Message().(*message.SetRecord)
	rec := record.DeserializeRecord(msg.Record)
	jetID := jetFromContext(ctx)

	id, err := h.db.SetRecord(ctx, jetID, parcel.Pulse(), rec)
	if err != nil {
		return nil, err
	}

	recentStorage := h.RecentStorageProvider.GetStorage(jetID)
	if request, ok := rec.(record.Request); ok {
		recentStorage.AddPendingRequest(request.GetObject(), *id)
	}
	if result, ok := rec.(*record.ResultRecord); ok {
		recentStorage.RemovePendingRequest(result.Object, *result.Request.Record())
	}

	return &reply.ID{ID: *id}, nil
}

func (h *MessageHandler) handleSetBlob(ctx context.Context, parcel core.Parcel) (core.Reply, error) {
	msg := parcel.Message().(*message.SetBlob)
	jetID := jetFromContext(ctx)
	calculatedID := record.CalculateIDForBlob(h.PlatformCryptographyScheme, parcel.Pulse(), msg.Memory)

	_, err := h.db.GetBlob(ctx, jetID, calculatedID)
	if err == nil {
		return &reply.ID{ID: *calculatedID}, nil
	}
	if err != nil && err != storage.ErrNotFound {
		return nil, err
	}

	id, err := h.db.SetBlob(ctx, jetID, parcel.Pulse(), msg.Memory)
	if err == nil {
		return &reply.ID{ID: *id}, nil
	}
	if err == storage.ErrOverride {
		return &reply.ID{ID: *calculatedID}, nil
	}
	return nil, err
}

func (h *MessageHandler) handleGetCode(ctx context.Context, parcel core.Parcel) (core.Reply, error) {
	logger := inslogger.FromContext(ctx)
	logger.Debug("CALL handleGetCode")

	msg := parcel.Message().(*message.GetCode)
	jetID := *jet.NewID(0, nil)

	codeRec, err := getCode(ctx, h.db, msg.Code.Record())
	if err == storage.ErrNotFound {
		// We don't have code record. Must be on another node.
		node, err := h.nodeForJet(ctx, jetID, parcel.Pulse(), msg.Code.Record().Pulse())
		if err != nil {
			return nil, err
		}
		return reply.NewGetCodeRedirect(h.DelegationTokenFactory, parcel, node)
	}
	if err != nil {
		return nil, err
	}
	code, err := h.db.GetBlob(ctx, jetID, codeRec.Code)
	if err != nil {
		return nil, err
	}

	rep := reply.Code{
		Code:        code,
		MachineType: codeRec.MachineType,
	}

	return &rep, nil
}

func (h *MessageHandler) handleGetObject(
	ctx context.Context, parcel core.Parcel,
) (core.Reply, error) {
	logger := inslogger.FromContext(ctx)
	logger.Debug("CALL handleGetObject")

	msg := parcel.Message().(*message.GetObject)
	jetID := jetFromContext(ctx)

	// Fetch object index. If not found redirect.
	idx, err := h.db.GetObjectIndex(ctx, jetID, msg.Head.Record(), false)
	if err == storage.ErrNotFound {
		logger.Errorf(
			"failed to fetch index (going to heavy). jet: %v, obj: %v",
			jetID.JetIDString(),
			msg.Head.Record().DebugString(),
		)
		node, err := h.JetCoordinator.Heavy(ctx, parcel.Pulse())
		if err != nil {
			return nil, err
		}
		_, err = h.saveIndexFromHeavy(ctx, h.db, jetID, msg.Head, node)
		if err != nil {
			return nil, errors.Wrap(err, "failed to fetch index from heavy")
		}
		// Add requested object to recent.
		h.RecentStorageProvider.GetStorage(jetID).AddObject(*msg.Head.Record())
		logger.Debugf("redirect because index not found. jet: %v, to: %v\n",
			jetID.JetIDString(), node)
		return reply.NewGetObjectRedirectReply(h.DelegationTokenFactory, parcel, node, msg.State)
	}
	if err != nil {
		return nil, errors.Wrap(err, "failed to fetch object index")
	}
	// Add requested object to recent.
	h.RecentStorageProvider.GetStorage(jetID).AddObject(*msg.Head.Record())

	// Determine object state id.
	var stateID *core.RecordID
	if msg.State != nil {
		stateID = msg.State
	} else {
		if msg.Approved {
			stateID = idx.LatestStateApproved
		} else {
			stateID = idx.LatestState
		}
	}
	if stateID == nil {
		return &reply.Error{ErrType: reply.ErrStateNotAvailable}, nil
	}

	stateTree, err := h.db.GetJetTree(ctx, stateID.Pulse())
	if err != nil {
		return nil, err
	}
	stateJet, actual := stateTree.Find(*msg.Head.Record())
	if !actual {
		actualJet, err := h.fetchActualJetFromOtherNodes(ctx, *msg.Head.Record(), stateID.Pulse())
		if err != nil {
			return nil, err
		}

		stateJet = actualJet
	}

	// Fetch state record.
	rec, err := h.db.GetRecord(ctx, *stateJet, stateID)
	if err == storage.ErrNotFound {
		// The record wasn't found on the current node. Return redirect to the node that contains it.
		// We get Jet tree for pulse when given state was added.
		node, err := h.nodeForJet(ctx, *stateJet, parcel.Pulse(), stateID.Pulse())
		if err != nil {
			return nil, err
		}

		logger.Debugf(
			"redirect (record not found). jet: %v, id: %v, state: %v, to: %v",
			stateJet.JetIDString(),
			msg.Head.Record().DebugString(),
			stateID.DebugString(),
			node.String(),
		)
		return reply.NewGetObjectRedirectReply(h.DelegationTokenFactory, parcel, node, stateID)
	}
	if err != nil {
		return nil, err
	}
	state, ok := rec.(record.ObjectState)
	if !ok {
		return nil, errors.New("invalid object record")
	}
	if state.State() == record.StateDeactivation {
		return &reply.Error{ErrType: reply.ErrDeactivated}, nil
	}

	var childPointer *core.RecordID
	if idx.ChildPointer != nil {
		childPointer = idx.ChildPointer
	}
	rep := reply.Object{
		Head:         msg.Head,
		State:        *stateID,
		Prototype:    state.GetImage(),
		IsPrototype:  state.GetIsPrototype(),
		ChildPointer: childPointer,
		Parent:       idx.Parent,
	}

	if state.GetMemory() != nil {
		rep.Memory, err = h.db.GetBlob(ctx, *stateJet, state.GetMemory())
		if err != nil {
			return nil, errors.Wrap(err, "failed to fetch blob")
		}
	}

	return &rep, nil
}

func (h *MessageHandler) handleHasPendingRequests(ctx context.Context, parcel core.Parcel) (core.Reply, error) {
	msg := parcel.Message().(*message.GetPendingRequests)
	jetID := jetFromContext(ctx)

	for _, reqID := range h.RecentStorageProvider.GetStorage(jetID).GetRequestsForObject(*msg.Object.Record()) {
		if reqID.Pulse() < parcel.Pulse() {
			return &reply.HasPendingRequests{Has: true}, nil
		}
	}

	return &reply.HasPendingRequests{Has: false}, nil
}

func (h *MessageHandler) handleGetJet(ctx context.Context, parcel core.Parcel) (core.Reply, error) {
	msg := parcel.Message().(*message.GetJet)
	tree, err := h.db.GetJetTree(ctx, msg.Pulse)
	if err != nil {
		return nil, errors.Wrap(err, "failed to fetch jet tree")
	}
	jetID, actual := tree.Find(msg.Object)
	if err != nil {
		return nil, err
	}

	return &reply.Jet{ID: *jetID, Actual: actual}, nil
}

func (h *MessageHandler) handleGetDelegate(ctx context.Context, parcel core.Parcel) (core.Reply, error) {
	logger := inslogger.FromContext(ctx)
	logger.Debug("CALL handleGetDelegate")

	msg := parcel.Message().(*message.GetDelegate)
	jetID := jetFromContext(ctx)

	idx, err := h.db.GetObjectIndex(ctx, jetID, msg.Head.Record(), false)
	if err == storage.ErrNotFound {
		heavy, err := h.JetCoordinator.Heavy(ctx, parcel.Pulse())
		if err != nil {
			return nil, err
		}
		idx, err = h.saveIndexFromHeavy(ctx, h.db, jetID, msg.Head, heavy)
		if err != nil {
			return nil, errors.Wrap(err, "failed to fetch index from heavy")
		}
	} else if err != nil {
		return nil, errors.Wrap(err, "failed to fetch object index")
	}

	h.RecentStorageProvider.GetStorage(jetID).AddObject(*msg.Head.Record())

	delegateRef, ok := idx.Delegates[msg.AsType]
	if !ok {
		return nil, errors.New("the object has no delegate for this type")
	}

	rep := reply.Delegate{
		Head: delegateRef,
	}

	return &rep, nil
}

func (h *MessageHandler) handleGetChildren(
	ctx context.Context, parcel core.Parcel,
) (core.Reply, error) {
	logger := inslogger.FromContext(ctx)
	logger.Debug("CALL handleGetChildren")

	msg := parcel.Message().(*message.GetChildren)
	jetID := jetFromContext(ctx)

	idx, err := h.db.GetObjectIndex(ctx, jetID, msg.Parent.Record(), false)
	if err == storage.ErrNotFound {
		heavy, err := h.JetCoordinator.Heavy(ctx, parcel.Pulse())
		if err != nil {
			return nil, err
		}
		_, err = h.saveIndexFromHeavy(ctx, h.db, jetID, msg.Parent, heavy)
		if err != nil {
			return nil, errors.Wrap(err, "failed to fetch index from heavy")
		}
		return reply.NewGetChildrenRedirect(h.DelegationTokenFactory, parcel, heavy)
	}
	if err != nil {
		fmt.Println("handleGetChildren: failed to fetch object index, error - ", err)
		return nil, errors.Wrap(err, "failed to fetch object index")
	}
	h.RecentStorageProvider.GetStorage(jetID).AddObject(*msg.Parent.Record())

	var (
		refs         []core.RecordRef
		currentChild *core.RecordID
	)

	// Counting from specified child or the latest.
	if msg.FromChild != nil {
		currentChild = msg.FromChild
	} else {
		currentChild = idx.ChildPointer
	}

	// The object has no children.
	if currentChild == nil {
		return &reply.Children{Refs: nil, NextFrom: nil}, nil
	}

	// Try to fetch the first child.
	_, err = h.db.GetRecord(ctx, jetID, currentChild)
	if err == storage.ErrNotFound {
		// We don't have the first child record. It means, it was created on another node.
		childTree, err := h.db.GetJetTree(ctx, currentChild.Pulse())
		if err != nil {
			return nil, err
		}
		childJet, actual := childTree.Find(*msg.Parent.Record())
		if !actual {
			actualJet, err := h.fetchActualJetFromOtherNodes(ctx, *msg.Parent.Record(), currentChild.Pulse())
			if err != nil {
				return nil, err
			}

			childJet = actualJet
		}

		node, err := h.nodeForJet(ctx, *childJet, parcel.Pulse(), currentChild.Pulse())
		if err != nil {
			return nil, err
		}
		return reply.NewGetChildrenRedirect(h.DelegationTokenFactory, parcel, node)
	}
	if err != nil {
		return nil, errors.Wrap(err, "failed to fetch child")
	}

	counter := 0
	for currentChild != nil {
		// We have enough results.
		if counter >= msg.Amount {
			return &reply.Children{Refs: refs, NextFrom: currentChild}, nil
		}
		counter++

		rec, err := h.db.GetRecord(ctx, jetID, currentChild)
		// We don't have this child reference. Return what was collected.
		if err == storage.ErrNotFound {
			return &reply.Children{Refs: refs, NextFrom: currentChild}, nil
		}
		if err != nil {
			return nil, errors.New("failed to retrieve children")
		}

		childRec, ok := rec.(*record.ChildRecord)
		if !ok {
			return nil, errors.New("failed to retrieve children")
		}
		currentChild = childRec.PrevChild

		// Skip records later than specified pulse.
		recPulse := childRec.Ref.Record().Pulse()
		if msg.FromPulse != nil && recPulse > *msg.FromPulse {
			continue
		}
		refs = append(refs, childRec.Ref)
	}

	return &reply.Children{Refs: refs, NextFrom: nil}, nil
}

func (h *MessageHandler) handleUpdateObject(ctx context.Context, parcel core.Parcel) (core.Reply, error) {
	logger := inslogger.FromContext(ctx)

	msg := parcel.Message().(*message.UpdateObject)
	jetID := jetFromContext(ctx)

	rec := record.DeserializeRecord(msg.Record)
	state, ok := rec.(record.ObjectState)
	if !ok {
		return nil, errors.New("wrong object state record")
	}

	// FIXME: temporary fix. If we calculate blob id on the client, pulse can change before message sending and this
	//  id will not match the one calculated on the server.
	blobID, err := h.db.SetBlob(ctx, jetID, parcel.Pulse(), msg.Memory)
	if err != nil {
		return nil, errors.Wrap(err, "failed to set blob")
	}

	switch s := state.(type) {
	case *record.ObjectActivateRecord:
		s.Memory = blobID
	case *record.ObjectAmendRecord:
		s.Memory = blobID
	}

	recentStorage := h.RecentStorageProvider.GetStorage(jetID)
	var idx *index.ObjectLifeline
	err = h.db.Update(ctx, func(tx *storage.TransactionManager) error {
		var err error
		logger.Debugf("Get index for: %v, jet: %v", msg.Object.Record(), jetID.String())
		idx, err = tx.GetObjectIndex(ctx, jetID, msg.Object.Record(), true)
		// No index on our node.
		if err == storage.ErrNotFound {
			if state.State() == record.StateActivation {
				// We are activating the object. There is no index for it anywhere.
				fmt.Printf("saved object jet: %v, id: %v\n", jetID.JetIDString(), msg.Object.Record())
				fmt.Println()
				idx = &index.ObjectLifeline{State: record.StateUndefined}
			} else {
				logger.Debugf("Not found index for: %v, jet: %v", msg.Object.Record(), jetID.String())
				// We are updating object. Index should be on the heavy executor.
				heavy, err := h.JetCoordinator.Heavy(ctx, parcel.Pulse())
				if err != nil {
					return err
				}
				idx, err = h.saveIndexFromHeavy(ctx, h.db, jetID, msg.Object, heavy)
				if err != nil {
					return errors.Wrap(err, "failed to fetch index from heavy")
				}
			}
		} else if err != nil {
			return err
		}
		if err = validateState(idx.State, state.State()); err != nil {
			return err
		}
		fmt.Println("handleUpdateObject: idx.LatestState", idx.LatestState, msg.Object.Record())
		// Index exists and latest record id does not match (preserving chain consistency).
		if idx.LatestState != nil && !state.PrevStateID().Equal(idx.LatestState) {
			logger.Errorf("Invalid index for: %v, jet: %v, provided state: %s", msg.Object.Record(), jetID.JetIDString(), state.PrevStateID())
			logger.Errorf("idx.LatestState: %s", idx.LatestState)
			return errors.New("invalid state record")
		}

		recentStorage.AddObject(*msg.Object.Record())

		id, err := tx.SetRecord(ctx, jetID, parcel.Pulse(), rec)
		if err != nil {
			return err
		}
		idx.LatestState = id
		idx.State = state.State()
		if state.State() == record.StateActivation {
			idx.Parent = state.(*record.ObjectActivateRecord).Parent
		}

		logger.Debugf("saved object. jet: %v, id: %v, state: %v", jetID.JetIDString(), msg.Object.Record().DebugString(), id.DebugString())

		return tx.SetObjectIndex(ctx, jetID, msg.Object.Record(), idx)
	})
	if err != nil {
		if err == ErrObjectDeactivated {
			return &reply.Error{ErrType: reply.ErrDeactivated}, nil
		}
		return nil, err
	}

	recentStorage.AddObject(*msg.Object.Record())

	rep := reply.Object{
		Head:         msg.Object,
		State:        *idx.LatestState,
		Prototype:    state.GetImage(),
		IsPrototype:  state.GetIsPrototype(),
		ChildPointer: idx.ChildPointer,
		Parent:       idx.Parent,
	}
	return &rep, nil
}

func (h *MessageHandler) handleRegisterChild(ctx context.Context, parcel core.Parcel) (core.Reply, error) {
	msg := parcel.Message().(*message.RegisterChild)
	jetID := jetFromContext(ctx)
	rec := record.DeserializeRecord(msg.Record)
	childRec, ok := rec.(*record.ChildRecord)
	if !ok {
		return nil, errors.New("wrong child record")
	}

	recentStorage := h.RecentStorageProvider.GetStorage(jetID)
	var child *core.RecordID
	err := h.db.Update(ctx, func(tx *storage.TransactionManager) error {
		idx, err := h.db.GetObjectIndex(ctx, jetID, msg.Parent.Record(), false)
		if err == storage.ErrNotFound {
			heavy, err := h.JetCoordinator.Heavy(ctx, parcel.Pulse())
			if err != nil {
				return err
			}
			idx, err = h.saveIndexFromHeavy(ctx, h.db, jetID, msg.Parent, heavy)
			if err != nil {
				return errors.Wrap(err, "failed to fetch index from heavy")
			}
		} else if err != nil {
			return err
		}
		recentStorage.AddObject(*msg.Parent.Record())

		// Children exist and pointer does not match (preserving chain consistency).
		if idx.ChildPointer != nil && !childRec.PrevChild.Equal(idx.ChildPointer) {
			return errors.New("invalid child record")
		}

		child, err = tx.SetRecord(ctx, jetID, parcel.Pulse(), childRec)
		if err != nil {
			return err
		}
		idx.ChildPointer = child
		if msg.AsType != nil {
			idx.Delegates[*msg.AsType] = msg.Child
		}
		err = tx.SetObjectIndex(ctx, jetID, msg.Parent.Record(), idx)
		if err != nil {
			return err
		}

		return nil
	})

	if err != nil {
		return nil, err
	}

	recentStorage.AddObject(*msg.Parent.Record())

	return &reply.ID{ID: *child}, nil
}

func (h *MessageHandler) handleJetDrop(ctx context.Context, parcel core.Parcel) (core.Reply, error) {
	msg := parcel.Message().(*message.JetDrop)

	if !hack.SkipValidation(ctx) {
		for _, parcelBuff := range msg.Messages {
			jetDropMsg, err := message.Deserialize(bytes.NewBuffer(parcelBuff))
			if err != nil {
				return nil, err
			}
			handler, ok := h.replayHandlers[jetDropMsg.Type()]
			if !ok {
				return nil, errors.New("unknown message type")
			}

			_, err = handler(ctx, &message.Parcel{Msg: jetDropMsg})
			if err != nil {
				return nil, err
			}
		}
	}

	err := h.db.AddJets(ctx, msg.JetID)
	if err != nil {
		return nil, err
	}

	err = h.db.UpdateJetTree(
		ctx,
		parcel.Pulse(),
		true,
		msg.JetID,
	)
	if err != nil {
		return nil, err
	}

	return &reply.OK{}, nil
}

func (h *MessageHandler) handleValidateRecord(ctx context.Context, parcel core.Parcel) (core.Reply, error) {
	msg := parcel.Message().(*message.ValidateRecord)
	jetID := jetFromContext(ctx)

	err := h.db.Update(ctx, func(tx *storage.TransactionManager) error {
		idx, err := tx.GetObjectIndex(ctx, jetID, msg.Object.Record(), true)
		if err == storage.ErrNotFound {
			heavy, err := h.JetCoordinator.Heavy(ctx, parcel.Pulse())
			if err != nil {
				return err
			}
			idx, err = h.saveIndexFromHeavy(ctx, h.db, jetID, msg.Object, heavy)
			if err != nil {
				return errors.Wrap(err, "failed to fetch index from heavy")
			}
		} else if err != nil {
			return err
		}

		// Find node that has this state.
		node, err := h.nodeForJet(ctx, jetID, parcel.Pulse(), msg.Object.Record().Pulse())
		if err != nil {
			return err
		}

		// Send checking message.
		genericReply, err := h.Bus.Send(ctx, &message.ValidationCheck{
			Object:              msg.Object,
			ValidatedState:      msg.State,
			LatestStateApproved: idx.LatestStateApproved,
		}, &core.MessageSendOptions{
			Receiver: node,
		})
		if err != nil {
			return err
		}
		switch genericReply.(type) {
		case *reply.OK:
			if msg.IsValid {
				idx.LatestStateApproved = &msg.State
			} else {
				idx.LatestState = idx.LatestStateApproved
			}
			err = tx.SetObjectIndex(ctx, jetID, msg.Object.Record(), idx)
			if err != nil {
				return errors.Wrap(err, "failed to save object index")
			}
		case *reply.NotOK:
			return errors.New("validation sequence integrity failure")
		default:
			return errors.New("handleValidateRecord: unexpected reply")
		}

		return nil
	})
	if err != nil {
		return nil, err
	}

	return &reply.OK{}, nil
}

func (h *MessageHandler) handleGetObjectIndex(ctx context.Context, parcel core.Parcel) (core.Reply, error) {
	inslog := inslogger.FromContext(ctx)
	msg := parcel.Message().(*message.GetObjectIndex)
	jetID := jetFromContext(ctx)

	inslog.Debugf("handleGetObjectIndex: jetID: %v", jetID)
	inslog.Debug("handleGetObjectIndex: msg.Object.Record() ", msg.Object.Record())
	idx, err := h.db.GetObjectIndex(ctx, jetID, msg.Object.Record(), true)
	if err != nil {
		inslog.Debug("handleGetObjectIndex: failed to fetch object index, error - ", err)
		return nil, errors.Wrap(err, "failed to fetch object index")
	}

	buf, err := index.EncodeObjectLifeline(idx)
	if err != nil {
		return nil, errors.Wrap(err, "failed to serialize index")
	}

	return &reply.ObjectIndex{Index: buf}, nil
}

func (h *MessageHandler) handleValidationCheck(ctx context.Context, parcel core.Parcel) (core.Reply, error) {
	msg := parcel.Message().(*message.ValidationCheck)
	jetID := jetFromContext(ctx)

	rec, err := h.db.GetRecord(ctx, jetID, &msg.ValidatedState)
	if err != nil {
		return nil, errors.Wrap(err, "failed to fetch state record")
	}
	state, ok := rec.(record.ObjectState)
	if !ok {
		return nil, errors.New("failed to fetch state record")
	}
	approved := msg.LatestStateApproved
	validated := state.PrevStateID()
	if !approved.Equal(validated) && approved != nil && validated != nil {
		return &reply.NotOK{}, nil
	}

	return &reply.OK{}, nil
}

func getCode(ctx context.Context, s storage.Store, id *core.RecordID) (*record.CodeRecord, error) {
	jetID := *jet.NewID(0, nil)

	rec, err := s.GetRecord(ctx, jetID, id)
	if err != nil {
		return nil, err
	}
	codeRec, ok := rec.(*record.CodeRecord)
	if !ok {
		return nil, errors.Wrap(ErrInvalidRef, "failed to retrieve code record")
	}

	return codeRec, nil
}

func validateState(old record.State, new record.State) error {
	if old == record.StateDeactivation {
		return ErrObjectDeactivated
	}
	if old == record.StateUndefined && new != record.StateActivation {
		return errors.New("object is not activated")
	}
	if old != record.StateUndefined && new == record.StateActivation {
		return errors.New("object is already activated")
	}
	return nil
}

func (h *MessageHandler) saveIndexFromHeavy(
	ctx context.Context, s storage.Store, jetID core.RecordID, obj core.RecordRef, heavy *core.RecordRef,
) (*index.ObjectLifeline, error) {
	genericReply, err := h.Bus.Send(ctx, &message.GetObjectIndex{
		Object: obj,
	}, &core.MessageSendOptions{
		Receiver: heavy,
	})
	if err != nil {
		return nil, errors.Wrap(err, "failed to send")
	}
	rep, ok := genericReply.(*reply.ObjectIndex)
	if !ok {
		return nil, fmt.Errorf("unexpected reply %#v", genericReply)
	}
	idx, err := index.DecodeObjectLifeline(rep.Index)
	if err != nil {
		return nil, errors.Wrap(err, "failed to decode")
	}
	err = s.SetObjectIndex(ctx, jetID, obj.Record(), idx)
	if err != nil {
		return nil, errors.Wrap(err, "failed to save")
	}
	return idx, nil
}

func (h *MessageHandler) handleHotRecords(ctx context.Context, parcel core.Parcel) (core.Reply, error) {
<<<<<<< HEAD
	inslog := inslogger.FromContext(ctx)
=======
	var err error
	defer instrument(ctx, "handleHotRecords").err(&err).end()

	logger := inslogger.FromContext(ctx)
>>>>>>> a130537f
	// if hack.SkipValidation(ctx) {
	// 	fmt.Println("handleHotRecords: SkipValidation")
	// 	return &reply.OK{}, nil
	// }

	msg := parcel.Message().(*message.HotData)
	// FIXME: check split signatures.
	jetID := *msg.Jet.Record()

	logger.Debugf("[jet]: %v got hot. Pulse: %v, DropPulse: %v, DropJet: %v\n", jetID.JetIDString(), parcel.Pulse(), msg.Drop.Pulse, msg.DropJet.JetIDString())

	err := h.db.SetDrop(ctx, msg.DropJet, &msg.Drop)
	if err != nil {
		return nil, errors.Wrapf(err, "[jet]: drop error (pulse: %v)", msg.Drop.Pulse)
	}
	err = h.db.SetDropSizeHistory(ctx, msg.DropJet, msg.JetDropSizeHistory)
	if err != nil {
		return nil, errors.Wrap(err, "[ handleHotRecords ] Can't SetDropSizeHistory")
	}

	recentStorage := h.RecentStorageProvider.GetStorage(jetID)
	for objID, requests := range msg.PendingRequests {
		for reqID, request := range requests {
			newID, err := h.db.SetRecord(ctx, jetID, reqID.Pulse(), record.DeserializeRecord(request))
			if err == storage.ErrOverride {
				continue
			}
			if err != nil {
				logger.Error(err)
				continue
			}
			if !bytes.Equal(reqID.Bytes(), newID.Bytes()) {
				logger.Errorf(
					"Problems with saving the pending request, ids don't match - %v  %v",
					reqID.Bytes(),
					newID.Bytes(),
				)
				continue
			}
			recentStorage.AddPendingRequest(objID, reqID)
		}
	}

	for id, meta := range msg.RecentObjects {
		logger.Debugf("[got id] jet: %v, id: %v", jetID.JetIDString(), id.DebugString())
		decodedIndex, err := index.DecodeObjectLifeline(meta.Index)
		if err != nil {
			fmt.Print("hot index write error")
			logger.Error(err)
			continue
		}

		err = h.db.SetObjectIndex(ctx, jetID, &id, decodedIndex)
		if err != nil {
			fmt.Print("hot index write error")
			logger.Error(err)
			continue
		}

		fmt.Println("[saved id] ", id.String())
		meta.TTL--
		recentStorage.AddObjectWithTLL(id, meta.TTL)
	}

	err = h.db.UpdateJetTree(
		ctx,
		msg.PulseNumber,
		true,
		jetID,
	)
	if err != nil {
		fmt.Println("handleHotRecords: UpdateJetTree with err, ", err)
		return nil, err
	}
	err = h.db.AddJets(ctx, jetID)
	if err != nil {
		return nil, err
	}

	return &reply.OK{}, nil
}

func (h *MessageHandler) nodeForJet(
	ctx context.Context, jetID core.RecordID, parcelPN, targetPN core.PulseNumber,
) (*core.RecordRef, error) {
	parcelPulse, err := h.db.GetPulse(ctx, parcelPN)
	if err != nil {
		return nil, errors.Wrap(err, "failed to fetch pulse")
	}
	targetPulse, err := h.db.GetPulse(ctx, targetPN)
	if err != nil {
		return nil, errors.Wrap(err, "failed to fetch pulse")
	}

	if parcelPulse.SerialNumber-targetPulse.SerialNumber < h.conf.LightChainLimit {
		return h.JetCoordinator.LightExecutorForJet(ctx, jetID, targetPN)
	}

	return h.JetCoordinator.Heavy(ctx, parcelPN)
}

func (h *MessageHandler) fetchActualJetFromOtherNodes(
	ctx context.Context, target core.RecordID, pulse core.PulseNumber,
) (*core.RecordID, error) {
	nodes, err := h.otherNodesForPrevPulse(ctx, pulse)
	if err != nil {
		return nil, err
	}

	num := len(nodes)

	wg := sync.WaitGroup{}
	wg.Add(num)

	replies := make([]*reply.Jet, num)
	for i, node := range nodes {
		go func(i int, node core.Node) {
			defer wg.Done()

			nodeID := node.ID()
			rep, err := h.Bus.Send(
				ctx,
				&message.GetJet{Object: target, Pulse: pulse},
				&core.MessageSendOptions{Receiver: &nodeID},
			)
			if err != nil {
				inslogger.FromContext(ctx).Error(
					errors.Wrap(err, "couldn't get jet"),
				)
				return
			}

			r, ok := rep.(*reply.Jet)
			if !ok {
				inslogger.FromContext(ctx).Errorf("middleware.fetchActualJetFromOtherNodes: unexpected reply: %#v\n", rep)
				return
			}

			inslogger.FromContext(ctx).Debugf(
				"Got jet %s from %s node, actual is %s",
				r.ID.JetIDString(), node.ID().String(), r.Actual,
			)
			replies[i] = r
		}(i, node)
	}
	wg.Wait()

	seen := make(map[core.RecordID]struct{})
	res := make([]*core.RecordID, 0)
	for _, r := range replies {
		if r == nil {
			continue
		}
		if !r.Actual {
			continue
		}
		if _, ok := seen[r.ID]; ok {
			continue
		}

		seen[r.ID] = struct{}{}
		res = append(res, &r.ID)
	}

	if len(res) == 1 {
		inslogger.FromContext(ctx).Debugf(
			"got jet %s as actual for object %s on pulse %d",
			res[0].JetIDString(), target.String(), pulse,
		)
		return res[0], nil
	} else if len(res) == 0 {
		inslogger.FromContext(ctx).Errorf(
			"all lights for pulse %d have no actual jet for object %s",
			pulse, target.String(),
		)
		return nil, errors.New("impossible situation")
	} else {
		inslogger.FromContext(ctx).Errorf(
			"lights said different actual jet for object %s",
			target.String(),
		)
		return nil, errors.New("nodes returned more than one unique jet")
	}
}

func (h *MessageHandler) otherNodesForPrevPulse(
	ctx context.Context, pulse core.PulseNumber,
) ([]core.Node, error) {
	prevPulse, err := h.db.GetPreviousPulse(ctx, pulse)
	if err != nil {
		return nil, err
	}

	nodes, err := h.db.GetActiveNodesByRole(prevPulse.Pulse.PulseNumber, core.StaticRoleLightMaterial)
	if err != nil {
		return nil, err
	}

	me := h.JetCoordinator.Me()
	for i := range nodes {
		if nodes[i].ID() == me {
			nodes = append(nodes[:i], nodes[i+1:]...)
			break
		}
	}

	num := len(nodes)
	if num == 0 {
		inslogger.FromContext(ctx).Error(
			"This shouldn't happen. We're solo active light material",
		)

		return nil, errors.New("impossible situation")
	}

	return nodes, nil
}<|MERGE_RESOLUTION|>--- conflicted
+++ resolved
@@ -883,14 +883,7 @@
 }
 
 func (h *MessageHandler) handleHotRecords(ctx context.Context, parcel core.Parcel) (core.Reply, error) {
-<<<<<<< HEAD
 	inslog := inslogger.FromContext(ctx)
-=======
-	var err error
-	defer instrument(ctx, "handleHotRecords").err(&err).end()
-
-	logger := inslogger.FromContext(ctx)
->>>>>>> a130537f
 	// if hack.SkipValidation(ctx) {
 	// 	fmt.Println("handleHotRecords: SkipValidation")
 	// 	return &reply.OK{}, nil
