/*
 *    Copyright 2018 Insolar
 *
 *    Licensed under the Apache License, Version 2.0 (the "License");
 *    you may not use this file except in compliance with the License.
 *    You may obtain a copy of the License at
 *
 *        http://www.apache.org/licenses/LICENSE-2.0
 *
 *    Unless required by applicable law or agreed to in writing, software
 *    distributed under the License is distributed on an "AS IS" BASIS,
 *    WITHOUT WARRANTIES OR CONDITIONS OF ANY KIND, either express or implied.
 *    See the License for the specific language governing permissions and
 *    limitations under the License.
 */

package artifactmanager

import (
	"bytes"
	"context"

	"github.com/insolar/insolar/instrumentation/inslogger"
	"github.com/insolar/insolar/ledger/recentstorage"
	"github.com/pkg/errors"

	"github.com/insolar/insolar/configuration"
	"github.com/insolar/insolar/core"
	"github.com/insolar/insolar/core/message"
	"github.com/insolar/insolar/core/reply"
	"github.com/insolar/insolar/instrumentation/hack"
	"github.com/insolar/insolar/ledger/index"
	"github.com/insolar/insolar/ledger/record"
	"github.com/insolar/insolar/ledger/storage"
)

type internalHandler func(ctx context.Context, pulseNumber core.PulseNumber, parcel core.Parcel) (core.Reply, error)

// MessageHandler processes messages for local storage interaction.
type MessageHandler struct {
	Recent                     recentstorage.RecentStorage     `inject:""`
	Bus                        core.MessageBus                 `inject:""`
	PlatformCryptographyScheme core.PlatformCryptographyScheme `inject:""`
	JetCoordinator             core.JetCoordinator             `inject:""`
	CryptographyService        core.CryptographyService        `inject:""`
	DelegationTokenFactory     core.DelegationTokenFactory     `inject:""`
	HeavySync                  core.HeavySync                  `inject:""`

	db              *storage.DB
	jetDropHandlers map[core.MessageType]internalHandler
	conf            *configuration.Ledger
}

// NewMessageHandler creates new handler.
func NewMessageHandler(
	db *storage.DB, conf *configuration.Ledger,
) *MessageHandler {
	return &MessageHandler{
		db:              db,
		jetDropHandlers: map[core.MessageType]internalHandler{},
		conf:            conf,
	}
}

// Init initializes handlers.
func (h *MessageHandler) Init(ctx context.Context) error {
	h.Bus.MustRegister(core.TypeGetCode, h.messagePersistingWrapper(h.handleGetCode))
	h.Bus.MustRegister(core.TypeGetObject, h.messagePersistingWrapper(h.handleGetObject))
	h.Bus.MustRegister(core.TypeGetDelegate, h.messagePersistingWrapper(h.handleGetDelegate))
	h.Bus.MustRegister(core.TypeGetChildren, h.messagePersistingWrapper(h.handleGetChildren))
	h.Bus.MustRegister(core.TypeUpdateObject, h.messagePersistingWrapper(h.handleUpdateObject))
	h.Bus.MustRegister(core.TypeRegisterChild, h.messagePersistingWrapper(h.handleRegisterChild))
	h.Bus.MustRegister(core.TypeJetDrop, h.handleJetDrop)
	h.Bus.MustRegister(core.TypeSetRecord, h.messagePersistingWrapper(h.handleSetRecord))
	h.Bus.MustRegister(core.TypeSetBlob, h.messagePersistingWrapper(h.handleSetBlob))
	h.Bus.MustRegister(core.TypeValidateRecord, h.messagePersistingWrapper(h.handleValidateRecord))

	h.Bus.MustRegister(core.TypeHotRecords, h.handleHotRecords)

	h.Bus.MustRegister(core.TypeHeavyStartStop, h.handleHeavyStartStop)
	h.Bus.MustRegister(core.TypeHeavyPayload, h.handleHeavyPayload)
	h.Bus.MustRegister(core.TypeHeavyReset, h.handleHeavyReset)

	h.Bus.MustRegister(core.TypeGetObjectIndex, h.handleGetObjectIndex)
	h.Bus.MustRegister(core.TypeValidationCheck, h.handleValidationCheck)

	h.jetDropHandlers[core.TypeGetCode] = h.handleGetCode
	h.jetDropHandlers[core.TypeGetObject] = h.handleGetObject
	h.jetDropHandlers[core.TypeGetDelegate] = h.handleGetDelegate
	h.jetDropHandlers[core.TypeGetChildren] = h.handleGetChildren
	h.jetDropHandlers[core.TypeUpdateObject] = h.handleUpdateObject
	h.jetDropHandlers[core.TypeRegisterChild] = h.handleRegisterChild
	h.jetDropHandlers[core.TypeSetRecord] = h.handleSetRecord
	h.jetDropHandlers[core.TypeValidateRecord] = h.handleValidateRecord

	return nil
}

func (h *MessageHandler) messagePersistingWrapper(handler internalHandler) core.MessageHandler {
	return func(ctx context.Context, genericMsg core.Parcel) (core.Reply, error) {
		err := persistMessageToDb(ctx, h.db, genericMsg.Message())
		if err != nil {
			return nil, err
		}

		lastPulseNumber, err := h.db.GetLatestPulseNumber(ctx)
		if err != nil {
			return nil, err
		}

		return handler(ctx, lastPulseNumber, genericMsg)
	}
}

func (h *MessageHandler) handleSetRecord(ctx context.Context, pulseNumber core.PulseNumber, genericMsg core.Parcel) (core.Reply, error) {
	msg := genericMsg.Message().(*message.SetRecord)

	rec := record.DeserializeRecord(msg.Record)

	id, err := h.db.SetRecord(ctx, pulseNumber, rec)
	if err != nil {
		return nil, err
	}

	if _, ok := rec.(record.Request); ok {
		h.Recent.AddPendingRequest(*id)
	}
	if result, ok := rec.(*record.ResultRecord); ok {
		h.Recent.RemovePendingRequest(*result.Request.Record())
	}

	return &reply.ID{ID: *id}, nil
}

func (h *MessageHandler) handleSetBlob(ctx context.Context, pulseNumber core.PulseNumber, genericMsg core.Parcel) (core.Reply, error) {
	msg := genericMsg.Message().(*message.SetBlob)

	calculatedID := record.CalculateIDForBlob(h.PlatformCryptographyScheme, pulseNumber, msg.Memory)
	_, err := h.db.GetBlob(ctx, calculatedID)
	if err == nil {
		return &reply.ID{ID: *calculatedID}, nil
	}
	if err != nil && err != storage.ErrNotFound {
		return nil, err
	}

	id, err := h.db.SetBlob(ctx, pulseNumber, msg.Memory)
	if err != nil {
		return nil, err
	}

	return &reply.ID{ID: *id}, nil
}

func (h *MessageHandler) handleGetCode(ctx context.Context, pulseNumber core.PulseNumber, parcel core.Parcel) (core.Reply, error) {
	msg := parcel.Message().(*message.GetCode)

	codeRec, err := getCode(ctx, h.db, msg.Code.Record())
	if err == storage.ErrNotFound {
		// The record wasn't found on the current node. Return redirect to the node that contains it.
		var nodes []core.RecordRef
		if pulseNumber-msg.Code.Record().Pulse() < h.conf.LightChainLimit {
			// Find light executor that saved the code.
			nodes, err = h.JetCoordinator.QueryRole(
				ctx, core.DynamicRoleLightExecutor, &msg.Code, msg.Code.Record().Pulse(),
			)
		} else {
			// Find heavy that has this code.
			nodes, err = h.JetCoordinator.QueryRole(
				ctx, core.DynamicRoleHeavyExecutor, &msg.Code, pulseNumber,
			)
		}
		if err != nil {
			return nil, err
		}
		return reply.NewGetCodeRedirect(h.DelegationTokenFactory, parcel, &nodes[0])
	}
	if err != nil {
		return nil, err
	}
	code, err := h.db.GetBlob(ctx, codeRec.Code)
	if err != nil {
		return nil, err
	}

	rep := reply.Code{
		Code:        code,
		MachineType: codeRec.MachineType,
	}

	return &rep, nil
}

func (h *MessageHandler) handleGetObject(
	ctx context.Context, pulseNumber core.PulseNumber, parcel core.Parcel,
) (core.Reply, error) {
	msg := parcel.Message().(*message.GetObject)

	var (
		idx *index.ObjectLifeline
		err error
	)
	idx, err = h.db.GetObjectIndex(ctx, msg.Head.Record(), false)
	if err == storage.ErrNotFound {
		heavy, err := h.findHeavy(ctx, msg.Head, pulseNumber)
		if err != nil {
			return nil, err
		}
		_, err = h.saveIndexFromHeavy(ctx, h.db, msg.Head, heavy)
		if err != nil {
			return nil, err
		}
		return reply.NewGetObjectRedirectReply(h.DelegationTokenFactory, parcel, heavy, msg.State)
	}
	if err != nil {
		return nil, errors.Wrap(err, "failed to fetch object index")
	}

	stateID, err := getObjectState(idx, msg.State, msg.Approved)
	if err != nil {
		if err == ErrStateNotAvailable {
			return &reply.Error{ErrType: reply.ErrStateNotAvailable}, nil
		}
		return nil, err
	}
	h.Recent.AddObject(*msg.Head.Record())

	state, err := getObjectStateRecord(ctx, h.db, stateID)
	if err != nil {
		switch err {
		case ErrObjectDeactivated:
			return &reply.Error{ErrType: reply.ErrDeactivated}, nil
		case storage.ErrNotFound:
			// The record wasn't found on the current node. Return redirect to the node that contains it.
			var nodes []core.RecordRef
			if stateID != nil && pulseNumber-stateID.Pulse() < h.conf.LightChainLimit {
				// Find light executor that saved the state.
				nodes, err = h.JetCoordinator.QueryRole(
					ctx, core.DynamicRoleLightExecutor, &msg.Head, stateID.Pulse(),
				)
			} else {
				// Find heavy that has this object.
				nodes, err = h.JetCoordinator.QueryRole(
					ctx, core.DynamicRoleHeavyExecutor, &msg.Head, pulseNumber,
				)
			}
			if err != nil {
				return nil, err
			}
			return reply.NewGetObjectRedirectReply(h.DelegationTokenFactory, parcel, &nodes[0], stateID)
		default:
			return nil, err
		}
	}

	var childPointer *core.RecordID
	if idx.ChildPointer != nil {
		childPointer = idx.ChildPointer
	}
	rep := reply.Object{
		Head:         msg.Head,
		State:        *stateID,
		Prototype:    state.GetImage(),
		IsPrototype:  state.GetIsPrototype(),
		ChildPointer: childPointer,
		Parent:       idx.Parent,
	}

	if state.GetMemory() != nil {
		rep.Memory, err = h.db.GetBlob(ctx, state.GetMemory())
		if err != nil {
			return nil, err
		}
	}

	return &rep, nil
}

func (h *MessageHandler) handleGetDelegate(ctx context.Context, pulseNumber core.PulseNumber, genericMsg core.Parcel) (core.Reply, error) {
	msg := genericMsg.Message().(*message.GetDelegate)

	var (
		idx *index.ObjectLifeline
		err error
	)
	idx, err = h.db.GetObjectIndex(ctx, msg.Head.Record(), false)
	if err == storage.ErrNotFound {
		heavy, err := h.findHeavy(ctx, msg.Head, pulseNumber)
		if err != nil {
			return nil, err
		}
		idx, err = h.saveIndexFromHeavy(ctx, h.db, msg.Head, heavy)
		if err != nil {
			return nil, err
		}
	} else if err != nil {
		return nil, errors.Wrap(err, "failed to fetch object index")
	}

	h.Recent.AddObject(*msg.Head.Record())

	delegateRef, ok := idx.Delegates[msg.AsType]
	if !ok {
		return nil, ErrNotFound
	}

	rep := reply.Delegate{
		Head: delegateRef,
	}

	return &rep, nil
}

func (h *MessageHandler) handleGetChildren(
	ctx context.Context, pulseNumber core.PulseNumber, parcel core.Parcel,
) (core.Reply, error) {
	msg := parcel.Message().(*message.GetChildren)

	idx, err := h.db.GetObjectIndex(ctx, msg.Parent.Record(), false)
	if err == storage.ErrNotFound {
		heavy, err := h.findHeavy(ctx, msg.Parent, pulseNumber)
		if err != nil {
			return nil, err
		}
		_, err = h.saveIndexFromHeavy(ctx, h.db, msg.Parent, heavy)
		if err != nil {
			return nil, err
		}
		return reply.NewGetChildrenRedirect(h.DelegationTokenFactory, parcel, heavy)
	}
	if err != nil {
		return nil, errors.Wrap(err, "failed to fetch object index")
	}
	h.Recent.AddObject(*msg.Parent.Record())

	var (
		refs         []core.RecordRef
		currentChild *core.RecordID
	)

	// Counting from specified child or the latest.
	if msg.FromChild != nil {
		currentChild = msg.FromChild
	} else {
		currentChild = idx.ChildPointer
	}

	// We don't have this child reference.
	if currentChild != nil && currentChild.Pulse() != pulseNumber {
		var nodes []core.RecordRef
		if pulseNumber-currentChild.Pulse() < h.conf.LightChainLimit {
			// Find light executor that saved the state.
			nodes, err = h.JetCoordinator.QueryRole(
				ctx, core.DynamicRoleLightExecutor, &msg.Parent, currentChild.Pulse(),
			)
		} else {
			// Find heavy that has this object.
			nodes, err = h.JetCoordinator.QueryRole(
				ctx, core.DynamicRoleHeavyExecutor, &msg.Parent, pulseNumber,
			)
		}
		if err != nil {
			return nil, err
		}
		return reply.NewGetChildrenRedirect(h.DelegationTokenFactory, parcel, &nodes[0])
	}

	counter := 0
	for currentChild != nil {
		// We have enough results.
		if counter >= msg.Amount {
			return &reply.Children{Refs: refs, NextFrom: currentChild}, nil
		}
		counter++

		rec, err := h.db.GetRecord(ctx, currentChild)
		// We don't have this child reference. Return what was collected.
		if err == storage.ErrNotFound {
			return &reply.Children{Refs: refs, NextFrom: currentChild}, nil
		}
		if err != nil {
			return nil, errors.New("failed to retrieve children")
		}

		childRec, ok := rec.(*record.ChildRecord)
		if !ok {
			return nil, errors.New("failed to retrieve children")
		}
		currentChild = childRec.PrevChild

		// Skip records later than specified pulse.
		recPulse := childRec.Ref.Record().Pulse()
		if msg.FromPulse != nil && recPulse > *msg.FromPulse {
			continue
		}
		refs = append(refs, childRec.Ref)
	}

	return &reply.Children{Refs: refs, NextFrom: nil}, nil
}

func (h *MessageHandler) handleUpdateObject(ctx context.Context, pulseNumber core.PulseNumber, genericMsg core.Parcel) (core.Reply, error) {
	msg := genericMsg.Message().(*message.UpdateObject)

	rec := record.DeserializeRecord(msg.Record)
	state, ok := rec.(record.ObjectState)
	if !ok {
		return nil, errors.New("wrong object state record")
	}

	var idx *index.ObjectLifeline
	err := h.db.Update(ctx, func(tx *storage.TransactionManager) error {
		var err error
		idx, err = tx.GetObjectIndex(ctx, msg.Object.Record(), true)
		// No index on our node.
		if err == storage.ErrNotFound {
			if state.State() == record.StateActivation {
				// We are activating the object. There is no index for it anywhere.
				idx = &index.ObjectLifeline{State: record.StateUndefined}
			} else {
				// We are updating object. Index should be on the heavy executor.
				heavy, err := h.findHeavy(ctx, msg.Object, pulseNumber)
				if err != nil {
					return err
				}
				idx, err = h.saveIndexFromHeavy(ctx, h.db, msg.Object, heavy)
				if err != nil {
					return err
				}
			}
		} else if err != nil {
			return err
		}
		if err = validateState(idx.State, state.State()); err != nil {
			return err
		}
		// Index exists and latest record id does not match (preserving chain consistency).
		if idx.LatestState != nil && !state.PrevStateID().Equal(idx.LatestState) {
			return errors.New("invalid state record")
		}
		h.Recent.AddObject(*msg.Object.Record())

		id, err := tx.SetRecord(ctx, pulseNumber, rec)
		if err != nil {
			return err
		}
		idx.LatestState = id
		idx.State = state.State()
		if state.State() == record.StateActivation {
			idx.Parent = state.(*record.ObjectActivateRecord).Parent
		}
		return tx.SetObjectIndex(ctx, msg.Object.Record(), idx)
	})
	if err != nil {
		if err == ErrObjectDeactivated {
			return &reply.Error{ErrType: reply.ErrDeactivated}, nil
		}
		return nil, err
	}
	h.Recent.AddObject(*msg.Object.Record())

	rep := reply.Object{
		Head:         msg.Object,
		State:        *idx.LatestState,
		Prototype:    state.GetImage(),
		IsPrototype:  state.GetIsPrototype(),
		ChildPointer: idx.ChildPointer,
		Parent:       idx.Parent,
	}
	return &rep, nil
}

func (h *MessageHandler) handleRegisterChild(ctx context.Context, pulseNumber core.PulseNumber, genericMsg core.Parcel) (core.Reply, error) {
	msg := genericMsg.Message().(*message.RegisterChild)

	rec := record.DeserializeRecord(msg.Record)
	childRec, ok := rec.(*record.ChildRecord)
	if !ok {
		return nil, errors.New("wrong child record")
	}

	var child *core.RecordID
	err := h.db.Update(ctx, func(tx *storage.TransactionManager) error {
		idx, err := h.db.GetObjectIndex(ctx, msg.Parent.Record(), false)
		if err == storage.ErrNotFound {
			heavy, err := h.findHeavy(ctx, msg.Parent, pulseNumber)
			if err != nil {
				return err
			}
			idx, err = h.saveIndexFromHeavy(ctx, h.db, msg.Parent, heavy)
			if err != nil {
				return err
			}
		} else if err != nil {
			return err
		}
		h.Recent.AddObject(*msg.Parent.Record())

		// Children exist and pointer does not match (preserving chain consistency).
		if idx.ChildPointer != nil && !childRec.PrevChild.Equal(idx.ChildPointer) {
			return errors.New("invalid child record")
		}

		child, err = tx.SetRecord(ctx, pulseNumber, childRec)
		if err != nil {
			return err
		}
		idx.ChildPointer = child
		if msg.AsType != nil {
			idx.Delegates[*msg.AsType] = msg.Child
		}
		err = tx.SetObjectIndex(ctx, msg.Parent.Record(), idx)
		if err != nil {
			return err
		}

		return nil
	})

	if err != nil {
		return nil, err
	}
	h.Recent.AddObject(*msg.Parent.Record())

	return &reply.ID{ID: *child}, nil
}

func (h *MessageHandler) handleJetDrop(ctx context.Context, genericMsg core.Parcel) (core.Reply, error) {
	if hack.SkipValidation(ctx) {
		return &reply.OK{}, nil
	}
	msg := genericMsg.Message().(*message.JetDrop)

	for _, rawMessage := range msg.Messages {
		parsedMessage, err := message.Deserialize(bytes.NewBuffer(rawMessage))
		if err != nil {
			return nil, err
		}

		handler, ok := h.jetDropHandlers[parsedMessage.Message().Type()]
		if !ok {
			return nil, errors.New("unknown message type")
		}

		_, err = handler(ctx, msg.PulseNumber, parsedMessage)
		if err != nil {
			return nil, err
		}
	}

	return &reply.OK{}, nil
}

func (h *MessageHandler) handleValidateRecord(ctx context.Context, pulseNumber core.PulseNumber, parcel core.Parcel) (core.Reply, error) {
	msg := parcel.Message().(*message.ValidateRecord)

	err := h.db.Update(ctx, func(tx *storage.TransactionManager) error {
		idx, err := tx.GetObjectIndex(ctx, msg.Object.Record(), true)
		if err == storage.ErrNotFound {
			heavy, err := h.findHeavy(ctx, msg.Object, pulseNumber)
			if err != nil {
				return err
			}
			idx, err = h.saveIndexFromHeavy(ctx, h.db, msg.Object, heavy)
			if err != nil {
				return err
			}
		} else if err != nil {
			return err
		}
		h.recent.AddObject(*msg.Object.Record())

		// Find node that has this state.
		var nodes []core.RecordRef
		if pulseNumber-msg.State.Pulse() < h.conf.LightChainLimit {
			// Find light executor that saved the state.
			nodes, err = h.JetCoordinator.QueryRole(
				ctx, core.DynamicRoleLightExecutor, &msg.Object, msg.State.Pulse(),
			)
		} else {
			// Find heavy that has this object.
			nodes, err = h.JetCoordinator.QueryRole(
				ctx, core.DynamicRoleHeavyExecutor, &msg.Object, pulseNumber,
			)
		}
		if err != nil {
			return err
		}

		// Send checking message.
		genericReply, err := h.Bus.Send(ctx, &message.ValidationCheck{
			Object:              msg.Object,
			ValidatedState:      msg.State,
			LatestStateApproved: idx.LatestStateApproved,
		}, &core.MessageSendOptions{
			Receiver: &nodes[0],
		})
		if err != nil {
			return err
		}
		switch genericReply.(type) {
		case *reply.OK:
			if msg.IsValid {
				idx.LatestStateApproved = &msg.State
			} else {
				idx.LatestState = idx.LatestStateApproved
			}
			err = tx.SetObjectIndex(ctx, msg.Object.Record(), idx)
			if err != nil {
				return errors.Wrap(err, "failed to save object index")
			}
		case *reply.NotOK:
			return errors.New("validation sequence integrity failure")
		default:
			return errors.New("unexpected reply")
		}

		return nil
	})

	if err != nil {
		return nil, err
	}
<<<<<<< HEAD
	h.Recent.AddObject(*msg.Object.Record())
=======
>>>>>>> 64319efb

	return &reply.OK{}, nil
}

func (h *MessageHandler) handleGetObjectIndex(ctx context.Context, parcel core.Parcel) (core.Reply, error) {
	msg := parcel.Message().(*message.GetObjectIndex)

	idx, err := h.db.GetObjectIndex(ctx, msg.Object.Record(), true)
	if err != nil {
		return nil, errors.Wrap(err, "failed to fetch object index")
	}

	buf, err := index.EncodeObjectLifeline(idx)
	if err != nil {
		return nil, errors.Wrap(err, "failed to serialize index")
	}

	return &reply.ObjectIndex{Index: buf}, nil
}

func (h *MessageHandler) handleValidationCheck(ctx context.Context, parcel core.Parcel) (core.Reply, error) {
	msg := parcel.Message().(*message.ValidationCheck)

	rec, err := h.db.GetRecord(ctx, &msg.ValidatedState)
	if err != nil {
		return nil, errors.Wrap(err, "failed to fetch state record")
	}
	state, ok := rec.(record.ObjectState)
	if !ok {
		return nil, errors.New("failed to fetch state record")
	}
	approved := msg.LatestStateApproved
	validated := state.PrevStateID()
	if !approved.Equal(validated) && approved != nil && validated != nil {
		return &reply.NotOK{}, nil
	}

	return &reply.OK{}, nil
}

func persistMessageToDb(ctx context.Context, db *storage.DB, genericMsg core.Message) error {
	lastPulse, err := db.GetLatestPulseNumber(ctx)
	if err != nil {
		return err
	}
	err = db.SetMessage(ctx, lastPulse, genericMsg)
	if err != nil {
		return err
	}

	return nil
}

func getCode(ctx context.Context, s storage.Store, id *core.RecordID) (*record.CodeRecord, error) {
	rec, err := s.GetRecord(ctx, id)
	if err != nil {
		return nil, err
	}
	codeRec, ok := rec.(*record.CodeRecord)
	if !ok {
		return nil, errors.Wrap(ErrInvalidRef, "failed to retrieve code record")
	}

	return codeRec, nil
}

func getObjectState(
	idx *index.ObjectLifeline,
	state *core.RecordID,
	approved bool,
) (*core.RecordID, error) {
	var stateID *core.RecordID
	if state != nil {
		stateID = state
	} else {
		if approved {
			stateID = idx.LatestStateApproved
		} else {
			stateID = idx.LatestState
		}
	}
	if stateID == nil {
		return nil, ErrStateNotAvailable
	}

	return stateID, nil
}

func getObjectStateRecord(
	ctx context.Context,
	s storage.Store,
	state *core.RecordID,
) (record.ObjectState, error) {
	rec, err := s.GetRecord(ctx, state)
	if err != nil {
		return nil, err
	}
	stateRec, ok := rec.(record.ObjectState)
	if !ok {
		return nil, errors.New("invalid object record")
	}
	if stateRec.State() == record.StateDeactivation {
		return nil, ErrObjectDeactivated
	}

	return stateRec, nil
}

func validateState(old record.State, new record.State) error {
	if old == record.StateDeactivation {
		return ErrObjectDeactivated
	}
	if old == record.StateUndefined && new != record.StateActivation {
		return errors.New("object is not activated")
	}
	if old != record.StateUndefined && new == record.StateActivation {
		return errors.New("object is already activated")
	}
	return nil
}

func (h *MessageHandler) findHeavy(ctx context.Context, obj core.RecordRef, pulse core.PulseNumber) (*core.RecordRef, error) {
	nodes, err := h.JetCoordinator.QueryRole(
		ctx, core.DynamicRoleHeavyExecutor, &obj, pulse,
	)
	if err != nil {
		return nil, err
	}

	return &nodes[0], nil
}

func (h *MessageHandler) saveIndexFromHeavy(
	ctx context.Context, s storage.Store, obj core.RecordRef, heavy *core.RecordRef,
) (*index.ObjectLifeline, error) {
	genericReply, err := h.Bus.Send(ctx, &message.GetObjectIndex{
		Object: obj,
	}, &core.MessageSendOptions{
		Receiver: heavy,
	})
	if err != nil {
		return nil, errors.Wrap(err, "failed to fetch object index")
	}
	rep, ok := genericReply.(*reply.ObjectIndex)
	if !ok {
		return nil, errors.New("failed to fetch object index: unexpected reply")
	}
	idx, err := index.DecodeObjectLifeline(rep.Index)
	if err != nil {
		return nil, errors.Wrap(err, "failed to fetch object index")
	}
	err = s.SetObjectIndex(ctx, obj.Record(), idx)
	if err != nil {
		return nil, errors.Wrap(err, "failed to fetch object index")
	}
	return idx, nil
}

func (h *MessageHandler) handleHotRecords(ctx context.Context, genericMsg core.Parcel) (core.Reply, error) {
	inslog := inslogger.FromContext(ctx)
	if hack.SkipValidation(ctx) {
		return &reply.OK{}, nil
	}

	msg := genericMsg.Message().(*message.HotIndexes)
	inslog.Debugf(
		"HotIndexes sync: get start payload message with %v - lifelines and %v - pending requests",
		len(msg.RecentObjects),
		len(msg.PendingRequests),
	)

	for id, request := range msg.PendingRequests {
		newID, err := h.db.SetRecord(ctx, id.Pulse(), record.DeserializeRecord(request))
		if err != nil {
			inslog.Error(err)
			continue
		}
		if !bytes.Equal(id.Bytes(), newID.Bytes()) {
			inslog.Errorf("Problems with saving the pending request, ids don't match - %v  %v", id.Bytes(), newID.Bytes())
			continue
		}
		h.Recent.AddPendingRequest(id)
	}

	for id, meta := range msg.RecentObjects {
		decodedIndex, err := index.DecodeObjectLifeline(meta.Index)
		if err != nil {
			inslog.Error(err)
			continue
		}
		err = h.db.SetObjectIndex(ctx, &id, decodedIndex)
		if err != nil {
			inslog.Error(err)
			continue
		}
		meta.TTL--
		h.Recent.AddObjectWithTTL(id, meta.TTL)
	}

	return &reply.OK{}, nil
}<|MERGE_RESOLUTION|>--- conflicted
+++ resolved
@@ -621,10 +621,6 @@
 	if err != nil {
 		return nil, err
 	}
-<<<<<<< HEAD
-	h.Recent.AddObject(*msg.Object.Record())
-=======
->>>>>>> 64319efb
 
 	return &reply.OK{}, nil
 }
