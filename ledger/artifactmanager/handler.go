--- conflicted
+++ resolved
@@ -70,20 +70,12 @@
 	RecordAccessor object.RecordAccessor `inject:""`
 	Nodes          node.Accessor         `inject:""`
 
-<<<<<<< HEAD
 	DBContext     storage.DBContext `inject:""`
-	HotDataWaiter HotDataWaiter     `inject:""`
+	HotDataWaiter hot.JetWaiter        `inject:""`
+	JetReleaser   hot.JetReleaser     `inject:""`
 
 	IndexStorage       object.IndexStorage
 	IndexStateModifier object.ExtendedIndexModifier
-=======
-	DBContext     storage.DBContext    `inject:""`
-	HotDataWaiter hot.JetWaiter        `inject:""`
-	JetReleaser   hot.JetReleaser      `inject:""`
-	IndexAccessor object.IndexAccessor `inject:""`
-	IndexModifier object.IndexModifier `inject:""`
-	IndexStorage  object.IndexStorage  `inject:""`
->>>>>>> 6bb51853
 
 	conf           *configuration.Ledger
 	middleware     *middleware
@@ -118,13 +110,8 @@
 			p.Dep.Waiter = h.HotDataWaiter
 			return p
 		},
-<<<<<<< HEAD
-		GetIndex: func(p *GetIndex) *GetIndex {
+		GetIndex: func(p *proc.GetIndex) *proc.GetIndex {
 			p.Dep.IndexState = h.IndexStateModifier
-=======
-		GetIndex: func(p *proc.GetIndex) *proc.GetIndex {
-			p.Dep.Recent = h.RecentStorageProvider
->>>>>>> 6bb51853
 			p.Dep.Locker = h.IDLocker
 			p.Dep.Storage = h.IndexStorage
 			p.Dep.Coordinator = h.JetCoordinator
