/*
 *    Copyright 2018 Insolar
 *
 *    Licensed under the Apache License, Version 2.0 (the "License");
 *    you may not use this file except in compliance with the License.
 *    You may obtain a copy of the License at
 *
 *        http://www.apache.org/licenses/LICENSE-2.0
 *
 *    Unless required by applicable law or agreed to in writing, software
 *    distributed under the License is distributed on an "AS IS" BASIS,
 *    WITHOUT WARRANTIES OR CONDITIONS OF ANY KIND, either express or implied.
 *    See the License for the specific language governing permissions and
 *    limitations under the License.
 */

package artifactmanager

import (
	"bytes"
	"context"

	"github.com/insolar/insolar/instrumentation/inslogger"
	"github.com/insolar/insolar/ledger/recentstorage"
	"github.com/insolar/insolar/ledger/storage/jet"
	"github.com/pkg/errors"

	"github.com/insolar/insolar/configuration"
	"github.com/insolar/insolar/core"
	"github.com/insolar/insolar/core/message"
	"github.com/insolar/insolar/core/reply"
	"github.com/insolar/insolar/instrumentation/hack"
	"github.com/insolar/insolar/ledger/storage"
	"github.com/insolar/insolar/ledger/storage/index"
	"github.com/insolar/insolar/ledger/storage/record"
)

// MessageHandler processes messages for local storage interaction.
type MessageHandler struct {
	RecentStorageProvider      recentstorage.Provider          `inject:""`
	Bus                        core.MessageBus                 `inject:""`
	PlatformCryptographyScheme core.PlatformCryptographyScheme `inject:""`
	JetCoordinator             core.JetCoordinator             `inject:""`
	CryptographyService        core.CryptographyService        `inject:""`
	DelegationTokenFactory     core.DelegationTokenFactory     `inject:""`
	HeavySync                  core.HeavySync                  `inject:""`

	db             *storage.DB
	replayHandlers map[core.MessageType]core.MessageHandler
	conf           *configuration.Ledger
}

// NewMessageHandler creates new handler.
func NewMessageHandler(
	db *storage.DB, conf *configuration.Ledger,
) *MessageHandler {
	return &MessageHandler{
		db:             db,
		replayHandlers: map[core.MessageType]core.MessageHandler{},
		conf:           conf,
	}
}

// Init initializes handlers and middleware.
func (h *MessageHandler) Init(ctx context.Context) error {
	m := middleware{db: h.db, jetCoordinator: h.JetCoordinator}

	// Generic.
	h.replayHandlers[core.TypeGetCode] = m.checkJet(h.handleGetCode)
	h.replayHandlers[core.TypeGetObject] = m.checkJet(h.handleGetObject)
	h.replayHandlers[core.TypeGetDelegate] = m.checkJet(h.handleGetDelegate)
	h.replayHandlers[core.TypeGetChildren] = m.checkJet(h.handleGetChildren)
	h.replayHandlers[core.TypeSetRecord] = m.checkJet(h.handleSetRecord)
	h.replayHandlers[core.TypeUpdateObject] = m.checkJet(h.handleUpdateObject)
	h.replayHandlers[core.TypeRegisterChild] = m.checkJet(h.handleRegisterChild)
	h.replayHandlers[core.TypeSetBlob] = m.checkJet(h.handleSetBlob)
	h.replayHandlers[core.TypeGetObjectIndex] = m.checkJet(h.handleGetObjectIndex)

	// Validation.
	h.replayHandlers[core.TypeValidateRecord] = m.checkJet(h.handleValidateRecord)
	h.replayHandlers[core.TypeValidationCheck] = m.checkJet(h.handleValidationCheck)
	h.replayHandlers[core.TypeHotRecords] = h.handleHotRecords

	// Heavy.
	h.replayHandlers[core.TypeHeavyStartStop] = m.checkJet(h.handleHeavyStartStop)
	h.replayHandlers[core.TypeHeavyReset] = m.checkJet(h.handleHeavyReset)
	h.replayHandlers[core.TypeHeavyPayload] = m.checkJet(h.handleHeavyPayload)

	// Generic.
	h.Bus.MustRegister(core.TypeGetCode, m.checkJet(m.saveParcel(h.handleGetCode)))
	h.Bus.MustRegister(core.TypeGetObject, m.checkJet(m.saveParcel(h.handleGetObject)))
	h.Bus.MustRegister(core.TypeGetDelegate, m.checkJet(m.saveParcel(h.handleGetDelegate)))
	h.Bus.MustRegister(core.TypeGetChildren, m.checkJet(m.saveParcel(h.handleGetChildren)))
	h.Bus.MustRegister(core.TypeSetRecord, m.checkJet(m.saveParcel(h.handleSetRecord)))
	h.Bus.MustRegister(core.TypeUpdateObject, m.checkJet(m.saveParcel(h.handleUpdateObject)))
	h.Bus.MustRegister(core.TypeRegisterChild, m.checkJet(m.saveParcel(h.handleRegisterChild)))
	h.Bus.MustRegister(core.TypeSetBlob, m.checkJet(m.saveParcel(h.handleSetBlob)))
	h.Bus.MustRegister(core.TypeGetObjectIndex, m.checkJet(m.saveParcel(h.handleGetObjectIndex)))

	// Validation.
	h.Bus.MustRegister(core.TypeValidateRecord, m.checkJet(m.saveParcel(h.handleValidateRecord)))
	h.Bus.MustRegister(core.TypeValidationCheck, m.checkJet(m.saveParcel(h.handleValidationCheck)))
	h.Bus.MustRegister(core.TypeHotRecords, m.checkJet(m.saveParcel(h.handleHotRecords)))
	h.Bus.MustRegister(core.TypeJetDrop, m.checkJet(h.handleJetDrop))

	// Heavy.
	h.Bus.MustRegister(core.TypeHeavyStartStop, m.checkJet(m.saveParcel(h.handleHeavyStartStop)))
	h.Bus.MustRegister(core.TypeHeavyReset, m.checkJet(m.saveParcel(h.handleHeavyReset)))
	h.Bus.MustRegister(core.TypeHeavyPayload, m.checkJet(m.saveParcel(h.handleHeavyPayload)))

	return nil
}

func (h *MessageHandler) handleSetRecord(ctx context.Context, parcel core.Parcel) (core.Reply, error) {
	msg := parcel.Message().(*message.SetRecord)
	rec := record.DeserializeRecord(msg.Record)
	jetID := jetFromContext(ctx)

	id, err := h.db.SetRecord(ctx, jetID, parcel.Pulse(), rec)
	if err != nil {
		return nil, err
	}

	recentStorage := h.RecentStorageProvider.GetStorage(jetID)
	if _, ok := rec.(record.Request); ok {
		recentStorage.AddPendingRequest(*id)
	}
	if result, ok := rec.(*record.ResultRecord); ok {
		recentStorage.RemovePendingRequest(*result.Request.Record())
	}

	return &reply.ID{ID: *id}, nil
}

func (h *MessageHandler) handleSetBlob(ctx context.Context, parcel core.Parcel) (core.Reply, error) {
	msg := parcel.Message().(*message.SetBlob)
	jetID := jetFromContext(ctx)
	calculatedID := record.CalculateIDForBlob(h.PlatformCryptographyScheme, parcel.Pulse(), msg.Memory)

	_, err := h.db.GetBlob(ctx, jetID, calculatedID)
	if err == nil {
		return &reply.ID{ID: *calculatedID}, nil
	}
	if err != nil && err != storage.ErrNotFound {
		return nil, err
	}

	id, err := h.db.SetBlob(ctx, jetID, parcel.Pulse(), msg.Memory)
	if err != nil {
		return nil, err
	}

	return &reply.ID{ID: *id}, nil
}

func (h *MessageHandler) handleGetCode(ctx context.Context, parcel core.Parcel) (core.Reply, error) {
	msg := parcel.Message().(*message.GetCode)
	jetID := jetFromContext(ctx)

	codeRec, err := getCode(ctx, h.db, msg.Code.Record())
	if err == storage.ErrNotFound {
		// The record wasn't found on the current node. Return redirect to the node that contains it.
		var nodes []core.RecordRef
		if parcel.Pulse()-msg.Code.Record().Pulse() < h.conf.LightChainLimit {
			// Find light executor that saved the code.
			nodes, err = h.JetCoordinator.QueryRole(
				ctx, core.DynamicRoleLightExecutor, msg.Code.Record(), msg.Code.Record().Pulse(),
			)
		} else {
			// Find heavy that has this code.
			nodes, err = h.JetCoordinator.QueryRole(
				ctx, core.DynamicRoleHeavyExecutor, msg.Code.Record(), parcel.Pulse(),
			)
		}
		if err != nil {
			return nil, err
		}
		return reply.NewGetCodeRedirect(h.DelegationTokenFactory, parcel, &nodes[0])
	}
	if err != nil {
		return nil, err
	}
	code, err := h.db.GetBlob(ctx, jetID, codeRec.Code)
	if err != nil {
		return nil, err
	}

	rep := reply.Code{
		Code:        code,
		MachineType: codeRec.MachineType,
	}

	return &rep, nil
}

func (h *MessageHandler) handleGetObject(
	ctx context.Context, parcel core.Parcel,
) (core.Reply, error) {
	msg := parcel.Message().(*message.GetObject)
	jetID := jetFromContext(ctx)

	var (
		idx *index.ObjectLifeline
		err error
	)

	// Fetch object index. If not found redirect.
	idx, err = h.db.GetObjectIndex(ctx, jetID, msg.Head.Record(), false)
	if err == storage.ErrNotFound {
		heavy, err := h.findHeavy(ctx, msg.Head.Record(), parcel.Pulse())
		if err != nil {
			return nil, err
		}
		_, err = h.saveIndexFromHeavy(ctx, h.db, jetID, msg.Head, heavy)
		if err != nil {
			return nil, err
		}
		// Add requested object to recent.
		h.RecentStorageProvider.GetStorage(jetID).AddObject(*msg.Head.Record(), false)
		return reply.NewGetObjectRedirectReply(h.DelegationTokenFactory, parcel, heavy, msg.State)
	}
	if err != nil {
		return nil, errors.Wrap(err, "failed to fetch object index")
	}
	// Add requested object to recent.
	h.RecentStorageProvider.GetStorage(jetID).AddObject(*msg.Head.Record(), false)

	// Determine object state id.
	var stateID *core.RecordID
	if msg.State != nil {
		stateID = msg.State
	} else {
		if msg.Approved {
			stateID = idx.LatestStateApproved
		} else {
			stateID = idx.LatestState
		}
	}
	if stateID == nil {
		return &reply.Error{ErrType: reply.ErrStateNotAvailable}, nil
	}

	// Fetch state record.
	rec, err := h.db.GetRecord(ctx, jetID, stateID)
	if err == storage.ErrNotFound {
		// The record wasn't found on the current node. Return redirect to the node that contains it.
		var nodes []core.RecordRef
		if stateID != nil && parcel.Pulse()-stateID.Pulse() < h.conf.LightChainLimit {
			// Find light executor that saved the state.
			nodes, err = h.JetCoordinator.QueryRole(
				ctx, core.DynamicRoleLightExecutor, msg.Head.Record(), stateID.Pulse(),
			)
		} else {
			// Find heavy that has this object.
			nodes, err = h.JetCoordinator.QueryRole(
				ctx, core.DynamicRoleHeavyExecutor, msg.Head.Record(), parcel.Pulse(),
			)
		}
		if err != nil {
			return nil, err
		}
		return reply.NewGetObjectRedirectReply(h.DelegationTokenFactory, parcel, &nodes[0], stateID)
	}
	if err != nil {
		return nil, err
	}
	state, ok := rec.(record.ObjectState)
	if !ok {
		return nil, errors.New("invalid object record")
	}
	if state.State() == record.StateDeactivation {
		return &reply.Error{ErrType: reply.ErrDeactivated}, nil
	}

	var childPointer *core.RecordID
	if idx.ChildPointer != nil {
		childPointer = idx.ChildPointer
	}
	rep := reply.Object{
		Head:         msg.Head,
		State:        *stateID,
		Prototype:    state.GetImage(),
		IsPrototype:  state.GetIsPrototype(),
		ChildPointer: childPointer,
		Parent:       idx.Parent,
	}

	if state.GetMemory() != nil {
		rep.Memory, err = h.db.GetBlob(ctx, jetID, state.GetMemory())
		if err != nil {
			return nil, err
		}
	}

	return &rep, nil
}

func (h *MessageHandler) handleGetDelegate(ctx context.Context, parcel core.Parcel) (core.Reply, error) {
	msg := parcel.Message().(*message.GetDelegate)
	jetID := jetFromContext(ctx)

	var (
		idx *index.ObjectLifeline
		err error
	)

	idx, err = h.db.GetObjectIndex(ctx, jetID, msg.Head.Record(), false)
	if err == storage.ErrNotFound {
		heavy, err := h.findHeavy(ctx, msg.Head.Record(), parcel.Pulse())
		if err != nil {
			return nil, err
		}
		idx, err = h.saveIndexFromHeavy(ctx, h.db, jetID, msg.Head, heavy)
		if err != nil {
			return nil, err
		}
	} else if err != nil {
		return nil, errors.Wrap(err, "failed to fetch object index")
	}

	h.RecentStorageProvider.GetStorage(jetID).AddObject(*msg.Head.Record(), false)

	delegateRef, ok := idx.Delegates[msg.AsType]
	if !ok {
		return nil, ErrNotFound
	}

	rep := reply.Delegate{
		Head: delegateRef,
	}

	return &rep, nil
}

func (h *MessageHandler) handleGetChildren(
	ctx context.Context, parcel core.Parcel,
) (core.Reply, error) {
	msg := parcel.Message().(*message.GetChildren)
	jetID := jetFromContext(ctx)

	idx, err := h.db.GetObjectIndex(ctx, jetID, msg.Parent.Record(), false)
	if err == storage.ErrNotFound {
		heavy, err := h.findHeavy(ctx, msg.Parent.Record(), parcel.Pulse())
		if err != nil {
			return nil, err
		}
		_, err = h.saveIndexFromHeavy(ctx, h.db, jetID, msg.Parent, heavy)
		if err != nil {
			return nil, err
		}
		return reply.NewGetChildrenRedirect(h.DelegationTokenFactory, parcel, heavy)
	}
	if err != nil {
		return nil, errors.Wrap(err, "failed to fetch object index")
	}
	h.RecentStorageProvider.GetStorage(jetID).AddObject(*msg.Parent.Record(), false)

	var (
		refs         []core.RecordRef
		currentChild *core.RecordID
	)

	// Counting from specified child or the latest.
	if msg.FromChild != nil {
		currentChild = msg.FromChild
	} else {
		currentChild = idx.ChildPointer
	}

	// We don't have this child reference.
	if currentChild != nil && currentChild.Pulse() != parcel.Pulse() {
		var nodes []core.RecordRef
		if parcel.Pulse()-currentChild.Pulse() < h.conf.LightChainLimit {
			// Find light executor that saved the state.
			nodes, err = h.JetCoordinator.QueryRole(
				ctx, core.DynamicRoleLightExecutor, msg.Parent.Record(), currentChild.Pulse(),
			)
		} else {
			// Find heavy that has this object.
			nodes, err = h.JetCoordinator.QueryRole(
				ctx, core.DynamicRoleHeavyExecutor, msg.Parent.Record(), parcel.Pulse(),
			)
		}
		if err != nil {
			return nil, err
		}
		return reply.NewGetChildrenRedirect(h.DelegationTokenFactory, parcel, &nodes[0])
	}

	counter := 0
	for currentChild != nil {
		// We have enough results.
		if counter >= msg.Amount {
			return &reply.Children{Refs: refs, NextFrom: currentChild}, nil
		}
		counter++

		rec, err := h.db.GetRecord(ctx, jetID, currentChild)
		// We don't have this child reference. Return what was collected.
		if err == storage.ErrNotFound {
			return &reply.Children{Refs: refs, NextFrom: currentChild}, nil
		}
		if err != nil {
			return nil, errors.New("failed to retrieve children")
		}

		childRec, ok := rec.(*record.ChildRecord)
		if !ok {
			return nil, errors.New("failed to retrieve children")
		}
		currentChild = childRec.PrevChild

		// Skip records later than specified pulse.
		recPulse := childRec.Ref.Record().Pulse()
		if msg.FromPulse != nil && recPulse > *msg.FromPulse {
			continue
		}
		refs = append(refs, childRec.Ref)
	}

	return &reply.Children{Refs: refs, NextFrom: nil}, nil
}

func (h *MessageHandler) handleUpdateObject(ctx context.Context, parcel core.Parcel) (core.Reply, error) {
	msg := parcel.Message().(*message.UpdateObject)
	jetID := jetFromContext(ctx)

	rec := record.DeserializeRecord(msg.Record)
	state, ok := rec.(record.ObjectState)
	if !ok {
		return nil, errors.New("wrong object state record")
	}

	recentStorage := h.RecentStorageProvider.GetStorage(jetID)
	var idx *index.ObjectLifeline
	err := h.db.Update(ctx, func(tx *storage.TransactionManager) error {
		var err error
		idx, err = tx.GetObjectIndex(ctx, jetID, msg.Object.Record(), true)
		// No index on our node.
		if err == storage.ErrNotFound {
			if state.State() == record.StateActivation {
				// We are activating the object. There is no index for it anywhere.
				idx = &index.ObjectLifeline{State: record.StateUndefined}
			} else {
				// We are updating object. Index should be on the heavy executor.
				heavy, err := h.findHeavy(ctx, msg.Object.Record(), parcel.Pulse())
				if err != nil {
					return err
				}
				idx, err = h.saveIndexFromHeavy(ctx, h.db, jetID, msg.Object, heavy)
				if err != nil {
					return err
				}
			}
		} else if err != nil {
			return err
		}
		if err = validateState(idx.State, state.State()); err != nil {
			return err
		}
		// Index exists and latest record id does not match (preserving chain consistency).
		if idx.LatestState != nil && !state.PrevStateID().Equal(idx.LatestState) {
			return errors.New("invalid state record")
		}

		recentStorage.AddObject(*msg.Object.Record(), true)

		id, err := tx.SetRecord(ctx, jetID, parcel.Pulse(), rec)
		if err != nil {
			return err
		}
		idx.LatestState = id
		idx.State = state.State()
		if state.State() == record.StateActivation {
			idx.Parent = state.(*record.ObjectActivateRecord).Parent
		}
		return tx.SetObjectIndex(ctx, jetID, msg.Object.Record(), idx)
	})
	if err != nil {
		if err == ErrObjectDeactivated {
			return &reply.Error{ErrType: reply.ErrDeactivated}, nil
		}
		return nil, err
	}

	recentStorage.AddObject(*msg.Object.Record(), true)

	rep := reply.Object{
		Head:         msg.Object,
		State:        *idx.LatestState,
		Prototype:    state.GetImage(),
		IsPrototype:  state.GetIsPrototype(),
		ChildPointer: idx.ChildPointer,
		Parent:       idx.Parent,
	}
	return &rep, nil
}

func (h *MessageHandler) handleRegisterChild(ctx context.Context, parcel core.Parcel) (core.Reply, error) {
	msg := parcel.Message().(*message.RegisterChild)

	jetID := jetFromContext(ctx)

	rec := record.DeserializeRecord(msg.Record)
	childRec, ok := rec.(*record.ChildRecord)
	if !ok {
		return nil, errors.New("wrong child record")
	}

	recentStorage := h.RecentStorageProvider.GetStorage(jetID)
	var child *core.RecordID
	err := h.db.Update(ctx, func(tx *storage.TransactionManager) error {
		idx, err := h.db.GetObjectIndex(ctx, jetID, msg.Parent.Record(), false)
		if err == storage.ErrNotFound {
			heavy, err := h.findHeavy(ctx, msg.Parent.Record(), parcel.Pulse())
			if err != nil {
				return err
			}
			idx, err = h.saveIndexFromHeavy(ctx, h.db, jetID, msg.Parent, heavy)
			if err != nil {
				return err
			}
		} else if err != nil {
			return err
		}
		recentStorage.AddObject(*msg.Parent.Record(), true)

		// Children exist and pointer does not match (preserving chain consistency).
		if idx.ChildPointer != nil && !childRec.PrevChild.Equal(idx.ChildPointer) {
			return errors.New("invalid child record")
		}

		child, err = tx.SetRecord(ctx, jetID, parcel.Pulse(), childRec)
		if err != nil {
			return err
		}
		idx.ChildPointer = child
		if msg.AsType != nil {
			idx.Delegates[*msg.AsType] = msg.Child
		}
		err = tx.SetObjectIndex(ctx, jetID, msg.Parent.Record(), idx)
		if err != nil {
			return err
		}

		return nil
	})

	if err != nil {
		return nil, err
	}

	recentStorage.AddObject(*msg.Parent.Record(), true)

	return &reply.ID{ID: *child}, nil
}

func (h *MessageHandler) handleJetDrop(ctx context.Context, parcel core.Parcel) (core.Reply, error) {
	if hack.SkipValidation(ctx) {
		return &reply.OK{}, nil
	}
	msg := parcel.Message().(*message.JetDrop)

	for _, parcelBuff := range msg.Messages {
		parcel, err := message.Deserialize(bytes.NewBuffer(parcelBuff))
		if err != nil {
			return nil, err
		}

		handler, ok := h.replayHandlers[parcel.Message().Type()]
		if !ok {
			return nil, errors.New("unknown message type")
		}

		_, err = handler(ctx, parcel)
		if err != nil {
			return nil, err
		}
	}

	err := h.db.AddJets(ctx, msg.JetID)
	if err != nil {
		return nil, err
	}

	// TODO: temporary hardcoded tree. Remove after split is functional.
	err = h.db.UpdateJetTree(
		ctx,
		msg.PulseNumber,
		*jet.NewID(2, []byte{}),       // 00
		*jet.NewID(2, []byte{1 << 6}), // 01
		*jet.NewID(2, []byte{1 << 7}), // 10
		msg.JetID,                     // Don't delete this.
	)
	if err != nil {
		return nil, err
	}

	return &reply.OK{}, nil
}

func (h *MessageHandler) handleValidateRecord(ctx context.Context, parcel core.Parcel) (core.Reply, error) {
	msg := parcel.Message().(*message.ValidateRecord)
	jetID := jetFromContext(ctx)

	currentPulse, err := h.db.GetLatestPulse(ctx)
	if err != nil {
		return nil, err
	}

	err = h.db.Update(ctx, func(tx *storage.TransactionManager) error {
		idx, err := tx.GetObjectIndex(ctx, jetID, msg.Object.Record(), true)
		if err == storage.ErrNotFound {
			heavy, err := h.findHeavy(ctx, msg.Object.Record(), parcel.Pulse())
			if err != nil {
				return err
			}
			idx, err = h.saveIndexFromHeavy(ctx, h.db, jetID, msg.Object, heavy)
			if err != nil {
				return err
			}
		} else if err != nil {
			return err
		}

		// Find node that has this state.
		var nodes []core.RecordRef
		if parcel.Pulse()-msg.State.Pulse() < h.conf.LightChainLimit {
			// Find light executor that saved the state.
			nodes, err = h.JetCoordinator.QueryRole(
				ctx, core.DynamicRoleLightExecutor, msg.Object.Record(), msg.State.Pulse(),
			)
		} else {
			// Find heavy that has this object.
			nodes, err = h.JetCoordinator.QueryRole(
				ctx, core.DynamicRoleHeavyExecutor, msg.Object.Record(), parcel.Pulse(),
			)
		}
		if err != nil {
			return err
		}

		// Send checking message.
		genericReply, err := h.Bus.Send(ctx, &message.ValidationCheck{
			Object:              msg.Object,
			ValidatedState:      msg.State,
			LatestStateApproved: idx.LatestStateApproved,
		}, currentPulse.Pulse, &core.MessageSendOptions{
			Receiver: &nodes[0],
		})
		if err != nil {
			return err
		}
		switch genericReply.(type) {
		case *reply.OK:
			if msg.IsValid {
				idx.LatestStateApproved = &msg.State
			} else {
				idx.LatestState = idx.LatestStateApproved
			}
			err = tx.SetObjectIndex(ctx, jetID, msg.Object.Record(), idx)
			if err != nil {
				return errors.Wrap(err, "failed to save object index")
			}
		case *reply.NotOK:
			return errors.New("validation sequence integrity failure")
		default:
			return errors.New("unexpected reply")
		}

		return nil
	})

	if err != nil {
		return nil, err
	}

	return &reply.OK{}, nil
}

func (h *MessageHandler) handleGetObjectIndex(ctx context.Context, parcel core.Parcel) (core.Reply, error) {
	msg := parcel.Message().(*message.GetObjectIndex)
	jetID := jetFromContext(ctx)

	idx, err := h.db.GetObjectIndex(ctx, jetID, msg.Object.Record(), true)
	if err != nil {
		return nil, errors.Wrap(err, "failed to fetch object index")
	}

	buf, err := index.EncodeObjectLifeline(idx)
	if err != nil {
		return nil, errors.Wrap(err, "failed to serialize index")
	}

	return &reply.ObjectIndex{Index: buf}, nil
}

func (h *MessageHandler) handleValidationCheck(ctx context.Context, parcel core.Parcel) (core.Reply, error) {
	msg := parcel.Message().(*message.ValidationCheck)
	jetID := jetFromContext(ctx)

	rec, err := h.db.GetRecord(ctx, jetID, &msg.ValidatedState)
	if err != nil {
		return nil, errors.Wrap(err, "failed to fetch state record")
	}
	state, ok := rec.(record.ObjectState)
	if !ok {
		return nil, errors.New("failed to fetch state record")
	}
	approved := msg.LatestStateApproved
	validated := state.PrevStateID()
	if !approved.Equal(validated) && approved != nil && validated != nil {
		return &reply.NotOK{}, nil
	}

	return &reply.OK{}, nil
}

func getCode(ctx context.Context, s storage.Store, id *core.RecordID) (*record.CodeRecord, error) {
	jetID := *jet.NewID(0, nil)

	rec, err := s.GetRecord(ctx, jetID, id)
	if err != nil {
		return nil, err
	}
	codeRec, ok := rec.(*record.CodeRecord)
	if !ok {
		return nil, errors.Wrap(ErrInvalidRef, "failed to retrieve code record")
	}

	return codeRec, nil
}

func validateState(old record.State, new record.State) error {
	if old == record.StateDeactivation {
		return ErrObjectDeactivated
	}
	if old == record.StateUndefined && new != record.StateActivation {
		return errors.New("object is not activated")
	}
	if old != record.StateUndefined && new == record.StateActivation {
		return errors.New("object is already activated")
	}
	return nil
}

func (h *MessageHandler) findHeavy(ctx context.Context, obj *core.RecordID, pulse core.PulseNumber) (*core.RecordRef, error) {
	nodes, err := h.JetCoordinator.QueryRole(
		ctx, core.DynamicRoleHeavyExecutor, obj, pulse,
	)
	if err != nil {
		return nil, err
	}

	return &nodes[0], nil
}

func (h *MessageHandler) saveIndexFromHeavy(
	ctx context.Context, s storage.Store, jetID core.RecordID, obj core.RecordRef, heavy *core.RecordRef,
) (*index.ObjectLifeline, error) {
	currentPulse, err := h.db.GetLatestPulse(ctx)
	if err != nil {
		return nil, err
	}

	genericReply, err := h.Bus.Send(
		ctx,
		&message.GetObjectIndex{
			Object: obj,
		},
		currentPulse.Pulse,
		&core.MessageSendOptions{
			Receiver: heavy,
		})
	if err != nil {
		return nil, errors.Wrap(err, "failed to fetch object index")
	}
	rep, ok := genericReply.(*reply.ObjectIndex)
	if !ok {
		return nil, errors.New("failed to fetch object index: unexpected reply")
	}
	idx, err := index.DecodeObjectLifeline(rep.Index)
	if err != nil {
		return nil, errors.Wrap(err, "failed to fetch object index")
	}
	err = s.SetObjectIndex(ctx, jetID, obj.Record(), idx)
	if err != nil {
		return nil, errors.Wrap(err, "failed to fetch object index")
	}
	return idx, nil
}

func (h *MessageHandler) handleHotRecords(ctx context.Context, parcel core.Parcel) (core.Reply, error) {
	inslog := inslogger.FromContext(ctx)
	if hack.SkipValidation(ctx) {
		return &reply.OK{}, nil
	}

	msg := parcel.Message().(*message.HotData)
	// FIXME: check split signatures.
	jetID := *msg.Jet.Record()

	err := h.db.SetDrop(ctx, jetID, &msg.Drop)
	if err != nil {
		return nil, errors.Wrap(err, "[ handleHotRecords ] Can't SetDrop")
	}

	recentStorage := h.RecentStorageProvider.GetStorage(jetID)
	for id, request := range msg.PendingRequests {
		newID, err := h.db.SetRecord(ctx, jetID, id.Pulse(), record.DeserializeRecord(request))
		if err != nil {
			inslog.Error(err)
			continue
		}
		if !bytes.Equal(id.Bytes(), newID.Bytes()) {
			inslog.Errorf("Problems with saving the pending request, ids don't match - %v  %v", id.Bytes(), newID.Bytes())
			continue
		}
		recentStorage.AddPendingRequest(id)
	}

	for id, meta := range msg.RecentObjects {
		decodedIndex, err := index.DecodeObjectLifeline(meta.Index)
		if err != nil {
			inslog.Error(err)
			continue
		}

		savedIndex, err := h.db.GetObjectIndex(ctx, jetID, &id, false)
		if err != nil {
			return nil, errors.Wrap(err, "[ handleHotRecords ] Can't GetObjectIndex")
		}
		isMine := savedIndex != nil

		err = h.db.SetObjectIndex(ctx, jetID, &id, decodedIndex)
		if err != nil {
			inslog.Error(err)
			continue
		}

		meta.TTL--
		recentStorage.AddObjectWithTLL(id, meta.TTL, isMine)
	}

	// TODO: temporary hardcoded tree. Remove after split is functional.
	err = h.db.UpdateJetTree(
		ctx,
		msg.PulseNumber,
		*jet.NewID(2, []byte{}),       // 00
		*jet.NewID(2, []byte{1 << 6}), // 01
		*jet.NewID(2, []byte{1 << 7}), // 10
		jetID,                         // Don't delete this.
	)
	if err != nil {
		return nil, err
	}

	err = h.db.AddJets(ctx, jetID)
	if err != nil {
		return nil, err
	}

<<<<<<< HEAD
	err = h.db.SetDropSizeHistory(ctx, msg.JetDropSizeHistory)
=======
	err = h.db.ResetDropSizeHistory(ctx, jetID, msg.JetDropSizeHistory)
>>>>>>> 5f68c0ba
	if err != nil {
		return nil, errors.Wrap(err, "[ handleHotRecords ] Can't SetDropSizeHistory")
	}

	return &reply.OK{}, nil
}<|MERGE_RESOLUTION|>--- conflicted
+++ resolved
@@ -860,11 +860,7 @@
 		return nil, err
 	}
 
-<<<<<<< HEAD
-	err = h.db.SetDropSizeHistory(ctx, msg.JetDropSizeHistory)
-=======
-	err = h.db.ResetDropSizeHistory(ctx, jetID, msg.JetDropSizeHistory)
->>>>>>> 5f68c0ba
+	err = h.db.SetDropSizeHistory(ctx, jetID, msg.JetDropSizeHistory)
 	if err != nil {
 		return nil, errors.Wrap(err, "[ handleHotRecords ] Can't SetDropSizeHistory")
 	}
