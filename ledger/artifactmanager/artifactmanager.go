--- conflicted
+++ resolved
@@ -142,17 +142,10 @@
 	if err != nil {
 		return nil, err
 	}
-<<<<<<< HEAD
-	var genericReact core.Reply
-	utils.MeasureExecutionTime(ctx, "artifactmanager.GetCode m.bus(ctx).Send", func() {
-		genericReact, err = m.bus(ctx).Send(ctx, &message.GetCode{Code: code}, &core.MessageSendOptions{Receiver: lightNode})
-	})
-=======
 
 	ctx, span := instracer.StartSpan(ctx, "artifactmanager.GetCode sendAndRetryJet")
-	genericReact, err = sendAndRetryJet(ctx, m.bus(ctx), m.db, &message.GetCode{Code: code}, *currentPulse, jetMissRetryCount)
+	genericReact, err := m.bus(ctx).Send(ctx, &message.GetCode{Code: code}, &core.MessageSendOptions{Receiver: lightNode})
 	span.End()
->>>>>>> e02c5205
 	if err != nil {
 		return nil, err
 	}
