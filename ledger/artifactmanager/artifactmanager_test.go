--- conflicted
+++ resolved
@@ -128,170 +128,6 @@
 	})
 }
 
-<<<<<<< HEAD
-=======
-func TestLedgerArtifactManager_ActivateClass_CreatesCorrectRecord(t *testing.T) {
-	t.Parallel()
-	db, am, cleaner := getTestData(t)
-	defer cleaner()
-
-	codeID, err := db.SetRecord(core.GenesisPulse.PulseNumber, &record.CodeRecord{})
-	codeRef := genRefWithID(codeID)
-	classRef := genRandomRef(0)
-	activateID, err := am.ActivateClass(
-		ctx,
-		domainRef,
-		*classRef,
-		*codeRef,
-		core.MachineTypeBuiltin,
-	)
-	assert.Nil(t, err)
-	activateRec, getErr := db.GetRecord(activateID)
-	assert.Nil(t, getErr)
-	assert.Equal(t, activateRec, &record.ClassActivateRecord{
-		SideEffectRecord: record.SideEffectRecord{
-			Domain:  domainRef,
-			Request: *classRef,
-		},
-		ClassStateRecord: record.ClassStateRecord{
-			MachineType: core.MachineTypeBuiltin,
-			Code:        *codeRef,
-		},
-	})
-	idx, err := db.GetClassIndex(classRef.Record(), false)
-	assert.NoError(t, err)
-	assert.Equal(t, *activateID, *idx.LatestState)
-}
-
-func TestLedgerArtifactManager_DeactivateClass_VerifiesClassIsActive(t *testing.T) {
-	t.Parallel()
-	db, am, cleaner := getTestData(t)
-	defer cleaner()
-	ctx := context.TODO()
-
-	classID, _ := db.SetRecord(core.GenesisPulse.PulseNumber, &record.ClassActivateRecord{})
-	err := db.SetClassIndex(classID, &index.ClassLifeline{
-		State: record.StateDeactivation,
-	})
-	assert.NoError(t, err)
-	_, err = am.DeactivateClass(
-		ctx,
-		domainRef,
-		requestRef,
-		*genRefWithID(classID),
-		*genRandomID(0),
-	)
-	assert.Error(t, err)
-}
-
-func TestLedgerArtifactManager_DeactivateClass_CreatesCorrectRecord(t *testing.T) {
-	t.Parallel()
-	db, am, cleaner := getTestData(t)
-	defer cleaner()
-	ctx := context.TODO()
-
-	classID, _ := db.SetRecord(core.GenesisPulse.PulseNumber, &record.ClassActivateRecord{
-		SideEffectRecord: record.SideEffectRecord{
-			Domain: *genRandomRef(0),
-		},
-	})
-	db.SetClassIndex(classID, &index.ClassLifeline{
-		State:       record.StateActivation,
-		LatestState: classID,
-	})
-
-	deactivateID, err := am.DeactivateClass(
-		ctx,
-		domainRef,
-		requestRef,
-		*genRefWithID(classID),
-		*classID,
-	)
-	assert.NoError(t, err)
-	deactivateRec, err := db.GetRecord(deactivateID)
-	assert.NoError(t, err)
-	assert.Equal(t, deactivateRec, &record.DeactivationRecord{
-		SideEffectRecord: record.SideEffectRecord{
-			Domain:  domainRef,
-			Request: requestRef,
-		},
-		PrevState: *classID,
-	})
-}
-
-func TestLedgerArtifactManager_UpdateClass_VerifiesClassIsActive(t *testing.T) {
-	t.Parallel()
-	db, am, cleaner := getTestData(t)
-	defer cleaner()
-	ctx := context.TODO()
-
-	classID, _ := db.SetRecord(core.GenesisPulse.PulseNumber, &record.ClassActivateRecord{})
-	deactivateID, _ := db.SetRecord(core.GenesisPulse.PulseNumber, &record.DeactivationRecord{})
-	codeRef, _ := db.SetRecord(core.GenesisPulse.PulseNumber, &record.CodeRecord{})
-	err := db.SetClassIndex(classID, &index.ClassLifeline{
-		State:       record.StateDeactivation,
-		LatestState: deactivateID,
-	})
-	assert.NoError(t, err)
-	_, err = am.UpdateClass(
-		ctx,
-		domainRef,
-		requestRef,
-		*genRefWithID(classID),
-		*genRefWithID(codeRef),
-		core.MachineTypeBuiltin,
-		*deactivateID,
-	)
-	assert.NotNil(t, err)
-}
-
-func TestLedgerArtifactManager_UpdateClass_CreatesCorrectRecord(t *testing.T) {
-	t.Parallel()
-	db, am, cleaner := getTestData(t)
-	defer cleaner()
-	ctx := context.TODO()
-
-	classID, _ := db.SetRecord(core.GenesisPulse.PulseNumber, &record.ClassActivateRecord{
-		SideEffectRecord: record.SideEffectRecord{
-			Domain: domainRef,
-		},
-	})
-	db.SetClassIndex(classID, &index.ClassLifeline{
-		State:       record.StateActivation,
-		LatestState: classID,
-	})
-	codeID, _ := db.SetRecord(core.GenesisPulse.PulseNumber, &record.CodeRecord{
-		SideEffectRecord: record.SideEffectRecord{
-			Domain: domainRef,
-		},
-		Code: record.CalculateIDForBlob(core.GenesisPulse.PulseNumber, []byte{1}),
-	})
-	updateID, err := am.UpdateClass(
-		ctx,
-		domainRef,
-		requestRef,
-		*genRefWithID(classID),
-		*genRefWithID(codeID),
-		core.MachineTypeBuiltin,
-		*classID,
-	)
-	assert.NoError(t, err)
-	updateRec, getErr := db.GetRecord(updateID)
-	assert.Nil(t, getErr)
-	assert.Equal(t, updateRec, &record.ClassAmendRecord{
-		SideEffectRecord: record.SideEffectRecord{
-			Domain:  domainRef,
-			Request: requestRef,
-		},
-		ClassStateRecord: record.ClassStateRecord{
-			Code:        *genRefWithID(codeID),
-			MachineType: core.MachineTypeBuiltin,
-		},
-		PrevState: *classID,
-	})
-}
-
->>>>>>> 4d73b002
 func TestLedgerArtifactManager_ActivateObject_CreatesCorrectRecord(t *testing.T) {
 	t.Parallel()
 	db, am, cleaner := getTestData(t)
@@ -327,13 +163,9 @@
 			Request: objRef,
 		},
 		ObjectStateRecord: record.ObjectStateRecord{
-<<<<<<< HEAD
-			Memory:      memory,
+			Memory:      record.CalculateIDForBlob(core.GenesisPulse.PulseNumber, memory),
 			Image:       *codeRef,
 			IsPrototype: false,
-=======
-			Memory: record.CalculateIDForBlob(core.GenesisPulse.PulseNumber, memory),
->>>>>>> 4d73b002
 		},
 		Parent:     *genRefWithID(parentID),
 		IsDelegate: false,
@@ -414,13 +246,9 @@
 			Request: requestRef,
 		},
 		ObjectStateRecord: record.ObjectStateRecord{
-<<<<<<< HEAD
-			Memory:      memory,
+			Memory:      record.CalculateIDForBlob(core.GenesisPulse.PulseNumber, memory),
 			Image:       *prototype,
 			IsPrototype: false,
-=======
-			Memory: record.CalculateIDForBlob(core.GenesisPulse.PulseNumber, memory),
->>>>>>> 4d73b002
 		},
 		PrevState: *objID,
 	})
@@ -465,12 +293,8 @@
 			Domain: domainRef,
 		},
 		ObjectStateRecord: record.ObjectStateRecord{
-<<<<<<< HEAD
-			Memory: []byte{4},
+			Memory: record.CalculateIDForBlob(core.GenesisPulse.PulseNumber, []byte{4}),
 			Image:  *prototypeRef,
-=======
-			Memory: record.CalculateIDForBlob(core.GenesisPulse.PulseNumber, []byte{4}),
->>>>>>> 4d73b002
 		},
 	})
 	db.SetBlob(core.GenesisPulse.PulseNumber, []byte{4})
