/*
 *    Copyright 2018 Insolar
 *
 *    Licensed under the Apache License, Version 2.0 (the "License");
 *    you may not use this file except in compliance with the License.
 *    You may obtain a copy of the License at
 *
 *        http://www.apache.org/licenses/LICENSE-2.0
 *
 *    Unless required by applicable law or agreed to in writing, software
 *    distributed under the License is distributed on an "AS IS" BASIS,
 *    WITHOUT WARRANTIES OR CONDITIONS OF ANY KIND, either express or implied.
 *    See the License for the specific language governing permissions and
 *    limitations under the License.
 */

package pulsemanager_test

import (
	"testing"

	"github.com/insolar/insolar/configuration"
	"github.com/insolar/insolar/core"
	"github.com/insolar/insolar/ledger/ledgertestutils"
	"github.com/insolar/insolar/logicrunner"
	"github.com/stretchr/testify/assert"
)

func TestPulseManager_Current(t *testing.T) {
	lr, err := logicrunner.NewLogicRunner(&configuration.LogicRunner{
		BuiltIn: &configuration.BuiltIn{},
	})
	assert.NoError(t, err)
<<<<<<< HEAD
	ledger, cleaner, _ := ledgertestutils.TmpLedger(t, lr, "")
=======
	c := core.Components{LogicRunner: lr}
	ledger, cleaner := ledgertestutils.TmpLedger(t, "", c)
>>>>>>> 520c658b
	defer cleaner()

	pm := ledger.GetPulseManager()

	pulse, err := pm.Current()
	assert.NoError(t, err)
	assert.Equal(t, core.Pulse{PulseNumber: core.FirstPulseNumber}, *pulse)
}<|MERGE_RESOLUTION|>--- conflicted
+++ resolved
@@ -31,12 +31,8 @@
 		BuiltIn: &configuration.BuiltIn{},
 	})
 	assert.NoError(t, err)
-<<<<<<< HEAD
-	ledger, cleaner, _ := ledgertestutils.TmpLedger(t, lr, "")
-=======
 	c := core.Components{LogicRunner: lr}
 	ledger, cleaner := ledgertestutils.TmpLedger(t, "", c)
->>>>>>> 520c658b
 	defer cleaner()
 
 	pm := ledger.GetPulseManager()
