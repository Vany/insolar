--- conflicted
+++ resolved
@@ -150,14 +150,8 @@
 		// Assert
 		require.Equal(s.T(), 1, len(val.PendingRequests))
 		requests, ok := val.PendingRequests[objID]
-<<<<<<< HEAD
-		require.True(t, ok)
-		require.Equal(t, 1, len(requests))
-=======
 		require.True(s.T(), ok)
 		require.Equal(s.T(), 1, len(requests))
-		require.Equal(s.T(), codeRecord, record.DeserializeRecord(requests[*secondID]))
->>>>>>> 53be26a5
 
 		require.Equal(s.T(), 1, len(val.RecentObjects))
 		decodedIndex, err := index.DecodeObjectLifeline(val.RecentObjects[*firstID].Index)
