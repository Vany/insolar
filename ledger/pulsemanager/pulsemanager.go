--- conflicted
+++ resolved
@@ -34,32 +34,19 @@
 
 // PulseManager implements core.PulseManager.
 type PulseManager struct {
-<<<<<<< HEAD
-	// components
-	LR             core.LogicRunner    `inject:""`
-	Bus            core.MessageBus     `inject:""`
-	NodeNet        core.NodeNetwork    `inject:""`
-	JetCoordinator core.JetCoordinator `inject:""`
+	LR             core.LogicRunner       `inject:""`
+	Bus            core.MessageBus        `inject:""`
+	NodeNet        core.NodeNetwork       `inject:""`
+	JetCoordinator core.JetCoordinator    `inject:""`
+	GIL            core.GlobalInsolarLock `inject:""`
+	currentPulse   core.Pulse
 
 	// internal stuff
 	db *storage.DB
 	// setLock locks Set method call.
-	setLock sync.Mutex
+	setLock sync.RWMutex
 	stopped bool
 	stop    chan struct{}
-=======
-	db           *storage.DB
-	LR           core.LogicRunner       `inject:""`
-	Bus          core.MessageBus        `inject:""`
-	NodeNet      core.NodeNetwork       `inject:""`
-	GIL          core.GlobalInsolarLock `inject:""`
-	currentPulse core.Pulse
-
-	// setLock locks Set method call.
-	setLock  sync.RWMutex
-	stopLock sync.RWMutex
-	stopped  bool
->>>>>>> 48e03802
 	// gotpulse signals if there is something to sync to Heavy
 	gotpulse chan struct{}
 	// syncdone closes when sync is over
@@ -151,14 +138,6 @@
 
 	var latestPulseNumber core.PulseNumber
 	var err error
-<<<<<<< HEAD
-	// execute only on material executor
-	isLight := m.NodeNet.GetOrigin().Role() == core.StaticRoleLightMaterial
-	if isLight {
-		if err = m.processDrop(ctx); err != nil {
-			return errors.Wrap(err, "processDrop failed")
-=======
-
 	m.GIL.Acquire(ctx)
 
 	// swap pulse
@@ -178,7 +157,6 @@
 		err = m.db.SetActiveNodes(pulse.PulseNumber, m.NodeNet.GetActiveNodes())
 		if err != nil {
 			return errors.Wrap(err, "call of SetActiveNodes failed")
->>>>>>> 48e03802
 		}
 	}
 
@@ -188,15 +166,6 @@
 		return nil
 	}
 
-<<<<<<< HEAD
-	if isLight && m.options.enablesync {
-		m.SyncToHeavy(pulse.PulseNumber)
-	}
-
-	err = m.db.SetActiveNodes(pulse.PulseNumber, m.NodeNet.GetActiveNodes())
-	if err != nil {
-		return errors.Wrap(err, "call of SetActiveNodes failed")
-=======
 	// Run only on material executor.
 	// execute only on material executor
 	// TODO: do as much as possible async.
@@ -205,11 +174,7 @@
 			return errors.Wrap(err, "processDrop failed")
 		}
 
-		if err = m.db.SetLastPulseAsLightMaterial(ctx, latestPulseNumber); err != nil {
-			return errors.Wrap(err, "call of SetLastPulseAsLightMaterial failed")
-		}
 		m.SyncToHeavy()
->>>>>>> 48e03802
 	}
 
 	return m.LR.OnPulse(ctx, pulse)
@@ -218,7 +183,10 @@
 // SyncToHeavy signals to sync loop there is something to sync.
 //
 // Should never be called after Stop.
-func (m *PulseManager) SyncToHeavy(pn core.PulseNumber) {
+func (m *PulseManager) SyncToHeavy() {
+	if !m.options.enablesync {
+		return
+	}
 	// TODO: save current pulse as
 	if len(m.gotpulse) == 0 {
 		m.gotpulse <- struct{}{}
