--- conflicted
+++ resolved
@@ -37,14 +37,11 @@
 ) error {
 	mbus := jsc.PulseManager.Bus
 	db := jsc.PulseManager.db
+	pulseStorage := jsc.PulseManager.PulseStorage
 	inslog := inslogger.FromContext(ctx)
 	jetID := jsc.jetID
 
-<<<<<<< HEAD
-	current, err := db.GetLatestPulse(ctx)
-=======
-	pulse, err := m.PulseStorage.Current(ctx)
->>>>>>> 47833b3e
+	current, err := pulseStorage.Current(ctx)
 	if err != nil {
 		return err
 	}
@@ -57,13 +54,13 @@
 	if retry {
 		inslog.Infof("send reset message for pulse %v (retry sync)", pn)
 		resetMsg := &message.HeavyReset{PulseNum: pn}
-		if busreply, buserr := mbus.Send(ctx, resetMsg, current.Pulse, nil); buserr != nil {
+		if busreply, buserr := mbus.Send(ctx, resetMsg, *current, nil); buserr != nil {
 			return HeavyErr{reply: busreply, err: buserr}
 		}
 	}
 
 	signalMsg := &message.HeavyStartStop{PulseNum: pn}
-	busreply, buserr = mbus.Send(ctx, signalMsg, current.Pulse, nil)
+	busreply, buserr = mbus.Send(ctx, signalMsg, *current, nil)
 	// TODO: check if locked
 	if buserr != nil {
 		return HeavyErr{reply: busreply, err: buserr}
@@ -81,14 +78,14 @@
 			panic(err)
 		}
 		msg := &message.HeavyPayload{Records: recs}
-		busreply, buserr = mbus.Send(ctx, msg, current.Pulse, nil)
+		busreply, buserr = mbus.Send(ctx, msg, *current, nil)
 		if buserr != nil {
 			return HeavyErr{reply: busreply, err: buserr}
 		}
 	}
 
 	signalMsg.Finished = true
-	busreply, buserr = mbus.Send(ctx, signalMsg, current.Pulse, nil)
+	busreply, buserr = mbus.Send(ctx, signalMsg, *current, nil)
 	if buserr != nil {
 		return HeavyErr{reply: busreply, err: buserr}
 	}
@@ -112,7 +109,7 @@
 		if err != nil {
 			return err
 		}
-		m.syncClientsPool.AddPulsesToSyncClient(ctx, m, jetID, pulseNums...)
+		m.syncClientsPool.AddPulsesToSyncClient(ctx, m, jetID, false, pulseNums...)
 	}
 	return nil
 }
