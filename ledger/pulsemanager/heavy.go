--- conflicted
+++ resolved
@@ -37,7 +37,7 @@
 
 	// MAYBE we should check Message Bus replies?
 	signalMsg := &message.HeavyStartStop{Begin: start, End: end}
-	_, starterr := m.Bus.Send(ctx, signalMsg)
+	_, starterr := m.Bus.Send(ctx, signalMsg, nil)
 	// TODO: check if locked
 	if starterr != nil {
 		return 0, starterr
@@ -54,20 +54,15 @@
 		if err != nil {
 			panic(err)
 		}
-<<<<<<< HEAD
-		msg := &message.HeavyRecords{Records: recs}
-		reply, senderr := m.Bus.Send(ctx, msg, nil)
-=======
 		msg := &message.HeavyPayload{Records: recs}
-		_, senderr := m.Bus.Send(ctx, msg)
->>>>>>> f69a2d7a
+		_, senderr := m.Bus.Send(ctx, msg, nil)
 		if senderr != nil {
 			return 0, senderr
 		}
 	}
 
 	signalMsg.Finished = true
-	_, stoperr := m.Bus.Send(ctx, signalMsg)
+	_, stoperr := m.Bus.Send(ctx, signalMsg, nil)
 	if stoperr != nil {
 		return 0, stoperr
 	}
