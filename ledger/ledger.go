--- conflicted
+++ resolved
@@ -70,15 +70,12 @@
 	var recSyncAccessor object.RecordCollectionAccessor
 	var recordCleaner object.RecordCleaner
 
-<<<<<<< HEAD
 	var indexAccessor object.IndexAccessor
 	var indexModifier object.IndexModifier
 	var collectionIndexAccessor object.IndexCollectionAccessor
 	var indexCleaner object.IndexCleaner
 
 	// Comparision with insolar.StaticRoleUnknown is a hack for genesis pulse (INS-1537)
-=======
->>>>>>> 968dbc1d
 	switch certificate.GetRole() {
 	case insolar.StaticRoleHeavyMaterial:
 		ps := pulse.NewDB(db)
