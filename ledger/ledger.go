/*
 *    Copyright 2018 INS Ecosystem
 *
 *    Licensed under the Apache License, Version 2.0 (the "License");
 *    you may not use this file except in compliance with the License.
 *    You may obtain a copy of the License at
 *
 *        http://www.apache.org/licenses/LICENSE-2.0
 *
 *    Unless required by applicable law or agreed to in writing, software
 *    distributed under the License is distributed on an "AS IS" BASIS,
 *    WITHOUT WARRANTIES OR CONDITIONS OF ANY KIND, either express or implied.
 *    See the License for the specific language governing permissions and
 *    limitations under the License.
 */

package ledger

import (
	"github.com/insolar/insolar/configuration"
	"github.com/insolar/insolar/core"
	"github.com/insolar/insolar/ledger/artifactmanager"
	"github.com/insolar/insolar/ledger/jetcoordinator"
	"github.com/insolar/insolar/ledger/storage"
	"github.com/pkg/errors"
)

// Ledger is the global ledger handler. Other system parts communicate with ledger through it.
type Ledger struct {
	db          *storage.DB
	manager     *artifactmanager.LedgerArtifactManager
	coordinator *jetcoordinator.JetCoordinator
}

// GetManager returns artifact manager to work with.
func (l *Ledger) GetManager() core.ArtifactManager {
	return l.manager
}

// NewLedger creates new ledger instance.
<<<<<<< HEAD
func NewLedger(conf configuration.Ledger) (core.Ledger, error) {
	db, err := storage.NewDB(conf.DataDirectory, nil)
=======
func NewLedger(conf configuration.Ledger) (*Ledger, error) {
	store, err := storage.NewStore(conf.DataDirectory, nil)
>>>>>>> 1d03a3fa
	if err != nil {
		return nil, errors.Wrap(err, "DB creation failed")
	}
	manager, err := artifactmanager.NewArtifactManger(db)
	if err != nil {
		return nil, errors.Wrap(err, "artifact manager creation failed")
	}
	coordinator, err := jetcoordinator.NewJetCoordinator(db)
	if err != nil {
		return nil, errors.Wrap(err, "jet coordinator creation failed")
	}
	ledger := &Ledger{
		db:          db,
		manager:     manager,
		coordinator: coordinator,
	}
	return ledger, nil
}

// Start initializes external ledger dependencies.
func (l *Ledger) Start(c core.Components) error {
	// TODO: add links to network and maybe message router
	// mr := c["core.MessageRouter"].(core.MessageRouter)
	// l.messagerouter = mr
	return nil
}

// Stop stops Ledger gracefully.
func (l *Ledger) Stop() error {
	return l.db.Close()
}<|MERGE_RESOLUTION|>--- conflicted
+++ resolved
@@ -38,13 +38,8 @@
 }
 
 // NewLedger creates new ledger instance.
-<<<<<<< HEAD
-func NewLedger(conf configuration.Ledger) (core.Ledger, error) {
+func NewLedger(conf configuration.Ledger) (*Ledger, error) {
 	db, err := storage.NewDB(conf.DataDirectory, nil)
-=======
-func NewLedger(conf configuration.Ledger) (*Ledger, error) {
-	store, err := storage.NewStore(conf.DataDirectory, nil)
->>>>>>> 1d03a3fa
 	if err != nil {
 		return nil, errors.Wrap(err, "DB creation failed")
 	}
