/*
 *    Copyright 2018 Insolar
 *
 *    Licensed under the Apache License, Version 2.0 (the "License");
 *    you may not use this file except in compliance with the License.
 *    You may obtain a copy of the License at
 *
 *        http://www.apache.org/licenses/LICENSE-2.0
 *
 *    Unless required by applicable law or agreed to in writing, software
 *    distributed under the License is distributed on an "AS IS" BASIS,
 *    WITHOUT WARRANTIES OR CONDITIONS OF ANY KIND, either express or implied.
 *    See the License for the specific language governing permissions and
 *    limitations under the License.
 */

package ledgertestutils

import (
	"testing"

	"github.com/insolar/insolar/configuration"
	"github.com/insolar/insolar/core"
	"github.com/insolar/insolar/instrumentation/inslogger"
	"github.com/insolar/insolar/ledger"
	"github.com/insolar/insolar/ledger/artifactmanager"
	"github.com/insolar/insolar/ledger/jetcoordinator"
	"github.com/insolar/insolar/ledger/localstorage"
	"github.com/insolar/insolar/ledger/pulsemanager"
	"github.com/insolar/insolar/ledger/storage/storagetest"
	"github.com/insolar/insolar/log"
	"github.com/insolar/insolar/network/nodenetwork"
	"github.com/insolar/insolar/testutils/testmessagebus"
)

// TmpLedger crteates ledger on top of temporary database.
// Returns *ledger.Ledger andh cleanup function.
<<<<<<< HEAD
func TmpLedger(t *testing.T, dir string, c core.Components) (*ledger.Ledger, func()) {
	var err error
=======
// FIXME: THIS METHOD IS DEPRECATED. USE MOCKS.
func TmpLedger(t testing.TB, dir string, c core.Components) (*ledger.Ledger, func()) {
	log.Warn("TmpLedger is deprecated. Use mocks.")

>>>>>>> f21f7a81
	// Init subcomponents.
	ctx := inslogger.TestContext(t)
	conf := configuration.NewLedger()
	db, dbcancel := storagetest.TmpDB(ctx, t, dir)
	handler := artifactmanager.NewMessageHandler(db)
	am := artifactmanager.NewArtifactManger(db)
	jc := jetcoordinator.NewJetCoordinator(db, conf.JetCoordinator)
	pm := pulsemanager.NewPulseManager(db)
	ls := localstorage.NewLocalStorage(db)

	// Init components.
	if c.MessageBus == nil {
		c.MessageBus = testmessagebus.NewTestMessageBus(t)
	}
	if c.NodeNetwork == nil {
		c.NodeNetwork = nodenetwork.NewNodeKeeper(nodenetwork.NewNode(core.RecordRef{}, nil, nil, 0, "", ""))
	}

	handler.Bus = c.MessageBus
	am.DefaultBus = c.MessageBus
	jc.NodeNet = c.NodeNetwork
	pm.NodeNet = c.NodeNetwork
	pm.Bus = c.MessageBus
	pm.LR = c.LogicRunner

	err := handler.Init(ctx)
	if err != nil {
		panic(err)
	}

	// Create ledger.
	l := ledger.NewTestLedger(db, am, pm, jc, ls)

	return l, dbcancel
}<|MERGE_RESOLUTION|>--- conflicted
+++ resolved
@@ -35,15 +35,10 @@
 
 // TmpLedger crteates ledger on top of temporary database.
 // Returns *ledger.Ledger andh cleanup function.
-<<<<<<< HEAD
+// FIXME: THIS METHOD IS DEPRECATED. USE MOCKS.
 func TmpLedger(t *testing.T, dir string, c core.Components) (*ledger.Ledger, func()) {
-	var err error
-=======
-// FIXME: THIS METHOD IS DEPRECATED. USE MOCKS.
-func TmpLedger(t testing.TB, dir string, c core.Components) (*ledger.Ledger, func()) {
 	log.Warn("TmpLedger is deprecated. Use mocks.")
 
->>>>>>> f21f7a81
 	// Init subcomponents.
 	ctx := inslogger.TestContext(t)
 	conf := configuration.NewLedger()
