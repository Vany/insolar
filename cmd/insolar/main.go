//
// Copyright 2019 Insolar Technologies GmbH
//
// Licensed under the Apache License, Version 2.0 (the "License");
// you may not use this file except in compliance with the License.
// You may obtain a copy of the License at
//
//     http://www.apache.org/licenses/LICENSE-2.0
//
// Unless required by applicable law or agreed to in writing, software
// distributed under the License is distributed on an "AS IS" BASIS,
// WITHOUT WARRANTIES OR CONDITIONS OF ANY KIND, either express or implied.
// See the License for the specific language governing permissions and
// limitations under the License.
//

package main

import (
	"context"
	"encoding/json"
	"fmt"
	"io"
	"os"

	"github.com/insolar/insolar/api/requester"
	"github.com/insolar/insolar/insolar"
	"github.com/insolar/insolar/instrumentation/inslogger"
	"github.com/insolar/insolar/platformpolicy"
	"github.com/insolar/insolar/version"
	"github.com/spf13/cobra"
	"github.com/spf13/pflag"
)

var (
	verbose bool
)

func main() {
	var sendURL string
	addURLFlag := func(fs *pflag.FlagSet) {
		fs.StringVarP(&sendURL, "url", "u", defaultURL(), "API URL")
	}

	var rootCmd = &cobra.Command{
		Use:   "insolar",
		Short: "insolar is the command line client for Insolar Platform",
	}
	rootCmd.Flags().BoolVarP(&verbose, "verbose", "v", false, "be verbose (default false)")

	var versionCmd = &cobra.Command{
		Use:   "version",
		Short: "Print the version number",
		Run: func(cmd *cobra.Command, args []string) {
			fmt.Println(version.GetFullVersion())
		},
	}
	rootCmd.AddCommand(versionCmd)

	var infoCmd = &cobra.Command{
		Use:   "get-info",
		Short: "info about root member, root domain",
		Run: func(cmd *cobra.Command, args []string) {
			getInfo(sendURL)
		},
	}
	addURLFlag(infoCmd.Flags())
	rootCmd.AddCommand(infoCmd)

	var logLevel string
	var createMemberCmd = &cobra.Command{
		Use:   "create-member",
		Short: "creates member with random keys pair",
		Args:  cobra.ExactArgs(1), // username
		Run: func(cmd *cobra.Command, args []string) {
			createMember(sendURL, args[0], logLevel)
		},
	}
	createMemberCmd.Flags().StringVarP(
		&logLevel, "log-level-server", "L", "", "log level passed on server via request")
	addURLFlag(createMemberCmd.Flags())
	rootCmd.AddCommand(createMemberCmd)

	var genKeysPairCmd = &cobra.Command{
		Use:   "gen-key-pair",
		Short: "generates public/private keys pair",
		Run: func(cmd *cobra.Command, args []string) {
			generateKeysPair()
		},
	}
	rootCmd.AddCommand(genKeysPairCmd)

	var rootKeysFile string

	var (
		paramsPath   string
		rootAsCaller bool
	)
	var sendRequestCmd = &cobra.Command{
		Use:   "send-request",
		Short: "sends request",
		Run: func(cmd *cobra.Command, args []string) {
			sendRequest(sendURL, rootKeysFile, paramsPath, rootAsCaller)
		},
	}
	addURLFlag(sendRequestCmd.Flags())
	sendRequestCmd.Flags().StringVarP(
		&rootKeysFile, "root-keys", "k", "config.json", "path to json with root key pair")
	sendRequestCmd.Flags().StringVarP(
		&paramsPath, "params", "p", "", "path to params file (default params.json)")
	sendRequestCmd.Flags().BoolVarP(
		&rootAsCaller, "root-caller", "r", false, "use root member as caller")
	rootCmd.AddCommand(sendRequestCmd)

	var (
		role      string
		reuseKeys bool
		keysFile  string
		certFile  string
	)
	var certgenCmd = &cobra.Command{
		Use:   "certgen",
		Short: "generates keys and cerificate by root config",
		Run: func(cmd *cobra.Command, args []string) {
			genCertificate(rootKeysFile, role, sendURL, keysFile, certFile, reuseKeys)
		},
	}
	addURLFlag(certgenCmd.Flags())
	certgenCmd.Flags().StringVarP(
		&rootKeysFile, "root-keys", "k", "", "Config that contains public/private keys of root member")
	certgenCmd.Flags().StringVarP(
		&role, "role", "r", "virtual", "The role of the new node")
	certgenCmd.Flags().BoolVarP(
		&reuseKeys, "reuse-keys", "", false, "Read keys from file instead og generating of new ones")
	certgenCmd.Flags().StringVarP(
		&keysFile,
		"node-keys",
		"",
		"keys.json",
		"The OUT/IN ( depends on 'reuse-keys' ) file for public/private keys of the node",
	)
	certgenCmd.Flags().StringVarP(
		&certFile, "node-cert", "c", "cert.json", "The OUT file the node certificate")
	rootCmd.AddCommand(certgenCmd)

	if err := rootCmd.Execute(); err != nil {
		fmt.Println(err)
		os.Exit(1)
	}
}

func defaultURL() string {
	if u := os.Getenv("INSOLAR_API_URL"); u != "" {
		return u
	}
	return "http://localhost:19101/api"
}

type mixedConfig struct {
	PrivateKey string `json:"private_key"`
	PublicKey  string `json:"public_key"`
	Caller     string `json:"caller"`
}

func createMember(sendURL string, userName string, serverLogLevel string) {
	ks := platformpolicy.NewKeyProcessor()

	logLevelInsolar, err := insolar.ParseLevel(serverLogLevel)
	check("Failed to parse logging level", err)

	privKey, err := ks.GeneratePrivateKey()
	check("Problems with generating of private key:", err)

	privKeyStr, err := ks.ExportPrivateKeyPEM(privKey)
	check("Problems with serialization of private key:", err)

	pubKeyStr, err := ks.ExportPublicKeyPEM(ks.ExtractPublicKey(privKey))
	check("Problems with serialization of public key:", err)

	cfg := mixedConfig{
		PrivateKey: string(privKeyStr),
		PublicKey:  string(pubKeyStr),
	}

	info, err := requester.Info(sendURL)
	check("Problems with obtaining info", err)

	ucfg, err := requester.CreateUserConfig(info.RootMember, cfg.PrivateKey)
	check("Problems with creating user config:", err)

	ctx := inslogger.ContextWithTrace(context.Background(), "insolarUtility")
	req := requester.RequestConfigJSON{
		Params:   []interface{}{userName, cfg.PublicKey},
		Method:   "CreateMember",
		LogLevel: logLevelInsolar,
	}
	r, err := requester.Send(ctx, sendURL, ucfg, &req)
	check("Problems with sending request", err)

	var rStruct struct {
		Result string `json:"result"`
	}
	err = json.Unmarshal(r, &rStruct)
	check("Problems with understanding result", err)

	cfg.Caller = rStruct.Result
	result, err := json.MarshalIndent(cfg, "", "    ")
	check("Problems with marshaling config:", err)

	mustWrite(os.Stdout, string(result))
}

func verboseInfo(msg string) {
	if verbose {
		fmt.Fprintln(os.Stderr, msg)
	}
}

func mustWrite(out io.Writer, data string) {
	_, err := out.Write([]byte(data))
	check("Can't write data to output", err)
}

func generateKeysPair() {
	ks := platformpolicy.NewKeyProcessor()

	privKey, err := ks.GeneratePrivateKey()
	check("Problems with generating of private key:", err)

	privKeyStr, err := ks.ExportPrivateKeyPEM(privKey)
	check("Problems with serialization of private key:", err)

	pubKeyStr, err := ks.ExportPublicKeyPEM(ks.ExtractPublicKey(privKey))
	check("Problems with serialization of public key:", err)

	result, err := json.MarshalIndent(map[string]interface{}{
		"private_key": string(privKeyStr),
		"public_key":  string(pubKeyStr),
	}, "", "    ")
	check("Problems with marshaling keys:", err)

	mustWrite(os.Stdout, string(result))
}

func sendRequest(sendURL string, rootKeysFile string, paramsPath string, rootAsCaller bool) {
	requester.SetVerbose(verbose)

	userCfg, err := requester.ReadUserConfigFromFile(rootKeysFile)
	check("[ sendRequest ]", err)

	if rootAsCaller || userCfg.Caller == "" {
		info, err := requester.Info(sendURL)
		check("[ sendRequest ]", err)
		userCfg.Caller = info.RootMember
	}

	pPath := paramsPath
	if len(pPath) == 0 {
		pPath = rootKeysFile
	}
	reqCfg, err := requester.ReadRequestConfigFromFile(pPath)
	check("[ sendRequest ]", err)

	verboseInfo(fmt.Sprintln("User Config: ", userCfg))
	verboseInfo(fmt.Sprintln("Requester Config: ", reqCfg))

	ctx := inslogger.ContextWithTrace(context.Background(), "insolarUtility")
	response, err := requester.Send(ctx, sendURL, userCfg, reqCfg)
	check("[ sendRequest ]", err)

	mustWrite(os.Stdout, string(response))
}

func getInfo(url string) {
	info, err := requester.Info(url)
	check("[ sendRequest ]", err)
	fmt.Printf("TraceID    : %s\n", info.TraceID)
	fmt.Printf("RootMember : %s\n", info.RootMember)
	fmt.Printf("NodeDomain : %s\n", info.NodeDomain)
	fmt.Printf("RootDomain : %s\n", info.RootDomain)
}

<<<<<<< HEAD
func getInfo(out io.Writer) {
	info, err := requester.Info(sendUrls)
	check("[ sendRequest ]", err)
	fmt.Fprintf(out, "TraceID    : %s\n", info.TraceID)
	fmt.Fprintf(out, "RootMember : %s\n", info.RootMember)
	fmt.Fprintf(out, "OracleMembers : %s\n", info.OracleMembers)
	fmt.Fprintf(out, "NodeDomain : %s\n", info.NodeDomain)
	fmt.Fprintf(out, "RootDomain : %s\n", info.RootDomain)
=======
func check(msg string, err error) {
	if err != nil {
		fmt.Fprintln(os.Stderr, msg, err)
		os.Exit(1)
	}
>>>>>>> b589106e
}<|MERGE_RESOLUTION|>--- conflicted
+++ resolved
@@ -276,24 +276,14 @@
 	check("[ sendRequest ]", err)
 	fmt.Printf("TraceID    : %s\n", info.TraceID)
 	fmt.Printf("RootMember : %s\n", info.RootMember)
+	fmt.Printf("OracleMembers : %s\n", info.OracleMembers)
 	fmt.Printf("NodeDomain : %s\n", info.NodeDomain)
 	fmt.Printf("RootDomain : %s\n", info.RootDomain)
 }
 
-<<<<<<< HEAD
-func getInfo(out io.Writer) {
-	info, err := requester.Info(sendUrls)
-	check("[ sendRequest ]", err)
-	fmt.Fprintf(out, "TraceID    : %s\n", info.TraceID)
-	fmt.Fprintf(out, "RootMember : %s\n", info.RootMember)
-	fmt.Fprintf(out, "OracleMembers : %s\n", info.OracleMembers)
-	fmt.Fprintf(out, "NodeDomain : %s\n", info.NodeDomain)
-	fmt.Fprintf(out, "RootDomain : %s\n", info.RootDomain)
-=======
 func check(msg string, err error) {
 	if err != nil {
 		fmt.Fprintln(os.Stderr, msg, err)
 		os.Exit(1)
 	}
->>>>>>> b589106e
 }