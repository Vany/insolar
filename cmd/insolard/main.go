--- conflicted
+++ resolved
@@ -168,16 +168,12 @@
 		log.Fatalln("failed to start NetworkCoordinator: ", err.Error())
 	}
 
-<<<<<<< HEAD
 	cm.components.VersionManager, err = manager.GetVersionManager()
 	if err != nil {
 		log.Fatalln("failed to load VersionManager: ", err.Error())
 	}
 
-	cm.linkAll()
-=======
 	cm.linkAll(ctx)
->>>>>>> 3d8528fd
 	err = cm.components.LogicRunner.OnPulse(*pulsar.NewPulse(cfgHolder.Configuration.Pulsar.NumberDelta, 0, &entropygenerator.StandardEntropyGenerator{}))
 	if err != nil {
 		log.Fatalln("failed init pulse for LogicRunner: ", err.Error())
