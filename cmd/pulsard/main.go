--- conflicted
+++ resolved
@@ -82,19 +82,12 @@
 		log.Warnln("failed to load configuration from env:", err.Error())
 	}
 
-<<<<<<< HEAD
-	ctx, inslog = initLogger(ctx, cfgHolder.Configuration.Log, uniqueID)
-
-	server, storage := initPulsar(ctx, cfgHolder.Configuration)
-	server.ID = uniqueID
-=======
 	traceID := utils.RandTraceID()
 	ctx, inslog := initLogger(context.Background(), cfgHolder.Configuration.Log, traceID)
 	log.SetGlobalLogger(inslog)
 
 	server, storage, tp := initPulsar(ctx, cfgHolder.Configuration)
 	server.ID = traceID
->>>>>>> 819c0feb
 
 	go server.StartServer(ctx)
 	pulseTicker, refreshTicker := runPulsar(ctx, server, cfgHolder.Configuration.Pulsar)
@@ -107,6 +100,7 @@
 			inslog.Error(err)
 		}
 		server.StopServer(ctx)
+		tp.Close()
 	}()
 
 	var gracefulStop = make(chan os.Signal, 1)
@@ -116,7 +110,7 @@
 	<-gracefulStop
 }
 
-func initPulsar(ctx context.Context, cfg configuration.Configuration) (*pulsar.Pulsar, pulsarstorage.PulsarStorage) {
+func initPulsar(ctx context.Context, cfg configuration.Configuration) (*pulsar.Pulsar, pulsarstorage.PulsarStorage, transport.Transport) {
 	fmt.Print("Starts with configuration:\n", configuration.ToString(cfg))
 	fmt.Println("Version: ", version.GetFullVersion())
 
@@ -175,7 +169,7 @@
 	}
 	switcher.SetPulsar(server)
 
-	return server, storage
+	return server, storage, tp
 }
 
 func runPulsar(ctx context.Context, server *pulsar.Pulsar, cfg configuration.Pulsar) (pulseTicker *time.Ticker, refreshTicker *time.Ticker) {
@@ -223,20 +217,5 @@
 	if err != nil {
 		inslog.Errorln(err.Error())
 	}
-<<<<<<< HEAD
-	return traceID.String()
-}
-
-func initLogger(ctx context.Context, cfg configuration.Log, traceid string) (context.Context, core.Logger) {
-	inslog, err := log.NewLog(cfg)
-	if err != nil {
-		panic(err)
-	}
-	err = inslog.SetLevel(cfg.Level)
-	if err != nil {
-		inslog.Errorln(err.Error())
-	}
-=======
->>>>>>> 819c0feb
 	return inslogger.WithTraceField(inslogger.SetLogger(ctx, inslog), traceid)
 }