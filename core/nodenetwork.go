--- conflicted
+++ resolved
@@ -44,15 +44,12 @@
 	GetGlobuleID() GlobuleID
 	// Version of node software
 	Version() string
-<<<<<<< HEAD
-	// IsActive true if node is in active node list, else it is in sync list
-	IsActive() bool
-=======
 	// Leaving indicates, that node preparing for graceful shutdown
 	Leaving() bool
 	// LeavingETA is pulse number, after which node leave
 	LeavingETA() PulseNumber
->>>>>>> 74116e65
+	// IsActive true if node is in active node list, else it is in sync list
+	IsActive() bool
 }
 
 type NodeNetworkState uint8
