/*
 *    Copyright 2018 Insolar
 *
 *    Licensed under the Apache License, Version 2.0 (the "License");
 *    you may not use this file except in compliance with the License.
 *    You may obtain a copy of the License at
 *
 *        http://www.apache.org/licenses/LICENSE-2.0
 *
 *    Unless required by applicable law or agreed to in writing, software
 *    distributed under the License is distributed on an "AS IS" BASIS,
 *    WITHOUT WARRANTIES OR CONDITIONS OF ANY KIND, either express or implied.
 *    See the License for the specific language governing permissions and
 *    limitations under the License.
 */

package core

import (
	"crypto"
)

// ShortNodeID is the shortened ID of node that is unique inside the globe
type ShortNodeID uint32

type Node interface {
	// ID is the unique identifier of the node
	ID() RecordRef
	// ShortID get short ID of node
	ShortID() ShortNodeID
	// Pulse is the pulse number after which the new state is assigned to the node
	Pulse() PulseNumber
	// Roles is the set of candidate Roles for the node
	Roles() []NodeRole
	// Role is the candidate Role for the node
	Role() NodeRole
	// PublicKey is the public key of the node
	PublicKey() crypto.PublicKey
	// PhysicalAddress is the network address of the node
	PhysicalAddress() string
	// Version of node software
	Version() string
}

<<<<<<< HEAD
// go:generate minimock -i github.com/insolar/insolar/core.NodeNetwork -o github.com/insolar/insolar/testutils/network/node_network_mock.go
=======
//go:generate minimock -i github.com/insolar/insolar/core.NodeNetwork -o ../testutils/network -s _mock.go
>>>>>>> 76f5b5d4
type NodeNetwork interface {
	// GetOrigin get active node for the current insolard. Returns nil if the current insolard is not an active node.
	GetOrigin() Node
	// GetActiveNode get active node by its reference. Returns nil if node is not found.
	GetActiveNode(ref RecordRef) Node
	// GetActiveNodes get active nodes.
	GetActiveNodes() []Node
	// GetActiveNodesByRole get active nodes by role
	GetActiveNodesByRole(role JetRole) []RecordRef
	// GetCloudHash returns current cloud hash
	GetCloudHash() []byte
}<|MERGE_RESOLUTION|>--- conflicted
+++ resolved
@@ -42,11 +42,7 @@
 	Version() string
 }
 
-<<<<<<< HEAD
-// go:generate minimock -i github.com/insolar/insolar/core.NodeNetwork -o github.com/insolar/insolar/testutils/network/node_network_mock.go
-=======
 //go:generate minimock -i github.com/insolar/insolar/core.NodeNetwork -o ../testutils/network -s _mock.go
->>>>>>> 76f5b5d4
 type NodeNetwork interface {
 	// GetOrigin get active node for the current insolard. Returns nil if the current insolard is not an active node.
 	GetOrigin() Node
