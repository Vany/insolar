--- conflicted
+++ resolved
@@ -16,14 +16,9 @@
 
 package core
 
-<<<<<<< HEAD
-type Entropy [64]byte
-type PulseNumber uint32
-=======
 import (
 	"encoding/binary"
 )
->>>>>>> 34aa7df8
 
 const (
 	PulseNumberSize = 4
