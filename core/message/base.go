--- conflicted
+++ resolved
@@ -63,10 +63,9 @@
 		return &SetRecord{}, nil
 	case core.TypeGetObjectIndex:
 		return &GetObjectIndex{}, nil
-<<<<<<< HEAD
 	case core.TypeValidationCheck:
 		return &ValidationCheck{}, nil
-=======
+
 	// heavy sync
 	case core.TypeHeavyStartStop:
 		return &HeavyStartStop{}, nil
@@ -74,7 +73,6 @@
 		return &HeavyPayload{}, nil
 	case core.TypeHeavyReset:
 		return &HeavyReset{}, nil
->>>>>>> a578bf0b
 
 	// Bootstrap
 	case core.TypeBootstrapRequest:
