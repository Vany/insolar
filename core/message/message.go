/*
 *    Copyright 2018 Insolar
 *
 *    Licensed under the Apache License, Version 2.0 (the "License");
 *    you may not use this file except in compliance with the License.
 *    You may obtain a copy of the License at
 *
 *        http://www.apache.org/licenses/LICENSE-2.0
 *
 *    Unless required by applicable law or agreed to in writing, software
 *    distributed under the License is distributed on an "AS IS" BASIS,
 *    WITHOUT WARRANTIES OR CONDITIONS OF ANY KIND, either express or implied.
 *    See the License for the specific language governing permissions and
 *    limitations under the License.
 */

// Package message represents message that messagebus can route
package message

import (
	"bytes"
	"encoding/gob"
	"io"
	"io/ioutil"

	"github.com/ugorji/go/codec"

	"github.com/pkg/errors"

	"github.com/insolar/insolar/core"
)

// GetEmptyMessage constructs specified message
func getEmptyMessage(mt core.MessageType) (core.Message, error) {
	switch mt {

	// Logicrunner
	case core.TypeCallMethod:
		return &CallMethod{}, nil
	case core.TypeCallConstructor:
		return &CallConstructor{}, nil
	case core.TypeReturnResults:
		return &ReturnResults{}, nil
	case core.TypeExecutorResults:
		return &ExecutorResults{}, nil
	case core.TypeValidateCaseBind:
		return &ValidateCaseBind{}, nil
	case core.TypeValidationResults:
		return &ValidationResults{}, nil
	case core.TypePendingFinished:
		return &PendingFinished{}, nil

	// Ledger
	case core.TypeGetCode:
		return &GetCode{}, nil
	case core.TypeGetObject:
		return &GetObject{}, nil
	case core.TypeGetDelegate:
		return &GetDelegate{}, nil
	case core.TypeGetChildren:
		return &GetChildren{}, nil
	case core.TypeUpdateObject:
		return &UpdateObject{}, nil
	case core.TypeRegisterChild:
		return &RegisterChild{}, nil
	case core.TypeJetDrop:
		return &JetDrop{}, nil
	case core.TypeSetRecord:
		return &SetRecord{}, nil
	case core.TypeGetObjectIndex:
		return &GetObjectIndex{}, nil
	case core.TypeValidationCheck:
		return &ValidationCheck{}, nil
	case core.TypeGetPendingRequests:
		return &GetPendingRequests{}, nil
<<<<<<< HEAD
	case core.TypeGetJet:
		return &GetJet{}, nil
=======
	case core.TypeAbandonedRequestsNotification:
		return &AbandonedRequestsNotification{}, nil
>>>>>>> fe847249

	// heavy sync
	case core.TypeHeavyStartStop:
		return &HeavyStartStop{}, nil
	case core.TypeHeavyPayload:
		return &HeavyPayload{}, nil
	case core.TypeHeavyReset:
		return &HeavyReset{}, nil

	// Bootstrap
	case core.TypeBootstrapRequest:
		return &GenesisRequest{}, nil

	// NodeCert
	case core.TypeNodeSignRequest:
		return &NodeSignPayload{}, nil
	default:
		return nil, errors.Errorf("unimplemented message type %d", mt)
	}
}

// MustSerializeBytes returns encoded core.Message, panics on error.
func MustSerializeBytes(msg core.Message) []byte {
	r, err := Serialize(msg)
	if err != nil {
		panic(err)
	}
	b, err := ioutil.ReadAll(r)
	if err != nil {
		panic(err)
	}
	return b
}

// Serialize returns io.Reader on buffer with encoded core.Message.
func Serialize(msg core.Message) (io.Reader, error) {
	buff := &bytes.Buffer{}
	_, err := buff.Write([]byte{byte(msg.Type())})
	if err != nil {
		return nil, err
	}

	enc := codec.NewEncoder(buff, &codec.CborHandle{})
	enc.MustEncode(msg)
	return buff, err
}

// Deserialize returns decoded message.
func Deserialize(buff io.Reader) (core.Parcel, error) {
	b := make([]byte, 1)
	_, err := buff.Read(b)
	if err != nil {
		return nil, errors.New("too short slice for deserialize message")
	}

	msg, err := getEmptyMessage(core.MessageType(b[0]))
	if err != nil {
		return nil, err
	}
	enc := codec.NewDecoder(buff, &codec.CborHandle{})
	if err = enc.Decode(msg); err != nil {
		return nil, err
	}
	return &Parcel{Msg: msg}, nil
}

// ToBytes deserialize a core.Message to bytes.
func ToBytes(msg core.Message) []byte {
	reqBuff, err := Serialize(msg)
	if err != nil {
		panic(errors.Wrap(err, "failed to serialize message"))
	}
	buff, err := ioutil.ReadAll(reqBuff)
	if err != nil {
		panic(errors.Wrap(err, "failed to serialize message"))
	}
	return buff
}

// SerializeParcel returns io.Reader on buffer with encoded core.Parcel.
func SerializeParcel(parcel core.Parcel) (io.Reader, error) {
	buff := &bytes.Buffer{}
	enc := gob.NewEncoder(buff)
	err := enc.Encode(parcel)
	return buff, err
}

// DeserializeParcel returns decoded signed message.
func DeserializeParcel(buff io.Reader) (core.Parcel, error) {
	var signed Parcel
	enc := gob.NewDecoder(buff)
	err := enc.Decode(&signed)
	return &signed, err
}

// ParcelToBytes deserialize a core.Parcel to bytes.
func ParcelToBytes(msg core.Parcel) []byte {
	reqBuff, err := SerializeParcel(msg)
	if err != nil {
		panic("failed to serialize message: " + err.Error())
	}
	buf, err := ioutil.ReadAll(reqBuff)
	if err != nil {
		panic("failed to serialize message: " + err.Error())
	}
	return buf
}

func init() {
	// Bootstrap
	gob.Register(&NodeSignPayload{})

	// Logicrunner
	gob.Register(&CallConstructor{})
	gob.Register(&CallMethod{})
	gob.Register(&ReturnResults{})
	gob.Register(&ExecutorResults{})
	gob.Register(&ValidateCaseBind{})
	gob.Register(&ValidationResults{})
	gob.Register(&PendingFinished{})

	// Ledger
	gob.Register(&GetCode{})
	gob.Register(&GetObject{})
	gob.Register(&GetDelegate{})
	gob.Register(&UpdateObject{})
	gob.Register(&RegisterChild{})
	gob.Register(&JetDrop{})
	gob.Register(&SetRecord{})
	gob.Register(&GetObjectIndex{})
	gob.Register(&SetBlob{})
	gob.Register(&ValidateRecord{})
	gob.Register(&ValidationCheck{})
	gob.Register(&GetPendingRequests{})
<<<<<<< HEAD
	gob.Register(&GetJet{})
=======
	gob.Register(&AbandonedRequestsNotification{})
>>>>>>> fe847249

	// heavy
	gob.Register(&HeavyStartStop{})
	gob.Register(&HeavyPayload{})
	gob.Register(&HeavyReset{})

	// Bootstrap
	gob.Register(&GenesisRequest{})
	gob.Register(&Parcel{})
	gob.Register(core.RecordRef{})
	gob.Register(&GetChildren{})

	// NodeCert
	gob.Register(&NodeSignPayload{})
}<|MERGE_RESOLUTION|>--- conflicted
+++ resolved
@@ -73,13 +73,10 @@
 		return &ValidationCheck{}, nil
 	case core.TypeGetPendingRequests:
 		return &GetPendingRequests{}, nil
-<<<<<<< HEAD
 	case core.TypeGetJet:
 		return &GetJet{}, nil
-=======
 	case core.TypeAbandonedRequestsNotification:
 		return &AbandonedRequestsNotification{}, nil
->>>>>>> fe847249
 
 	// heavy sync
 	case core.TypeHeavyStartStop:
@@ -214,11 +211,8 @@
 	gob.Register(&ValidateRecord{})
 	gob.Register(&ValidationCheck{})
 	gob.Register(&GetPendingRequests{})
-<<<<<<< HEAD
 	gob.Register(&GetJet{})
-=======
 	gob.Register(&AbandonedRequestsNotification{})
->>>>>>> fe847249
 
 	// heavy
 	gob.Register(&HeavyStartStop{})
