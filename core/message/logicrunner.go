--- conflicted
+++ resolved
@@ -44,13 +44,6 @@
 	sign   []byte
 }
 
-<<<<<<< HEAD
-=======
-type IBaseLogicMessage interface {
-	core.Message
-	GetReference() core.RecordRef
-}
-
 // SetSign sets a signature to message.
 func (b *BaseLogicMessage) SetSign(sign []byte) {
 	b.sign = sign
@@ -61,7 +54,6 @@
 	return b.sign
 }
 
->>>>>>> fc4c55ad
 func (e *BaseLogicMessage) GetCaller() *core.RecordRef {
 	return &e.Caller
 }
@@ -156,29 +148,27 @@
 	return e.RecordRef
 }
 
-<<<<<<< HEAD
+func (e *ExecutorResults) GetSign() []byte {
+	return e.sign
+}
+
+func (e *ExecutorResults) SetSign(sign []byte) {
+	e.sign = sign
+}
+
 type IValidateCaseBind interface {
 	GetReference() core.RecordRef
 	GetCaseRecords() []core.CaseRecord
 	GetPulse() core.Pulse
-=======
-func (e *ExecutorResults) GetSign() []byte {
-	return e.sign
-}
-
-func (e *ExecutorResults) SetSign(sign []byte) {
-	e.sign = sign
->>>>>>> fc4c55ad
+	GetSign() []byte
+	SetSign() []byte
 }
 
 type ValidateCaseBind struct {
 	RecordRef   core.RecordRef
 	CaseRecords []core.CaseRecord
-<<<<<<< HEAD
 	Pulse       core.Pulse
-=======
 	sign        []byte
->>>>>>> fc4c55ad
 }
 
 func (e *ValidateCaseBind) Type() core.MessageType {
@@ -205,19 +195,27 @@
 	return e.RecordRef
 }
 
-<<<<<<< HEAD
 func (e *ValidateCaseBind) GetCaseRecords() []core.CaseRecord {
 	return e.CaseRecords
 }
 
 func (e *ValidateCaseBind) GetPulse() core.Pulse {
 	return e.Pulse
+}
+
+func (e *ValidateCaseBind) GetSign() []byte {
+	return e.sign
+}
+
+func (e *ValidateCaseBind) SetSign(sign []byte) {
+	e.sign = sign
 }
 
 type ValidationResults struct {
 	RecordRef        core.RecordRef
 	PassedStepsCount int
 	Error            error
+	sign             []byte
 }
 
 func (e *ValidationResults) Type() core.MessageType {
@@ -240,12 +238,12 @@
 
 func (e *ValidationResults) GetReference() core.RecordRef {
 	return e.RecordRef
-=======
-func (e *ValidateCaseBind) GetSign() []byte {
+}
+
+func (e *ValidationResults) GetSign() []byte {
 	return e.sign
 }
 
-func (e *ValidateCaseBind) SetSign(sign []byte) {
+func (e *ValidationResults) SetSign(sign []byte) {
 	e.sign = sign
->>>>>>> fc4c55ad
 }