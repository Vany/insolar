/*
 *    Copyright 2018 Insolar
 *
 *    Licensed under the Apache License, Version 2.0 (the "License");
 *    you may not use this file except in compliance with the License.
 *    You may obtain a copy of the License at
 *
 *        http://www.apache.org/licenses/LICENSE-2.0
 *
 *    Unless required by applicable law or agreed to in writing, software
 *    distributed under the License is distributed on an "AS IS" BASIS,
 *    WITHOUT WARRANTIES OR CONDITIONS OF ANY KIND, either express or implied.
 *    See the License for the specific language governing permissions and
 *    limitations under the License.
 */

package core

import (
	"bytes"
	"encoding/binary"
	"encoding/json"

	"github.com/jbenet/go-base58"
)

const (
	// RecordHashSize is a record hash size. We use 224-bit SHA-3 hash (28 bytes).
	RecordHashSize = 28
	// RecordIDSize is relative record address.
	RecordIDSize = PulseNumberSize + RecordHashSize
	// RecordRefSize is absolute records address (including domain ID).
	RecordRefSize = RecordIDSize * 2
)

// RecordID is a unified record ID.
type RecordID [RecordIDSize]byte

// String implements stringer on RecordID and returns base58 encoded value
func (id *RecordID) String() string {
	return base58.Encode(id[:])
}

// NewRecordID generates RecordID byte representation.
func NewRecordID(pulse PulseNumber, hash []byte) *RecordID {
	var id RecordID
	copy(id[:PulseNumberSize], pulse.Bytes())
	copy(id[PulseNumberSize:], hash)
	return &id
}

// Bytes returns byte slice of RecordID.
func (id *RecordID) Bytes() []byte {
	return id[:]
}

// Pulse returns a copy of Pulse part of RecordID.
func (id *RecordID) Pulse() PulseNumber {
	pulse := binary.BigEndian.Uint32(id[:PulseNumberSize])
	return PulseNumber(pulse)
}

// Hash returns a copy of Hash part of RecordID.
func (id *RecordID) Hash() []byte {
	recHash := make([]byte, RecordHashSize)
	copy(recHash, id[PulseNumberSize:])
	return recHash
}

// Equal checks if reference points to the same record.
func (id *RecordID) Equal(other *RecordID) bool {
	if id == nil || other == nil {
		return false
	}
	return *id == *other
}

// MarshalJSON serializes ID into JSON.
func (id *RecordID) MarshalJSON() ([]byte, error) {
	if id == nil {
		return json.Marshal(nil)
	}
	return json.Marshal(base58.Encode(id[:]))
}

// RecordRef is a unified record reference.
type RecordRef [RecordRefSize]byte

// NewRecordRef returns RecordRef composed from domain and record
func NewRecordRef(domain RecordID, record RecordID) *RecordRef {
	var ref RecordRef
	ref.SetDomain(domain)
	ref.SetRecord(record)
	return &ref
}

// SetDomain set domain's RecordID.
func (ref *RecordRef) SetDomain(recID RecordID) {
	copy(ref[RecordIDSize:], recID[:])
}

// SetRecord set record's RecordID.
func (ref *RecordRef) SetRecord(recID RecordID) {
	copy(ref[:RecordIDSize], recID[:])
}

// Domain returns domain ID part of reference.
func (ref RecordRef) Domain() *RecordID {
	var id RecordID
	copy(id[:], ref[RecordIDSize:])
	return &id
}

// Record returns record's RecordID.
func (ref *RecordRef) Record() *RecordID {
	var id RecordID
	copy(id[:], ref[:RecordIDSize])
	return &id
}

// String outputs base58 RecordRef representation.
func (ref RecordRef) String() string {
	return base58.Encode(ref[:])
}

// FromSlice : After CBOR Marshal/Unmarshal Ref can be converted to byte slice, this converts it back
func (ref RecordRef) FromSlice(from []byte) RecordRef {
	for i := 0; i < RecordRefSize; i++ {
		ref[i] = from[i]
	}
	return ref
}

// Bytes returns byte slice of RecordRef.
func (ref RecordRef) Bytes() []byte {
	return ref[:]
}

// Equal checks if reference points to the same record.
func (ref RecordRef) Equal(other RecordRef) bool {
	return ref == other
}

<<<<<<< HEAD
func (ref RecordRef) Compare(other RecordRef) int {
	return bytes.Compare(ref.Bytes(), other.Bytes())
=======
// IsEmpty - check for void
func (ref RecordRef) IsEmpty() bool {
	return ref.Equal(RecordRef{})
>>>>>>> 617ac7fd
}

// NewRefFromBase58 deserializes reference from base58 encoded string.
func NewRefFromBase58(str string) RecordRef {
	// TODO: if str < 20 bytes, always returns 0. need to check this.
	decoded := base58.Decode(str)
	var ref RecordRef
	copy(ref[:], decoded)
	return ref
}

// MarshalJSON serializes reference into JSON.
func (ref *RecordRef) MarshalJSON() ([]byte, error) {
	if ref == nil {
		return json.Marshal(nil)
	}
	rec, err := ref.Record().MarshalJSON()
	if err != nil {
		return nil, err
	}
	domain, err := ref.Domain().MarshalJSON()
	if err != nil {
		return nil, err
	}
	return json.Marshal(bytes.Join([][]byte{rec, domain}, nil))
}<|MERGE_RESOLUTION|>--- conflicted
+++ resolved
@@ -141,14 +141,14 @@
 	return ref == other
 }
 
-<<<<<<< HEAD
-func (ref RecordRef) Compare(other RecordRef) int {
-	return bytes.Compare(ref.Bytes(), other.Bytes())
-=======
 // IsEmpty - check for void
 func (ref RecordRef) IsEmpty() bool {
 	return ref.Equal(RecordRef{})
->>>>>>> 617ac7fd
+}
+
+// Compare compares two record references
+func (ref RecordRef) Compare(other RecordRef) int {
+	return bytes.Compare(ref.Bytes(), other.Bytes())
 }
 
 // NewRefFromBase58 deserializes reference from base58 encoded string.
