--- conflicted
+++ resolved
@@ -225,13 +225,6 @@
 
 // LocalStorage allows a node to save local data.
 type LocalStorage interface {
-<<<<<<< HEAD
-	// SetMessage saves message in storage.
-	SetMessage(ctx context.Context, msg Parcel) (*RecordID, error)
-
-	// GetMessage retrieves message from storage.
-	GetMessage(ctx context.Context, id RecordID) (Parcel, error)
-=======
 	// Set saves data in storage.
 	Set(ctx context.Context, pulse PulseNumber, key []byte, data []byte) error
 	// Get retrieves data from storage.
@@ -240,5 +233,4 @@
 	//
 	// The key will be returned without prefix (e.g. the remaining slice) and value will be returned as it was saved.
 	Iterate(ctx context.Context, pulse PulseNumber, prefix []byte, handler func(k, v []byte) error) error
->>>>>>> b0596c77
 }