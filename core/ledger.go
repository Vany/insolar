--- conflicted
+++ resolved
@@ -79,10 +79,10 @@
 	// RegisterValidation marks provided object state as approved or disapproved.
 	//
 	// When fetching object, validity can be specified.
-	RegisterValidation(ctx Context, object RecordRef, state RecordID, isValid bool, validationMessages []Message) error
+	RegisterValidation(ctx context.Context, object RecordRef, state RecordID, isValid bool, validationMessages []Message) error
 
 	// RegisterResult saves VM method call result.
-	RegisterResult(ctx Context, request RecordRef, result []byte) (*RecordID, error)
+	RegisterResult(ctx context.Context, request RecordRef, result []byte) (*RecordID, error)
 
 	// GetCode returns code from code record by provided reference according to provided machine preference.
 	//
@@ -158,16 +158,7 @@
 	// object. Provided memory well be the new object memory.
 	//
 	// Returned reference will be the latest object state (exact) reference.
-<<<<<<< HEAD
 	UpdateObject(ctx Context, domain, request RecordRef, obj ObjectDescriptor, memory []byte) (ObjectDescriptor, error)
-=======
-	UpdateObject(ctx context.Context, domain, request RecordRef, obj ObjectDescriptor, memory []byte) (ObjectDescriptor, error)
-
-	// RegisterValidation marks provided object state as approved or disapproved.
-	//
-	// When fetching object, validity can be specified.
-	RegisterValidation(ctx context.Context, object RecordRef, state RecordID, isValid bool, validationMessages []Message) error
->>>>>>> 9480d2a2
 }
 
 // CodeDescriptor represents meta info required to fetch all code data.
