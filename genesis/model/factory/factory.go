--- conflicted
+++ resolved
@@ -22,17 +22,7 @@
 
 // Factory allows to create new objects with reference.
 type Factory interface {
-<<<<<<< HEAD
 	object.Child
 	// Create returns new instance of specified type.
-	Create(parent object.Parent) object.Proxy
-=======
-	object.Callable
 	Create(parent object.Parent) (object.Proxy, error)
-}
-
-// ProxyFactory allows to create new proxy instances.
-type ProxyFactory interface {
-	Factory
->>>>>>> 988809e1
 }