/*
 *    Copyright 2018 INS Ecosystem
 *
 *    Licensed under the Apache License, Version 2.0 (the "License");
 *    you may not use this file except in compliance with the License.
 *    You may obtain a copy of the License at
 *
 *        http://www.apache.org/licenses/LICENSE-2.0
 *
 *    Unless required by applicable law or agreed to in writing, software
 *    distributed under the License is distributed on an "AS IS" BASIS,
 *    WITHOUT WARRANTIES OR CONDITIONS OF ANY KIND, either express or implied.
 *    See the License for the specific language governing permissions and
 *    limitations under the License.
 */

/*
Package core allows to create Genesis Domain

ReferenceDomain - system domain that allow global reference resolving.

Usage:

	factory := NewReferenceDomainFactory()
	refDomain, error := factory.Create(nil)

	record, err := refDomain.RegisterReference(someReference)
	resolved, err := refDomain.ResolveReference(record)


ClassDomain - system domain that stores base system types named Classes.

Usage:

	factory := NewClassDomainFactory()
	clsDomain := factory.Create(parentDomain)

	record, err := clsDomain.RegisterReference(someReference)
	resolved, err := clsDomain.ResolveReference(record)


InstanceDomain - system domain that stores instances of other domains

Usage:

	factory := NewInstanceDomainFactory()
<<<<<<< HEAD
	instDom := factory.Create(parentDomain)
=======
	instDom, error := factory.Create(parent)
>>>>>>> 988809e1

	record, err := instDom.CreateInstance(someDomainFactory)
	domainProxy, err := instDom.GetInstance(record)

*/
package core<|MERGE_RESOLUTION|>--- conflicted
+++ resolved
@@ -21,7 +21,7 @@
 
 Usage:
 
-	factory := NewReferenceDomainFactory()
+	factory := NewReferenceDomainFactory(parent)
 	refDomain, error := factory.Create(nil)
 
 	record, err := refDomain.RegisterReference(someReference)
@@ -32,7 +32,7 @@
 
 Usage:
 
-	factory := NewClassDomainFactory()
+	factory := NewClassDomainFactory(parent)
 	clsDomain := factory.Create(parentDomain)
 
 	record, err := clsDomain.RegisterReference(someReference)
@@ -43,12 +43,8 @@
 
 Usage:
 
-	factory := NewInstanceDomainFactory()
-<<<<<<< HEAD
-	instDom := factory.Create(parentDomain)
-=======
+	factory := NewInstanceDomainFactory(parent)
 	instDom, error := factory.Create(parent)
->>>>>>> 988809e1
 
 	record, err := instDom.CreateInstance(someDomainFactory)
 	domainProxy, err := instDom.GetInstance(record)
