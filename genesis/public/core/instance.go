/*
 *    Copyright 2018 INS Ecosystem
 *
 *    Licensed under the Apache License, Version 2.0 (the "License");
 *    you may not use this file except in compliance with the License.
 *    You may obtain a copy of the License at
 *
 *        http://www.apache.org/licenses/LICENSE-2.0
 *
 *    Unless required by applicable law or agreed to in writing, software
 *    distributed under the License is distributed on an "AS IS" BASIS,
 *    WITHOUT WARRANTIES OR CONDITIONS OF ANY KIND, either express or implied.
 *    See the License for the specific language governing permissions and
 *    limitations under the License.
 */

package core

import (
	"fmt"

	"github.com/insolar/insolar/genesis/model/class"
	"github.com/insolar/insolar/genesis/model/domain"
	"github.com/insolar/insolar/genesis/model/factory"
	"github.com/insolar/insolar/genesis/model/object"
	"github.com/insolar/insolar/genesis/model/resolver"
)

// InstanceDomainName is a name for instance domain.
const InstanceDomainName = "InstanceDomain"

// InstanceDomain is a contract that stores instances of other domains
type InstanceDomain interface {
	// Base domain implementation.
	domain.Domain
	// CreateInstance is used to create new instance as a child to domain storage.
	CreateInstance(factory.Factory) (string, error)
	// GetInstance returns instance from its record in domain storage.
	GetInstance(string) (resolver.Proxy, error)
}

type instanceDomain struct {
	domain.BaseDomain
}

// newInstanceDomain creates new instance of InstanceDomain
func newInstanceDomain(parent object.Parent) (*instanceDomain, error) {
	if parent == nil {
		return nil, fmt.Errorf("parent must not be nil")
	}

	instDomain := &instanceDomain{
		BaseDomain: *domain.NewBaseDomain(parent, InstanceDomainName),
	}
	return instDomain, nil
}

// GetClassID returns string representation of InstanceDomain's class.
func (instDom *instanceDomain) GetClassID() string {
	return class.InstanceDomainID
}

// CreateInstance creates new instance as a child to domain storage.
func (instDom *instanceDomain) CreateInstance(fc factory.Factory) (string, error) {
	instance, err := fc.Create(instDom)
	if err != nil {
		return "", err
	}
	if instance == nil {
		return "", fmt.Errorf("factory returns nil")
	}

	record, err := instDom.ChildStorage.Set(instance)
	if err != nil {
		return "", err
	}

	return record, nil
}

// GetInstance returns instance from its record in domain storage.
func (instDom *instanceDomain) GetInstance(record string) (resolver.Proxy, error) {
	instance, err := instDom.ChildStorage.Get(record)
	if err != nil {
		return nil, err
	}

	result, ok := instance.(resolver.Proxy)
	if !ok {
		return nil, fmt.Errorf("object with record `%s` is not `Proxy` instance", record)
	}

	return result, nil
}

type instanceDomainProxy struct {
	resolver.BaseProxy
}

// newInstanceDomainProxy creates new proxy and associate it with new instance of InstanceDomain.
func newInstanceDomainProxy(parent object.Parent) (*instanceDomainProxy, error) {
	instance, err := newInstanceDomain(parent)
	if err != nil {
		return nil, err
	}
	return &instanceDomainProxy{
		BaseProxy: resolver.BaseProxy{
			Instance: instance,
		},
	}, nil
}

// CreateInstance is a proxy call for instance method.
func (idp *instanceDomainProxy) CreateInstance(fc factory.Factory) (string, error) {
	return idp.Instance.(InstanceDomain).CreateInstance(fc)
}

<<<<<<< HEAD
// GetInstance is a proxy call for instance method.
func (idp *instanceDomainProxy) GetInstance(record string) (resolver.Proxy, error) {
	return idp.Instance.(InstanceDomain).GetInstance(record)
=======
// GetInstance proxy call for instance method.
func (idp *instanceDomainProxy) GetInstance(record string) (object.Proxy, error) {
	return idp.instance.GetInstance(record)
}

// GetReference proxy call for instance method.
func (idp *instanceDomainProxy) GetReference() object.Reference {
	return idp.instance.GetReference()
}

// GetParent proxy call for instance method.
func (idp *instanceDomainProxy) GetParent() object.Parent {
	return idp.instance.GetParent()
}

// GetClassID proxy call for instance method.
func (idp *instanceDomainProxy) GetClassID() string {
	return class.InstanceDomainID
>>>>>>> 30eabc57
}

type instanceDomainFactory struct {
	parent object.Parent
}

// NewInstanceDomainFactory creates new factory for InstanceDomain.
func NewInstanceDomainFactory(parent object.Parent) factory.Factory {
	return &instanceDomainFactory{
		parent: parent,
	}
}

// GetParent returns parent link
func (idf *instanceDomainFactory) GetParent() object.Parent {
	// TODO: return real parent, fix tests
	return nil
}

// GetClassID returns string representation of InstanceDomain's class.
func (idf *instanceDomainFactory) GetClassID() string {
	return class.InstanceDomainID
}

// GetReference returns nil for not published factory
func (idf *instanceDomainFactory) GetReference() object.Reference {
	return nil
}

// Create is factory method that used to create new InstanceDomain instances.
func (idf *instanceDomainFactory) Create(parent object.Parent) (resolver.Proxy, error) {
	proxy, err := newInstanceDomainProxy(parent)
	if err != nil {
		return nil, err
	}

	_, err = parent.AddChild(proxy)
	if err != nil {
		return nil, err
	}
	return proxy, nil
}<|MERGE_RESOLUTION|>--- conflicted
+++ resolved
@@ -115,31 +115,29 @@
 	return idp.Instance.(InstanceDomain).CreateInstance(fc)
 }
 
-<<<<<<< HEAD
 // GetInstance is a proxy call for instance method.
 func (idp *instanceDomainProxy) GetInstance(record string) (resolver.Proxy, error) {
 	return idp.Instance.(InstanceDomain).GetInstance(record)
-=======
-// GetInstance proxy call for instance method.
-func (idp *instanceDomainProxy) GetInstance(record string) (object.Proxy, error) {
-	return idp.instance.GetInstance(record)
-}
+	// GetInstance proxy call for instance method.
+	/*func (idp *instanceDomainProxy) GetInstance(record string) (object.Proxy, error) {
+	  	return idp.instance.GetInstance(record)
+	  }
 
-// GetReference proxy call for instance method.
-func (idp *instanceDomainProxy) GetReference() object.Reference {
-	return idp.instance.GetReference()
-}
+	  // GetReference proxy call for instance method.
+	  func (idp *instanceDomainProxy) GetReference() object.Reference {
+	  	return idp.instance.GetReference()
+	  }
 
-// GetParent proxy call for instance method.
-func (idp *instanceDomainProxy) GetParent() object.Parent {
-	return idp.instance.GetParent()
+	  // GetParent proxy call for instance method.
+	  func (idp *instanceDomainProxy) GetParent() object.Parent {
+	  	return idp.instance.GetParent()
+	*/
 }
 
 // GetClassID proxy call for instance method.
-func (idp *instanceDomainProxy) GetClassID() string {
+/*func (idp *instanceDomainProxy) GetClassID() string {
 	return class.InstanceDomainID
->>>>>>> 30eabc57
-}
+}*/
 
 type instanceDomainFactory struct {
 	parent object.Parent
