--- conflicted
+++ resolved
@@ -267,11 +267,7 @@
 	recordID, _ := mDomain.(object.Parent).AddChild(&mockChildProxy{})
 
 	_, err := mDomain.GetMember(recordID)
-<<<<<<< HEAD
-	assert.EqualError(t, err, "instance class is not `Member`. Original: `mockChild`")
-=======
 	assert.EqualError(t, err, "instance class is not equal received")
->>>>>>> 58ce8378
 }
 
 func TestMemberDomain_GetMember_IncorrectRef(t *testing.T) {
