/*
 *    Copyright 2018 Insolar
 *
 *    Licensed under the Apache License, Version 2.0 (the "License");
 *    you may not use this file except in compliance with the License.
 *    You may obtain a copy of the License at
 *
 *        http://www.apache.org/licenses/LICENSE-2.0
 *
 *    Unless required by applicable law or agreed to in writing, software
 *    distributed under the License is distributed on an "AS IS" BASIS,
 *    WITHOUT WARRANTIES OR CONDITIONS OF ANY KIND, either express or implied.
 *    See the License for the specific language governing permissions and
 *    limitations under the License.
 */

package pulsar

import (
	"bytes"
	"crypto/ecdsa"
	"net"
	"net/rpc"
	"os"
	"testing"

	"github.com/insolar/insolar/configuration"
	"github.com/insolar/insolar/core"
	ecdsa_helper "github.com/insolar/insolar/cryptohelpers/ecdsa"
	"github.com/insolar/insolar/log"
	"github.com/insolar/insolar/pulsar/pulsartestutil"
	"github.com/pkg/errors"
	"github.com/stretchr/testify/assert"
	"github.com/stretchr/testify/mock"
)

func capture(f func()) string {
	var buf bytes.Buffer
	log.SetOutput(&buf)
	f()
	log.SetOutput(os.Stderr)
	return buf.String()
}

type MockRpcClientFactoryWrapper struct {
	mock.Mock
}

func (mock *MockRpcClientFactoryWrapper) CreateWrapper() RPCClientWrapper {
	args := mock.Mock.Called()
	return args.Get(0).(RPCClientWrapper)
}

func TestNewPulsar_WithoutNeighbours(t *testing.T) {
	privateKey, privateKeyExported, _ := generatePrivateAndConvertPublic(t)
	config := configuration.Pulsar{
		ConnectionType:      "testType",
		MainListenerAddress: "listedAddress",
<<<<<<< HEAD
=======
		PrivateKey:          privateKeyExported,
>>>>>>> 5a7ae613
	}
	actualConnectionType := ""
	actualAddress := ""

	mockListener := func(connectionType string, address string) (net.Listener, error) {
		actualConnectionType = connectionType
		actualAddress = address
		return &pulsartestutil.MockListener{}, nil
	}
	storage := &pulsartestutil.MockPulsarStorage{}
	storage.On("GetLastPulse", mock.Anything).Return(&core.Pulse{PulseNumber: 123}, nil)
	clientFactory := &MockRpcClientFactoryWrapper{}
	clientFactory.On("CreateWrapper").Return(&pulsartestutil.MockRPCClientWrapper{})

	result, err := NewPulsar(config,
		storage,
		clientFactory,
		pulsartestutil.MockEntropyGenerator{},
		nil,
		mockListener,
		expectedPrivateKey,
	)

	assert.NoError(t, err)
	assert.Equal(t, privateKey, result.PrivateKey)
	assert.Equal(t, "testType", actualConnectionType)
	assert.Equal(t, "listedAddress", actualAddress)
	assert.IsType(t, result.Sock, &pulsartestutil.MockListener{})
	assert.NotNil(t, result.PrivateKey)
	clientFactory.AssertNumberOfCalls(t, "CreateWrapper", 0)
}

func TestNewPulsar_WithNeighbours(t *testing.T) {
	assertObj := assert.New(t)

	firstPrivateKey, _ := ecdsa_helper.GeneratePrivateKey()
	firstExpectedKey, _ := ecdsa_helper.ExportPublicKey(&firstPrivateKey.PublicKey)

	secondPrivateKey, _ := ecdsa_helper.GeneratePrivateKey()
	secondExpectedKey, _ := ecdsa_helper.ExportPublicKey(&secondPrivateKey.PublicKey)

	expectedPrivateKey, _ := ecdsa_helper.GeneratePrivateKey()
	parsedExpectedPrivateKey, _ := ecdsa_helper.ExportPrivateKey(expectedPrivateKey)
	config := configuration.Pulsar{
		ConnectionType:      "testType",
		MainListenerAddress: "listedAddress",
		Neighbours: []configuration.PulsarNodeAddress{
			{ConnectionType: "tcp", Address: "first", PublicKey: firstExpectedKey},
			{ConnectionType: "pct", Address: "second", PublicKey: secondExpectedKey},
		},
	}
	storage := &pulsartestutil.MockPulsarStorage{}
	storage.On("GetLastPulse", mock.Anything).Return(&core.Pulse{PulseNumber: 123}, nil)
	clientFactory := &MockRpcClientFactoryWrapper{}
	clientFactory.On("CreateWrapper").Return(&pulsartestutil.MockRPCClientWrapper{})

	result, err := NewPulsar(config, storage, clientFactory,
		pulsartestutil.MockEntropyGenerator{}, nil, func(connectionType string, address string) (net.Listener, error) {
			return &pulsartestutil.MockListener{}, nil
		}, parsedExpectedPrivateKey)

	assertObj.NoError(err)
	assertObj.Equal(2, len(result.Neighbours))
	assertObj.Equal("tcp", result.Neighbours[firstExpectedKey].ConnectionType.String())
	assertObj.Equal("pct", result.Neighbours[secondExpectedKey].ConnectionType.String())
	clientFactory.AssertNumberOfCalls(t, "CreateWrapper", 2)
}

func TestPulsar_EstablishConnection_IsInitialised(t *testing.T) {
	pulsar := &Pulsar{Neighbours: map[string]*Neighbour{}}

	mockClientWrapper := &pulsartestutil.MockRPCClientWrapper{}
	mockClientWrapper.On("IsInitialised").Return(true)
	mockClientWrapper.On("Lock")
	mockClientWrapper.On("Unlock")
	mockClientWrapper.On("CreateConnection")

	firstPrivateKey, _ := ecdsa_helper.GeneratePrivateKey()
	expectedNeighbourKey, _ := ecdsa_helper.ExportPublicKey(&firstPrivateKey.PublicKey)
	expectedNeighbour := &Neighbour{OutgoingClient: mockClientWrapper}
	pulsar.Neighbours[expectedNeighbourKey] = expectedNeighbour

	err := pulsar.EstablishConnectionToPulsar(expectedNeighbourKey)

	assert.NoError(t, err)
	mockClientWrapper.AssertNumberOfCalls(t, "Lock", 1)
	mockClientWrapper.AssertNumberOfCalls(t, "Unlock", 1)
	mockClientWrapper.AssertNotCalled(t, "CreateConnection")
}

func TestPulsar_EstablishConnection_IsNotInitialised_ProblemsCreateConnection(t *testing.T) {
	pulsar := &Pulsar{Neighbours: map[string]*Neighbour{}}

	mockClientWrapper := &pulsartestutil.MockRPCClientWrapper{}
	mockClientWrapper.On("IsInitialised").Return(false)
	mockClientWrapper.On("CreateConnection", mock.Anything, mock.Anything).Return(errors.New("test reasons"))
	mockClientWrapper.On("Lock")
	mockClientWrapper.On("Unlock")

	firstPrivateKey, _ := ecdsa_helper.GeneratePrivateKey()
	expectedNeighbourKey, _ := ecdsa_helper.ExportPublicKey(&firstPrivateKey.PublicKey)
	expectedNeighbour := &Neighbour{OutgoingClient: mockClientWrapper}
	pulsar.Neighbours[expectedNeighbourKey] = expectedNeighbour

	err := pulsar.EstablishConnectionToPulsar(expectedNeighbourKey)

	assert.Error(t, err, "test reasons")
	mockClientWrapper.AssertNumberOfCalls(t, "Lock", 1)
	mockClientWrapper.AssertNumberOfCalls(t, "Unlock", 1)
}

func TestPulsar_EstablishConnection_IsNotInitialised_ProblemsWithRequest(t *testing.T) {
	mainPrivateKey, err := ecdsa_helper.GeneratePrivateKey()
	assert.NoError(t, err)
	pulsar := &Pulsar{
		Neighbours:       map[string]*Neighbour{},
		PrivateKey:       mainPrivateKey,
		EntropyGenerator: pulsartestutil.MockEntropyGenerator{},
	}

	mockClientWrapper := &pulsartestutil.CustomRPCWrapperMock{}

	done := make(chan *rpc.Call, 1)
	done <- &rpc.Call{Error: errors.New("oops, request is broken")}
	replyChan := &rpc.Call{Done: done}
	mockClientWrapper.Done = replyChan

	firstPrivateKey, _ := ecdsa_helper.GeneratePrivateKey()
	expectedNeighbourKey, _ := ecdsa_helper.ExportPublicKey(&firstPrivateKey.PublicKey)
	expectedNeighbour := &Neighbour{OutgoingClient: mockClientWrapper}
	pulsar.Neighbours[expectedNeighbourKey] = expectedNeighbour

	err = pulsar.EstablishConnectionToPulsar(expectedNeighbourKey)

	assert.Error(t, err, "oops, request is broken")
}

func TestPulsar_EstablishConnection_IsNotInitialised_SignatureFailed(t *testing.T) {
	mainPrivateKey, err := ecdsa_helper.GeneratePrivateKey()
	assert.NoError(t, err)
	pulsar := &Pulsar{
		Neighbours:       map[string]*Neighbour{},
		PrivateKey:       mainPrivateKey,
		EntropyGenerator: pulsartestutil.MockEntropyGenerator{},
	}

	mockClientWrapper := &pulsartestutil.CustomRPCWrapperMock{}

	done := make(chan *rpc.Call, 1)
	done <- &rpc.Call{Reply: &Payload{Body: HandshakePayload{}}}
	replyChan := &rpc.Call{Done: done}
	mockClientWrapper.Done = replyChan

	firstPrivateKey, _ := ecdsa_helper.GeneratePrivateKey()
	expectedNeighbourKey, _ := ecdsa_helper.ExportPublicKey(&firstPrivateKey.PublicKey)
	expectedNeighbour := &Neighbour{OutgoingClient: mockClientWrapper}
	pulsar.Neighbours[expectedNeighbourKey] = expectedNeighbour

	err = pulsar.EstablishConnectionToPulsar(expectedNeighbourKey)

	assert.Error(t, err, "Signature check failed")
}

func TestPulsar_EstablishConnection_IsNotInitialised_Success(t *testing.T) {
	mainPrivateKey, err := ecdsa_helper.GeneratePrivateKey()
	assert.NoError(t, err)
	pulsar := &Pulsar{
		Neighbours:       map[string]*Neighbour{},
		PrivateKey:       mainPrivateKey,
		EntropyGenerator: pulsartestutil.MockEntropyGenerator{},
	}
	firstPrivateKey, _ := ecdsa_helper.GeneratePrivateKey()
	expectedNeighbourKey, _ := ecdsa_helper.ExportPublicKey(&firstPrivateKey.PublicKey)
	payload := Payload{Body: HandshakePayload{Entropy: pulsartestutil.MockEntropy}}
	sign, err := signData(firstPrivateKey, payload.Body)
	payload.Signature = sign
	payload.PublicKey = expectedNeighbourKey

	mockClientWrapper := &pulsartestutil.CustomRPCWrapperMock{}

	done := make(chan *rpc.Call, 1)
	done <- &rpc.Call{Reply: &payload}
	replyChan := &rpc.Call{Done: done}
	mockClientWrapper.Done = replyChan

	expectedNeighbour := &Neighbour{OutgoingClient: mockClientWrapper}
	pulsar.Neighbours[expectedNeighbourKey] = expectedNeighbour

	err = pulsar.EstablishConnectionToPulsar(expectedNeighbourKey)

	assert.NoError(t, err)
}

func TestPulsar_CheckConnectionsToPulsars_NoProblems(t *testing.T) {
	done := make(chan *rpc.Call, 1)
	done <- &rpc.Call{}
	replyChan := &rpc.Call{Done: done}

	mockClientWrapper := &pulsartestutil.MockRPCClientWrapper{}
	mockClientWrapper.On("IsInitialised").Return(true)
	mockClientWrapper.On("Go", HealthCheck.String(), nil, nil, mock.Anything).Return(replyChan)

	pulsar := Pulsar{Neighbours: map[string]*Neighbour{}}
	firstNeighbourPrivateKey, _ := ecdsa_helper.GeneratePrivateKey()
	firstNeighbourExpectedKey, _ := ecdsa_helper.ExportPublicKey(&firstNeighbourPrivateKey.PublicKey)
	pulsar.Neighbours[firstNeighbourExpectedKey] = &Neighbour{
		PublicKey:      &firstNeighbourPrivateKey.PublicKey,
		OutgoingClient: mockClientWrapper,
	}

	pulsar.CheckConnectionsToPulsars()

	mockClientWrapper.AssertNumberOfCalls(t, "IsInitialised", 1)
	mockClientWrapper.AssertNumberOfCalls(t, "Go", 1)
}

func TestPulsar_CheckConnectionsToPulsars_NilClient_FirstConnectionFailed(t *testing.T) {
	mockClientWrapper := &pulsartestutil.MockRPCClientWrapper{}
	mockClientWrapper.On("IsInitialised").Return(false)
	mockClientWrapper.On("Lock")
	mockClientWrapper.On("Unlock")
	mockClientWrapper.On("CreateConnection", mock.Anything, mock.Anything).Return(errors.New("this will have to fall"))

	pulsar := Pulsar{Neighbours: map[string]*Neighbour{}}
	firstNeighbourPrivateKey, _ := ecdsa_helper.GeneratePrivateKey()
	pulsar.Neighbours["thisShouldFailEstablishConnection"] = &Neighbour{
		PublicKey:      &firstNeighbourPrivateKey.PublicKey,
		OutgoingClient: mockClientWrapper,
	}

	resultLog := capture(pulsar.CheckConnectionsToPulsars)

	assert.Contains(t, resultLog, "this will have to fall")
}

func TestPulsar_CheckConnectionsToPulsars_NilClient_SecondConnectionFailed(t *testing.T) {
	done := make(chan *rpc.Call, 1)
	done <- &rpc.Call{Error: errors.New("test error")}
	replyChan := &rpc.Call{Done: done}
	mockClientWrapper := &pulsartestutil.CustomRPCWrapperMock{}
	mockClientWrapper.Done = replyChan
	isInitTimeCalled := 0
	mockClientWrapper.IsInitFunc = func() bool {
		if isInitTimeCalled == 0 {
			isInitTimeCalled++
			return true
		} else {
			isInitTimeCalled++
			return false
		}
	}
	mockClientWrapper.CreateConnectionFunc = func() error {
		return errors.New("this should failed")
	}

	pulsar := Pulsar{Neighbours: map[string]*Neighbour{}}
	firstNeighbourPrivateKey, _ := ecdsa_helper.GeneratePrivateKey()
	pulsar.Neighbours["this should fail second connection"] = &Neighbour{
		PublicKey:         &firstNeighbourPrivateKey.PublicKey,
		OutgoingClient:    mockClientWrapper,
		ConnectionAddress: "TestConnectionAddress",
	}

	resultLog := capture(pulsar.CheckConnectionsToPulsars)

	assert.Contains(t, resultLog, "Problems with connection to TestConnectionAddress, with error - test error")
	assert.Contains(t, resultLog, "Attempt of connection to TestConnectionAddress failed with error - this should failed")
	assert.Equal(t, 2, isInitTimeCalled)
}

func TestPulsar_StartConsensusProcess_WithWrongPulseNumber(t *testing.T) {
	pulsar := &Pulsar{stateSwitcher: &MockStateSwitcher{}}
	pulsar.ProcessingPulseNumber = core.PulseNumber(123)
	pulsar.LastPulse = &core.Pulse{PulseNumber: core.PulseNumber(122)}

	err := pulsar.StartConsensusProcess(core.PulseNumber(121))

	assert.Error(t, err, "wrong state status or pulse number, state - waitingForStart, received pulse - 121, last pulse - 122, processing pulse - 123")
}

type MockStateSwitcher struct {
	mock.Mock
	state State
}

func (impl *MockStateSwitcher) getState() State {
	return impl.state
}

func (impl *MockStateSwitcher) setState(state State) {
	impl.state = state
}

func (impl *MockStateSwitcher) SetPulsar(pulsar *Pulsar) {
	impl.Called(pulsar)
}

func (impl *MockStateSwitcher) switchToState(state State, args interface{}) {
	impl.Called(state, args)
}

func TestPulsar_StartConsensusProcess_Success(t *testing.T) {
	mainPrivateKey, err := ecdsa_helper.GeneratePrivateKey()
	assert.NoError(t, err)
	mockSwitcher := MockStateSwitcher{}
	mockSwitcher.On("switchToState", waitingForEntropySigns, nil)
	pulsar := &Pulsar{
		EntropyGenerator: pulsartestutil.MockEntropyGenerator{},
		PrivateKey:       mainPrivateKey,
		OwnedBftRow:      map[string]*bftCell{},
	}
	pulsar.ProcessingPulseNumber = core.PulseNumber(120)
	pulsar.LastPulse = &core.Pulse{PulseNumber: core.PulseNumber(2)}
	pulsar.stateSwitcher = &mockSwitcher
	expectedPulse := core.PulseNumber(123)

	err = pulsar.StartConsensusProcess(expectedPulse)

	assert.NoError(t, err)
	assert.Equal(t, pulsar.ProcessingPulseNumber, expectedPulse)
	mockSwitcher.AssertNumberOfCalls(t, "switchToState", 1)
	mockSwitcher.AssertCalled(t, "switchToState", waitingForEntropySigns, nil)
}

func TestPulsar_broadcastSignatureOfEntropy_StateFailed(t *testing.T) {
	mockClientWrapper := &pulsartestutil.MockRPCClientWrapper{}
	mockClientWrapper.On("Go", mock.Anything, mock.Anything, mock.Anything, mock.Anything)

	pulsar := Pulsar{Neighbours: map[string]*Neighbour{}, stateSwitcher: &MockStateSwitcher{}}
	pulsar.Neighbours["1"] = &Neighbour{}
	pulsar.ProcessingPulseNumber = core.PulseNumber(123)
	pulsar.stateSwitcher.setState(failed)

	pulsar.broadcastSignatureOfEntropy()

	mockClientWrapper.AssertNotCalled(t, "Go", mock.Anything, mock.Anything, mock.Anything, mock.Anything)
}

func TestPulsar_broadcastSignatureOfEntropy_SendToNeighbours(t *testing.T) {
	done := make(chan *rpc.Call, 2)
	done <- &rpc.Call{}
	done <- &rpc.Call{Error: errors.New("failed")}
	replyChan := &rpc.Call{Done: done}

	mainPrivateKey, err := ecdsa_helper.GeneratePrivateKey()
	assert.NoError(t, err)

	mockClientWrapper := &pulsartestutil.MockRPCClientWrapper{}
	pulsar := Pulsar{Neighbours: map[string]*Neighbour{}, PrivateKey: mainPrivateKey, stateSwitcher: &MockStateSwitcher{}}
	pulsar.stateSwitcher.setState(waitingForStart)
	pulsar.ProcessingPulseNumber = 123
	pulsar.GeneratedEntropySign = pulsartestutil.MockEntropy[:]
	pulsar.Neighbours["1"] = &Neighbour{OutgoingClient: mockClientWrapper, ConnectionAddress: "first"}
	pulsar.Neighbours["2"] = &Neighbour{OutgoingClient: mockClientWrapper, ConnectionAddress: "second"}

	mockClientWrapper.On("Go", ReceiveSignatureForEntropy.String(), mock.Anything, nil, (chan *rpc.Call)(nil)).Return(replyChan)

	resultLog := capture(pulsar.broadcastSignatureOfEntropy)

	mockClientWrapper.AssertCalled(t, "Go", ReceiveSignatureForEntropy.String(), mock.Anything, mock.Anything, mock.Anything)
	mockClientWrapper.AssertNumberOfCalls(t, "Go", 2)
	assert.Equal(t, 0, len(done))
	assert.Contains(t, resultLog, "finished with error - failed")
}

func TestPulsar_broadcastVector_StateFailed(t *testing.T) {
	mockClientWrapper := &pulsartestutil.MockRPCClientWrapper{}
	mockClientWrapper.On("Go", mock.Anything, mock.Anything, mock.Anything, mock.Anything)

	pulsar := Pulsar{Neighbours: map[string]*Neighbour{}, OwnedBftRow: map[string]*bftCell{}, stateSwitcher: &MockStateSwitcher{}}
	pulsar.Neighbours["1"] = &Neighbour{}
	pulsar.ProcessingPulseNumber = core.PulseNumber(123)
	pulsar.stateSwitcher.setState(failed)

	pulsar.broadcastVector()

	mockClientWrapper.AssertNotCalled(t, "Go", mock.Anything, mock.Anything, mock.Anything, mock.Anything)
}

func TestPulsar_broadcastVector_SendToNeighbours(t *testing.T) {
	done := make(chan *rpc.Call, 2)
	done <- &rpc.Call{}
	done <- &rpc.Call{Error: errors.New("failed")}
	replyChan := &rpc.Call{Done: done}

	mainPrivateKey, err := ecdsa_helper.GeneratePrivateKey()
	assert.NoError(t, err)

	mockClientWrapper := &pulsartestutil.MockRPCClientWrapper{}
	pulsar := Pulsar{Neighbours: map[string]*Neighbour{}, PrivateKey: mainPrivateKey, OwnedBftRow: map[string]*bftCell{}, stateSwitcher: &MockStateSwitcher{}}
	pulsar.stateSwitcher.setState(waitingForStart)
	pulsar.GeneratedEntropySign = pulsartestutil.MockEntropy[:]
	pulsar.GeneratedEntropy = pulsartestutil.MockEntropy
	pulsar.Neighbours["1"] = &Neighbour{OutgoingClient: mockClientWrapper, ConnectionAddress: "first"}
	pulsar.Neighbours["2"] = &Neighbour{OutgoingClient: mockClientWrapper, ConnectionAddress: "second"}

	mockClientWrapper.On("Go", ReceiveVector.String(), mock.Anything, nil, (chan *rpc.Call)(nil)).Return(replyChan)

	resultLog := capture(pulsar.broadcastVector)

	mockClientWrapper.AssertCalled(t, "Go", ReceiveVector.String(), mock.Anything, mock.Anything, mock.Anything)
	mockClientWrapper.AssertNumberOfCalls(t, "Go", 2)
	assert.Equal(t, 0, len(done))
	assert.Contains(t, resultLog, "finished with error - failed")
}

func TestPulsar_broadcastEntropy_StateFailed(t *testing.T) {
	mockClientWrapper := &pulsartestutil.MockRPCClientWrapper{}
	mockClientWrapper.On("Go", mock.Anything, mock.Anything, mock.Anything, mock.Anything)

	pulsar := Pulsar{Neighbours: map[string]*Neighbour{}, OwnedBftRow: map[string]*bftCell{}, stateSwitcher: &MockStateSwitcher{}}
	pulsar.Neighbours["1"] = &Neighbour{}
	pulsar.ProcessingPulseNumber = core.PulseNumber(123)
	pulsar.stateSwitcher.setState(failed)

	pulsar.broadcastEntropy()

	mockClientWrapper.AssertNotCalled(t, "Go", mock.Anything, mock.Anything, mock.Anything, mock.Anything)
}

func TestPulsar_broadcastEntropy_SendToNeighbours(t *testing.T) {
	done := make(chan *rpc.Call, 2)
	done <- &rpc.Call{}
	done <- &rpc.Call{Error: errors.New("failed")}
	replyChan := &rpc.Call{Done: done}

	mainPrivateKey, err := ecdsa_helper.GeneratePrivateKey()
	assert.NoError(t, err)

	mockClientWrapper := &pulsartestutil.MockRPCClientWrapper{}
	pulsar := Pulsar{Neighbours: map[string]*Neighbour{}, PrivateKey: mainPrivateKey, stateSwitcher: &MockStateSwitcher{}}
	pulsar.stateSwitcher.setState(waitingForStart)
	pulsar.ProcessingPulseNumber = 123
	pulsar.GeneratedEntropy = pulsartestutil.MockEntropy
	pulsar.Neighbours["1"] = &Neighbour{OutgoingClient: mockClientWrapper, ConnectionAddress: "first"}
	pulsar.Neighbours["2"] = &Neighbour{OutgoingClient: mockClientWrapper, ConnectionAddress: "second"}

	mockClientWrapper.On("Go", ReceiveEntropy.String(), mock.Anything, nil, (chan *rpc.Call)(nil)).Return(replyChan)

	resultLog := capture(pulsar.broadcastEntropy)

	mockClientWrapper.AssertCalled(t, "Go", ReceiveEntropy.String(), mock.Anything, mock.Anything, mock.Anything)
	mockClientWrapper.AssertNumberOfCalls(t, "Go", 2)
	assert.Equal(t, 0, len(done))
	assert.Contains(t, resultLog, "finished with error - failed")
}

func TestPulsar_sendVector_StateFailed(t *testing.T) {
	pulsar := Pulsar{}
	switcher := MockStateSwitcher{}
	switcher.setState(failed)
	pulsar.stateSwitcher = &switcher

	pulsar.sendVector()

	switcher.AssertNotCalled(t, "switchToState")
}

func TestPulsar_sendVector_OnePulsar(t *testing.T) {
	pulsar := Pulsar{Neighbours: map[string]*Neighbour{}}
	switcher := MockStateSwitcher{}
	switcher.setState(waitingForStart)
	switcher.On("switchToState", verifying, nil)
	pulsar.stateSwitcher = &switcher

	pulsar.sendVector()

	switcher.AssertCalled(t, "switchToState", verifying, nil)
	switcher.AssertNumberOfCalls(t, "switchToState", 1)
}

func TestPulsar_sendVector_TwoPulsars(t *testing.T) {
	// Arrange
	done := make(chan *rpc.Call, 1)
	done <- &rpc.Call{}
	replyChan := &rpc.Call{Done: done}

	mainPrivateKey, err := ecdsa_helper.GeneratePrivateKey()
	assert.NoError(t, err)

	mockClientWrapper := &pulsartestutil.MockRPCClientWrapper{}
	pulsar := Pulsar{
		Neighbours:  map[string]*Neighbour{},
		PrivateKey:  mainPrivateKey,
		OwnedBftRow: map[string]*bftCell{},
		bftGrid:     map[string]map[string]*bftCell{},
	}

	pulsar.GeneratedEntropy = pulsartestutil.MockEntropy
	pulsar.Neighbours["1"] = &Neighbour{OutgoingClient: mockClientWrapper, ConnectionAddress: "first"}
	mockClientWrapper.On("Go", ReceiveVector.String(), mock.Anything, nil, (chan *rpc.Call)(nil)).Return(replyChan)

	switcher := MockStateSwitcher{}
	switcher.On("switchToState", verifying, nil)
	switcher.On("switchToState", waitingForVectors, nil)
	switcher.setState(waitingForStart)
	pulsar.stateSwitcher = &switcher

	// Act
	pulsar.sendVector()

	// Assert
	switcher.AssertCalled(t, "switchToState", waitingForVectors, nil)
	switcher.AssertNumberOfCalls(t, "switchToState", 1)
}

func TestPulsar_sendEntropy_OnePulsar(t *testing.T) {
	pulsar := Pulsar{Neighbours: map[string]*Neighbour{}}
	switcher := MockStateSwitcher{}
	switcher.setState(waitingForStart)
	switcher.On("switchToState", verifying, nil)
	pulsar.stateSwitcher = &switcher

	pulsar.sendEntropy()

	switcher.AssertCalled(t, "switchToState", verifying, nil)
	switcher.AssertNumberOfCalls(t, "switchToState", 1)
}

func TestPulsar_sendEntropy_TwoPulsars(t *testing.T) {
	// Arrange
	done := make(chan *rpc.Call, 1)
	done <- &rpc.Call{}
	replyChan := &rpc.Call{Done: done}

	mainPrivateKey, err := ecdsa_helper.GeneratePrivateKey()
	assert.NoError(t, err)

	mockClientWrapper := &pulsartestutil.MockRPCClientWrapper{}
	pulsar := Pulsar{Neighbours: map[string]*Neighbour{}, PrivateKey: mainPrivateKey, OwnedBftRow: map[string]*bftCell{}}
	pulsar.GeneratedEntropy = pulsartestutil.MockEntropy
	pulsar.Neighbours["1"] = &Neighbour{OutgoingClient: mockClientWrapper, ConnectionAddress: "first"}
	mockClientWrapper.On("Go", ReceiveEntropy.String(), mock.Anything, nil, (chan *rpc.Call)(nil)).Return(replyChan)

	switcher := MockStateSwitcher{}
	switcher.setState(waitingForStart)
	switcher.On("switchToState", verifying, nil)
	switcher.On("switchToState", waitingForEntropy, nil)
	pulsar.stateSwitcher = &switcher

	// Act
	pulsar.sendEntropy()

	// Assert
	switcher.AssertCalled(t, "switchToState", waitingForEntropy, nil)
	switcher.AssertNumberOfCalls(t, "switchToState", 1)
}

func TestPulsar_verify_failedState(t *testing.T) {
	pulsar := &Pulsar{stateSwitcher: &MockStateSwitcher{}}
	pulsar.stateSwitcher.setState(failed)
	pulsar.PublicKeyRaw = "testKey"
	pulsar.OwnedBftRow = map[string]*bftCell{}
	pulsar.bftGrid = map[string]map[string]*bftCell{}

	pulsar.verify()
}

func TestPulsar_verify_Standalone_Success(t *testing.T) {
	mockSwitcher := &MockStateSwitcher{}
	mockSwitcher.On("switchToState", sendingPulse, nil)
	pulsar := &Pulsar{stateSwitcher: mockSwitcher}
	pulsar.stateSwitcher.setState(verifying)
	pulsar.PublicKeyRaw = "testKey"
	pulsar.GeneratedEntropy = pulsartestutil.MockEntropy
	pulsar.OwnedBftRow = map[string]*bftCell{}
	pulsar.bftGrid = map[string]map[string]*bftCell{}

	pulsar.verify()

	mockSwitcher.AssertCalled(t, "switchToState", sendingPulse, nil)
	assert.Equal(t, "testKey", pulsar.PublicKeyRaw)
	assert.Equal(t, core.Entropy(pulsartestutil.MockEntropy), pulsar.GeneratedEntropy)
}

func TestPulsar_verify_NotEnoughForConsensus_Success(t *testing.T) {
	mainPrivateKey, err := ecdsa_helper.GeneratePrivateKey()
	assert.NoError(t, err)

	mockSwitcher := &MockStateSwitcher{}
	mockSwitcher.On("switchToState", failed, mock.Anything)
	pulsar := &Pulsar{stateSwitcher: mockSwitcher}
	pulsar.stateSwitcher.setState(verifying)
	pulsar.PublicKeyRaw = "testKey"
	pulsar.PrivateKey = mainPrivateKey
	pulsar.OwnedBftRow = map[string]*bftCell{}
	pulsar.bftGrid = map[string]map[string]*bftCell{}
	pulsar.Neighbours = map[string]*Neighbour{}
	pulsar.Neighbours["1"] = &Neighbour{}
	pulsar.Neighbours["2"] = &Neighbour{}

	pulsar.verify()

	mockSwitcher.AssertCalled(t, "switchToState", failed, mock.Anything)
}

func generatePrivateAndConvertPublic(t *testing.T) (privateKey *ecdsa.PrivateKey, privateKeyPem string, pubKey string) {
	privateKey, err := ecdsa_helper.GeneratePrivateKey()
	assert.NoError(t, err)
	pubKey, err = ecdsa_helper.ExportPublicKey(&privateKey.PublicKey)
	assert.NoError(t, err)
	privateKeyPem, err = ecdsa_helper.ExportPrivateKey(privateKey)
	assert.NoError(t, err)

	return
}

func prepareEntropy(t *testing.T, key *ecdsa.PrivateKey) (entropy core.Entropy, sign []byte) {
	entropy = (&StandardEntropyGenerator{}).GenerateEntropy()
	sign, err := signData(key, entropy)
	assert.NoError(t, err)
	return
}

func TestPulsar_verify_Success(t *testing.T) {
	mockSwitcher := &MockStateSwitcher{}
	mockSwitcher.On("switchToState", waitingForPulseSigns, nil)
	mockSwitcher.On("switchToState", sendingPulseSign, nil)

	privateKey, _, currentPulsarPublicKey := generatePrivateAndConvertPublic(t)
	privateKeySecond, _, publicKeySecond := generatePrivateAndConvertPublic(t)
	privateKeyThird, _, publicKeyThird := generatePrivateAndConvertPublic(t)

	clientMock := pulsartestutil.MockRPCClientWrapper{}
	clientMock.On("IsInitialised").Return(true)
	pulsar := &Pulsar{
		stateSwitcher:                  mockSwitcher,
		PrivateKey:                     privateKey,
		PublicKeyRaw:                   currentPulsarPublicKey,
		OwnedBftRow:                    map[string]*bftCell{},
		bftGrid:                        map[string]map[string]*bftCell{},
		CurrentSlotSenderConfirmations: map[string]core.PulseSenderConfirmation{},
		Neighbours: map[string]*Neighbour{
			publicKeySecond: {PublicKey: &privateKeySecond.PublicKey, OutgoingClient: &clientMock},
			publicKeyThird:  {PublicKey: &privateKeyThird.PublicKey, OutgoingClient: &clientMock},
		},
	}
	pulsar.stateSwitcher.setState(verifying)

	firstEntropy, firstSign := prepareEntropy(t, privateKey)
	secondEntropy, secondSign := prepareEntropy(t, privateKeySecond)
	thirdEntropy, thirdSign := prepareEntropy(t, privateKeyThird)

	pulsar.bftGrid[currentPulsarPublicKey] = map[string]*bftCell{
		currentPulsarPublicKey: {Entropy: firstEntropy, Sign: firstSign, IsEntropyReceived: true},
		publicKeySecond:        {Entropy: secondEntropy, Sign: secondSign, IsEntropyReceived: true},
		publicKeyThird:         {Entropy: thirdEntropy, Sign: thirdSign, IsEntropyReceived: true},
	}

	pulsar.bftGrid[publicKeySecond] = map[string]*bftCell{
		currentPulsarPublicKey: {Entropy: firstEntropy, Sign: firstSign, IsEntropyReceived: true},
		publicKeySecond:        {Entropy: secondEntropy, Sign: secondSign, IsEntropyReceived: true},
		publicKeyThird:         {Entropy: thirdEntropy, Sign: thirdSign, IsEntropyReceived: true},
	}
	pulsar.bftGrid[publicKeyThird] = map[string]*bftCell{
		currentPulsarPublicKey: {Entropy: firstEntropy, Sign: firstSign, IsEntropyReceived: true},
		publicKeySecond:        {Entropy: secondEntropy, Sign: secondSign, IsEntropyReceived: true},
		publicKeyThird:         {Entropy: thirdEntropy, Sign: thirdSign, IsEntropyReceived: true},
	}
	var expectedEntropy core.Entropy
	for _, tempEntropy := range []core.Entropy{firstEntropy, secondEntropy, thirdEntropy} {
		for byteIndex := 0; byteIndex < core.EntropySize; byteIndex++ {
			expectedEntropy[byteIndex] ^= tempEntropy[byteIndex]
		}
	}

	pulsar.verify()

	assert.NotNil(t, pulsar.CurrentSlotPulseSender)
	if pulsar.CurrentSlotPulseSender == currentPulsarPublicKey {
		mockSwitcher.AssertCalled(t, "switchToState", waitingForPulseSigns, nil)
	} else {
		mockSwitcher.AssertCalled(t, "switchToState", sendingPulseSign, nil)
	}
	assert.Equal(t, expectedEntropy, pulsar.CurrentSlotEntropy)
}<|MERGE_RESOLUTION|>--- conflicted
+++ resolved
@@ -56,10 +56,7 @@
 	config := configuration.Pulsar{
 		ConnectionType:      "testType",
 		MainListenerAddress: "listedAddress",
-<<<<<<< HEAD
-=======
 		PrivateKey:          privateKeyExported,
->>>>>>> 5a7ae613
 	}
 	actualConnectionType := ""
 	actualAddress := ""
@@ -79,9 +76,7 @@
 		clientFactory,
 		pulsartestutil.MockEntropyGenerator{},
 		nil,
-		mockListener,
-		expectedPrivateKey,
-	)
+		mockListener)
 
 	assert.NoError(t, err)
 	assert.Equal(t, privateKey, result.PrivateKey)
@@ -106,6 +101,7 @@
 	config := configuration.Pulsar{
 		ConnectionType:      "testType",
 		MainListenerAddress: "listedAddress",
+		PrivateKey:          parsedExpectedPrivateKey,
 		Neighbours: []configuration.PulsarNodeAddress{
 			{ConnectionType: "tcp", Address: "first", PublicKey: firstExpectedKey},
 			{ConnectionType: "pct", Address: "second", PublicKey: secondExpectedKey},
@@ -119,7 +115,7 @@
 	result, err := NewPulsar(config, storage, clientFactory,
 		pulsartestutil.MockEntropyGenerator{}, nil, func(connectionType string, address string) (net.Listener, error) {
 			return &pulsartestutil.MockListener{}, nil
-		}, parsedExpectedPrivateKey)
+		})
 
 	assertObj.NoError(err)
 	assertObj.Equal(2, len(result.Neighbours))
