/*
 *    Copyright 2018 Insolar
 *
 *    Licensed under the Apache License, Version 2.0 (the "License");
 *    you may not use this file except in compliance with the License.
 *    You may obtain a copy of the License at
 *
 *        http://www.apache.org/licenses/LICENSE-2.0
 *
 *    Unless required by applicable law or agreed to in writing, software
 *    distributed under the License is distributed on an "AS IS" BASIS,
 *    WITHOUT WARRANTIES OR CONDITIONS OF ANY KIND, either express or implied.
 *    See the License for the specific language governing permissions and
 *    limitations under the License.
 */

package pulsar

import (
	"net"
	"testing"
	"time"

	"github.com/insolar/insolar/configuration"
	"github.com/insolar/insolar/core"
	"github.com/insolar/insolar/ledger"
	"github.com/insolar/insolar/ledger/ledgertestutils"
	"github.com/insolar/insolar/logicrunner"
	"github.com/insolar/insolar/network/servicenetwork"
	"github.com/insolar/insolar/pulsar/entropygenerator"
	"github.com/insolar/insolar/pulsar/pulsartestutils"
	"github.com/stretchr/testify/assert"
	"github.com/stretchr/testify/mock"
)

func TestTwoPulsars_Handshake(t *testing.T) {

	_, firstPrivateExported, firstPublicExported := generatePrivateAndConvertPublic(t)
	_, secondPrivateExported, secondPublicExported := generatePrivateAndConvertPublic(t)

	storage := &pulsartestutils.MockPulsarStorage{}
	storage.On("GetLastPulse", mock.Anything).Return(&core.Pulse{PulseNumber: 123}, nil)

	firstPulsar, err := NewPulsar(
		configuration.Configuration{
			Pulsar: configuration.Pulsar{
				ConnectionType:      "tcp",
				MainListenerAddress: ":1639",
				Neighbours: []configuration.PulsarNodeAddress{
					{ConnectionType: "tcp", Address: "127.0.0.1:1640", PublicKey: secondPublicExported},
				}},
			PrivateKey: firstPrivateExported,
		},
		storage,
		&RPCClientWrapperFactoryImpl{},
		pulsartestutils.MockEntropyGenerator{},
		nil,
		net.Listen,
	)
	assert.NoError(t, err)

	secondPulsar, err := NewPulsar(
		configuration.Configuration{
			Pulsar: configuration.Pulsar{
				ConnectionType:      "tcp",
				MainListenerAddress: ":1640",
				Neighbours: []configuration.PulsarNodeAddress{
					{ConnectionType: "tcp", Address: "127.0.0.1:1639", PublicKey: firstPublicExported},
				}},
			PrivateKey: secondPrivateExported,
		},
		storage,
		&RPCClientWrapperFactoryImpl{},
		pulsartestutils.MockEntropyGenerator{},
		nil,
		net.Listen,
	)
	assert.NoError(t, err)

	go firstPulsar.StartServer()
	go secondPulsar.StartServer()
	err = secondPulsar.EstablishConnectionToPulsar(firstPublicExported)

	assert.NoError(t, err)
	assert.Equal(t, true, firstPulsar.Neighbours[secondPublicExported].OutgoingClient.IsInitialised())
	assert.Equal(t, true, secondPulsar.Neighbours[firstPublicExported].OutgoingClient.IsInitialised())

	defer func() {
		firstPulsar.StopServer()
		secondPulsar.StopServer()
	}()
}

func initNetwork(t *testing.T, bootstrapHosts []string) (*ledger.Ledger, func(), *servicenetwork.ServiceNetwork, string) {
	lr, err := logicrunner.NewLogicRunner(&configuration.LogicRunner{
		BuiltIn: &configuration.BuiltIn{},
	})
	assert.NoError(t, err)

<<<<<<< HEAD
	tempLedger, cleaner, _ := ledgertestutils.TmpLedger(t, lr, "")
=======
	c := core.Components{LogicRunner: lr}
	tempLedger, cleaner := ledgertestutils.TmpLedger(t, "", c)
>>>>>>> 520c658b
	nodeConfig := configuration.NewConfiguration()
	_, key, _ := generatePrivateAndConvertPublic(t)
	nodeConfig.PrivateKey = key
	nodeConfig.Host.BootstrapHosts = bootstrapHosts
	nodeNetwork, err := servicenetwork.NewServiceNetwork(nodeConfig)

	assert.NoError(t, err)
	err = nodeNetwork.Start(core.Components{Ledger: tempLedger})
	assert.NoError(t, err)
	address := nodeNetwork.GetAddress()
	return tempLedger, cleaner, nodeNetwork, address
}

func TestPulsar_SendPulseToNode(t *testing.T) {
	t.Skip("rewrite pulsar tests respecting new active node managing logic")
	// Arrange
	_, bootstrapLedgerCleaner, bootstrapNodeNetwork, bootstrapAddress := initNetwork(t, nil)
	usualLedger, usualLedgerCleaner, usualNodeNetwork, _ := initNetwork(t, []string{bootstrapAddress})

	_, exportedPrivateKey, _ := generatePrivateAndConvertPublic(t)
	storage := &pulsartestutils.MockPulsarStorage{}
	storage.On("GetLastPulse").Return(core.GenesisPulse, nil)
	stateSwitcher := &StateSwitcherImpl{}

	newPulsar, err := NewPulsar(
		configuration.Configuration{
			Pulsar: configuration.Pulsar{
				ConnectionType:      "tcp",
				MainListenerAddress: ":1640",
				BootstrapNodes:      []string{bootstrapAddress},
				BootstrapListener:   configuration.Transport{Protocol: "UTP", Address: "127.0.0.1:1890", BehindNAT: false},
				Neighbours:          []configuration.PulsarNodeAddress{}},
			PrivateKey: exportedPrivateKey,
		},
		storage,
		&RPCClientWrapperFactoryImpl{},
		pulsartestutils.MockEntropyGenerator{},
		stateSwitcher,
		net.Listen,
	)
	stateSwitcher.SetPulsar(newPulsar)

	// Act
	go newPulsar.StartConsensusProcess(core.GenesisPulse.PulseNumber + 1)

	currentPulse, err := usualLedger.GetPulseManager().Current()
	assert.NoError(t, err)
	count := 50
	for (currentPulse == nil || currentPulse.PulseNumber == core.GenesisPulse.PulseNumber) && count > 0 {
		time.Sleep(50 * time.Millisecond)
		currentPulse, err = usualLedger.GetPulseManager().Current()
		assert.NoError(t, err)
		count--
	}
	time.Sleep(100 * time.Millisecond)

	// Assert
	assert.NoError(t, err)
	assert.Equal(t, currentPulse.PulseNumber, core.GenesisPulse.PulseNumber+1)

	defer func() {
		err := usualNodeNetwork.Stop()
		assert.NoError(t, err)

		err = bootstrapNodeNetwork.Stop()
		assert.NoError(t, err)

		newPulsar.StopServer()

		bootstrapLedgerCleaner()
		usualLedgerCleaner()
	}()
}

func TestTwoPulsars_Full_Consensus(t *testing.T) {
	t.Skip("rewrite pulsar tests respecting new active node managing logic")
	// Arrange
	_, bootstrapLedgerCleaner, bootstrapNodeNetwork, bootstrapAddress := initNetwork(t, nil)
	usualLedger, usualLedgerCleaner, usualNodeNetwork, _ := initNetwork(t, []string{bootstrapAddress})

	storage := &pulsartestutils.MockPulsarStorage{}
	storage.On("GetLastPulse").Return(core.GenesisPulse, nil)

	_, parsedPrivKeyFirst, firstPubKey := generatePrivateAndConvertPublic(t)
	_, parsedPrivKeySecond, secondPubKey := generatePrivateAndConvertPublic(t)

	firstStateSwitcher := &StateSwitcherImpl{}
	firstPulsar, err := NewPulsar(
		configuration.Configuration{
			PrivateKey: parsedPrivKeyFirst,
			Pulsar: configuration.Pulsar{
				ConnectionType:      "tcp",
				MainListenerAddress: ":1140",
				BootstrapNodes:      []string{bootstrapAddress},
				BootstrapListener:   configuration.Transport{Protocol: "UTP", Address: "127.0.0.1:1891", BehindNAT: false},
				Neighbours: []configuration.PulsarNodeAddress{
					{ConnectionType: "tcp", Address: "127.0.0.1:1641", PublicKey: secondPubKey},
				},
				ReceivingSignTimeout:           50,
				ReceivingNumberTimeout:         50,
				ReceivingSignsForChosenTimeout: 50,
				ReceivingVectorTimeout:         50,
			}},
		storage,
		&RPCClientWrapperFactoryImpl{},
		&entropygenerator.StandardEntropyGenerator{},
		firstStateSwitcher,
		net.Listen,
	)
	firstStateSwitcher.setState(WaitingForStart)
	firstStateSwitcher.SetPulsar(firstPulsar)

	secondStateSwitcher := &StateSwitcherImpl{}
	secondPulsar, err := NewPulsar(
		configuration.Configuration{
			PrivateKey: parsedPrivKeySecond,
			Pulsar: configuration.Pulsar{
				ConnectionType:      "tcp",
				MainListenerAddress: ":1641",
				BootstrapNodes:      []string{bootstrapAddress},
				BootstrapListener:   configuration.Transport{Protocol: "UTP", Address: "127.0.0.1:1891", BehindNAT: false},
				Neighbours: []configuration.PulsarNodeAddress{
					{ConnectionType: "tcp", Address: "127.0.0.1:1140", PublicKey: firstPubKey},
				},
				ReceivingSignTimeout:           50,
				ReceivingNumberTimeout:         50,
				ReceivingSignsForChosenTimeout: 50,
				ReceivingVectorTimeout:         50,
			}},
		storage,
		&RPCClientWrapperFactoryImpl{},
		&entropygenerator.StandardEntropyGenerator{},
		secondStateSwitcher,
		net.Listen,
	)
	secondStateSwitcher.setState(WaitingForStart)
	secondStateSwitcher.SetPulsar(secondPulsar)

	go firstPulsar.StartServer()
	go secondPulsar.StartServer()
	err = firstPulsar.EstablishConnectionToPulsar(secondPubKey)
	assert.NoError(t, err)

	// Act
	go firstPulsar.StartConsensusProcess(core.GenesisPulse.PulseNumber + 1)

	currentPulse, err := usualLedger.GetPulseManager().Current()
	assert.NoError(t, err)
	count := 50
	for (currentPulse == nil || currentPulse.PulseNumber == core.GenesisPulse.PulseNumber) && count > 0 {
		time.Sleep(50 * time.Millisecond)
		currentPulse, err = usualLedger.GetPulseManager().Current()
		assert.NoError(t, err)
		count--
	}
	time.Sleep(200 * time.Millisecond)

	// Assert
	assert.NoError(t, err)
	assert.Equal(t, core.GenesisPulse.PulseNumber+1, currentPulse.PulseNumber)
	assert.Equal(t, WaitingForStart, firstPulsar.StateSwitcher.GetState())
	assert.Equal(t, WaitingForStart, secondPulsar.StateSwitcher.GetState())
	assert.Equal(t, core.GenesisPulse.PulseNumber+1, firstPulsar.LastPulse.PulseNumber)
	assert.Equal(t, core.GenesisPulse.PulseNumber+1, secondPulsar.LastPulse.PulseNumber)
	assert.Equal(t, 2, len(firstPulsar.LastPulse.Signs))
	assert.Equal(t, 2, len(secondPulsar.LastPulse.Signs))

	defer func() {
		usualNodeNetwork.Stop()
		bootstrapNodeNetwork.Stop()

		firstPulsar.StopServer()
		secondPulsar.StopServer()

		bootstrapLedgerCleaner()
		usualLedgerCleaner()
	}()
}

type pulsarKeys struct {
	privKey string
	pubKey  string
}

func TestSevenPulsars_Full_Consensus(t *testing.T) {
	t.Skip("rewrite pulsar tests respecting new active node managing logic")
	// Arrange
	_, bootstrapLedgerCleaner, bootstrapNodeNetwork, bootstrapAddress := initNetwork(t, nil)
	usualLedger, usualLedgerCleaner, usualNodeNetwork, _ := initNetwork(t, []string{bootstrapAddress})

	storage := &pulsartestutils.MockPulsarStorage{}
	storage.On("GetLastPulse").Return(core.GenesisPulse, nil)

	keys := [7]pulsarKeys{}
	pulsars := [7]*Pulsar{}
	mainAddresses := []string{
		"127.0.0.1:1641",
		"127.0.0.1:1642",
		"127.0.0.1:1643",
		"127.0.0.1:1644",
		"127.0.0.1:1645",
		"127.0.0.1:1646",
		"127.0.0.1:1647",
	}
	transportAddress := "127.0.0.1:1648"

	for pulsarIndex := 0; pulsarIndex < 7; pulsarIndex++ {
		_, parsedPrivKey, pubKey := generatePrivateAndConvertPublic(t)
		keys[pulsarIndex] = pulsarKeys{
			pubKey:  pubKey,
			privKey: parsedPrivKey,
		}
	}

	for pulsarIndex := 0; pulsarIndex < 7; pulsarIndex++ {
		conf := configuration.Configuration{
			PrivateKey: keys[pulsarIndex].privKey,
			Pulsar: configuration.Pulsar{
				ConnectionType:                 "tcp",
				MainListenerAddress:            mainAddresses[pulsarIndex],
				BootstrapNodes:                 []string{bootstrapAddress},
				BootstrapListener:              configuration.Transport{Protocol: "UTP", Address: transportAddress, BehindNAT: false},
				Neighbours:                     []configuration.PulsarNodeAddress{},
				ReceivingSignTimeout:           50,
				ReceivingNumberTimeout:         50,
				ReceivingSignsForChosenTimeout: 50,
				ReceivingVectorTimeout:         50,
			}}

		for configIndex := 0; configIndex < 7; configIndex++ {
			if configIndex == pulsarIndex {
				continue
			}
			conf.Pulsar.Neighbours = append(conf.Pulsar.Neighbours, configuration.PulsarNodeAddress{
				ConnectionType: "tcp",
				Address:        mainAddresses[configIndex],
				PublicKey:      keys[configIndex].pubKey,
			})
		}

		switcher := &StateSwitcherImpl{}
		pulsar, err := NewPulsar(
			conf,
			storage,
			&RPCClientWrapperFactoryImpl{},
			&entropygenerator.StandardEntropyGenerator{},
			switcher,
			net.Listen,
		)
		switcher.setState(WaitingForStart)
		switcher.SetPulsar(pulsar)
		assert.NoError(t, err)
		pulsars[pulsarIndex] = pulsar
		go pulsar.StartServer()
	}

	for pulsarIndex := 0; pulsarIndex < 7; pulsarIndex++ {
		for neighbourIndex := pulsarIndex + 1; neighbourIndex < 7; neighbourIndex++ {
			err := pulsars[pulsarIndex].EstablishConnectionToPulsar(keys[neighbourIndex].pubKey)
			assert.NoError(t, err)
		}
	}

	// Assert connected nodes
	for pulsarIndex := 0; pulsarIndex < 7; pulsarIndex++ {
		connectedNeighbours := 0
		for _, neighbour := range pulsars[pulsarIndex].Neighbours {
			if neighbour.OutgoingClient.IsInitialised() {
				connectedNeighbours++
			}
		}
		assert.Equal(t, 6, connectedNeighbours)
	}

	// Main act
	go pulsars[0].StartConsensusProcess(core.GenesisPulse.PulseNumber + 1)

	// Need to wait for the moment of brodcasting pulse in the network
	currentPulse, err := usualLedger.GetPulseManager().Current()
	assert.NoError(t, err)
	count := 50
	for (currentPulse == nil || currentPulse.PulseNumber == core.GenesisPulse.PulseNumber) && count > 0 {
		time.Sleep(50 * time.Millisecond)
		currentPulse, err = usualLedger.GetPulseManager().Current()
		assert.NoError(t, err)
		count--
	}
	// Final sleep for 100% receiving of pulse by all nodes (pulsars and nodes)
	time.Sleep(200 * time.Millisecond)

	// Assert
	assert.NoError(t, err)
	assert.Equal(t, core.GenesisPulse.PulseNumber+1, currentPulse.PulseNumber)

	for _, pulsar := range pulsars {
		assert.Equal(t, WaitingForStart, pulsar.StateSwitcher.GetState())
		assert.Equal(t, core.GenesisPulse.PulseNumber+1, pulsar.LastPulse.PulseNumber)
		assert.Equal(t, 7, len(pulsar.LastPulse.Signs))
		for _, keysItem := range keys {
			sign := pulsar.LastPulse.Signs[keysItem.pubKey]
			isOk, err := checkSignature(core.PulseSenderConfirmation{
				PulseNumber:     sign.PulseNumber,
				ChosenPublicKey: sign.ChosenPublicKey,
				Entropy:         sign.Entropy,
			}, keysItem.pubKey, sign.Signature)
			assert.Equal(t, true, isOk)
			assert.NoError(t, err)
		}
	}

	defer func() {
		usualNodeNetwork.Stop()
		bootstrapNodeNetwork.Stop()

		for _, pulsar := range pulsars {
			pulsar.StopServer()
		}

		bootstrapLedgerCleaner()
		usualLedgerCleaner()
	}()
}<|MERGE_RESOLUTION|>--- conflicted
+++ resolved
@@ -97,12 +97,8 @@
 	})
 	assert.NoError(t, err)
 
-<<<<<<< HEAD
-	tempLedger, cleaner, _ := ledgertestutils.TmpLedger(t, lr, "")
-=======
 	c := core.Components{LogicRunner: lr}
 	tempLedger, cleaner := ledgertestutils.TmpLedger(t, "", c)
->>>>>>> 520c658b
 	nodeConfig := configuration.NewConfiguration()
 	_, key, _ := generatePrivateAndConvertPublic(t)
 	nodeConfig.PrivateKey = key
