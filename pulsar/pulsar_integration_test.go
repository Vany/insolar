/*
 *    Copyright 2018 Insolar
 *
 *    Licensed under the Apache License, Version 2.0 (the "License");
 *    you may not use this file except in compliance with the License.
 *    You may obtain a copy of the License at
 *
 *        http://www.apache.org/licenses/LICENSE-2.0
 *
 *    Unless required by applicable law or agreed to in writing, software
 *    distributed under the License is distributed on an "AS IS" BASIS,
 *    WITHOUT WARRANTIES OR CONDITIONS OF ANY KIND, either express or implied.
 *    See the License for the specific language governing permissions and
 *    limitations under the License.
 */

package pulsar

import (
	"context"
	"crypto"
	"net"
	"testing"
	"time"

	"github.com/insolar/insolar/configuration"
	"github.com/insolar/insolar/core"
	"github.com/insolar/insolar/cryptography"
	"github.com/insolar/insolar/instrumentation/inslogger"
	"github.com/insolar/insolar/platformpolicy"
	"github.com/insolar/insolar/pulsar/entropygenerator"
	"github.com/insolar/insolar/pulsar/pulsartestutils"
	"github.com/insolar/insolar/testutils"
	"github.com/stretchr/testify/require"
)

func TestTwoPulsars_Handshake(t *testing.T) {
	// Arrange
	ctx := inslogger.TestContext(t)

	storage := pulsartestutils.NewPulsarStorageMock(t)
	storage.GetLastPulseMock.Return(&core.Pulse{PulseNumber: 123}, nil)

	pulseDistributor := testutils.NewPulseDistributorMock(t)
	pulseDistributor.DistributeMock.Return()

	keyProcessor := platformpolicy.NewKeyProcessor()

	firstPrivateKey, err := keyProcessor.GeneratePrivateKey()
	require.NoError(t, err)
	firstCryptoService := cryptography.NewKeyBoundCryptographyService(firstPrivateKey)
	extractedFirstPublicKey := keyProcessor.ExtractPublicKey(firstPrivateKey)
	parsedFirstPubKey, err := keyProcessor.ExportPublicKey(extractedFirstPublicKey)
	require.NoError(t, err)

	secondPrivateKey, err := keyProcessor.GeneratePrivateKey()
	require.NoError(t, err)
	secondCryptoService := cryptography.NewKeyBoundCryptographyService(secondPrivateKey)
	extractedSecondPublicKey := keyProcessor.ExtractPublicKey(secondPrivateKey)
	parsedSecondPubKey, err := keyProcessor.ExportPublicKey(extractedSecondPublicKey)
	require.NoError(t, err)

	pcs := platformpolicy.NewPlatformCryptographyScheme()

	firstPulsar, err := NewPulsar(
		configuration.Pulsar{
			ConnectionType:      "tcp",
			MainListenerAddress: ":1639",
			Neighbours: []configuration.PulsarNodeAddress{
				{ConnectionType: "tcp", Address: "127.0.0.1:1640", PublicKey: string(parsedSecondPubKey)},
			},
		},
		firstCryptoService,
		pcs,
		keyProcessor,
		pulseDistributor,
		storage,
		&RPCClientWrapperFactoryImpl{},
		pulsartestutils.MockEntropyGenerator{},
		nil,
		net.Listen,
	)
	require.NoError(t, err)

	secondPulsar, err := NewPulsar(
		configuration.Pulsar{
			ConnectionType:      "tcp",
			MainListenerAddress: ":1640",
			Neighbours: []configuration.PulsarNodeAddress{
				{ConnectionType: "tcp", Address: "127.0.0.1:1639", PublicKey: string(parsedFirstPubKey)},
			},
		},
		secondCryptoService,
		pcs,
		keyProcessor,
		pulseDistributor,
		storage,
		&RPCClientWrapperFactoryImpl{},
		pulsartestutils.MockEntropyGenerator{},
		nil,
		net.Listen,
	)
	require.NoError(t, err)

	// Act
	go firstPulsar.StartServer(ctx)
	go secondPulsar.StartServer(ctx)
	err = secondPulsar.EstablishConnectionToPulsar(ctx, string(parsedFirstPubKey))

	// Assert
	require.NoError(t, err)
	require.Equal(t, true, firstPulsar.Neighbours[string(parsedSecondPubKey)].OutgoingClient.IsInitialised())
	require.Equal(t, true, secondPulsar.Neighbours[string(parsedFirstPubKey)].OutgoingClient.IsInitialised())

	defer func() {
		firstPulsar.StopServer(ctx)
		secondPulsar.StopServer(ctx)
	}()
}

<<<<<<< HEAD
func newTestNodeKeeper(nodeID core.RecordRef, address string, isBootstrap bool) network.NodeKeeper {

	origin := nodenetwork.NewNode(nodeID, core.StaticRoleUnknown, nil, address, "")

	keeper := nodenetwork.NewNodeKeeper(origin)
	if isBootstrap {
		keeper.AddActiveNodes([]core.Node{origin})
	}
	return keeper
}

func initComponents(t *testing.T, nodeID core.RecordRef, address string, isBootstrap bool) (core.CryptographyService, network.NodeKeeper) {
	keeper := newTestNodeKeeper(nodeID, address, isBootstrap)

	mock := mockCryptographyService(t)
	return mock, keeper
}

func initNetwork(ctx context.Context, t *testing.T, bootstrapHosts []string) (*ledger.Ledger, func(), *servicenetwork.ServiceNetwork, string) {
	lr, err := logicrunner.NewLogicRunner(&configuration.LogicRunner{
		BuiltIn: &configuration.BuiltIn{},
	})
	require.NoError(t, err)

	c := core.Components{LogicRunner: lr}

	c.MessageBus = testmessagebus.NewTestMessageBus(t)

	c.NodeNetwork = nodenetwork.NewNodeKeeper(nodenetwork.NewNode(core.RecordRef{}, core.StaticRoleVirtual, nil, "127.0.0.1:5432", ""))

	scheme := platformpolicy.NewPlatformCryptographyScheme()

	// FIXME: TmpLedger is deprecated. Use mocks instead.
	tempLedger, cleaner := ledgertestutils.TmpLedger(t, "", c)
	c.Ledger = tempLedger

	nodeConfig := configuration.NewConfiguration()
	serviceNetwork, err := servicenetwork.NewServiceNetwork(nodeConfig, scheme)
	require.NotNil(t, serviceNetwork)

	pulseManagerMock := testutils.NewPulseManagerMock(t)
	netCoordinator := testutils.NewNetworkCoordinatorMock(t)
	amMock := testutils.NewArtifactManagerMock(t)
	netSwitcher := testutils.NewNetworkSwitcherMock(t)
	netSwitcher.OnPulseFunc = func(p context.Context, p1 core.Pulse) (r error) {
		return nil
	}

	netCoordinator.WriteActiveNodesMock.Set(func(p context.Context, p1 core.PulseNumber, p2 []core.Node) (r error) {
		return nil
	})

	cm := component.Manager{}
	cm.Register(initCrypto(t))
	cm.Inject(serviceNetwork, c.NodeNetwork, pulseManagerMock, netCoordinator, amMock, netSwitcher)

	// TODO: We need to use only transport from service Network in pulsar
	err = serviceNetwork.Init(ctx)
	require.NoError(t, err)

	nodeId := "4K3NiGuqYGqKPnYp6XeGd2kdN4P9veL6rYcWkLKWXZCu.4FFB8zfQoGznSmzDxwv4njX1aR9ioL8GHSH17QXH2AFa"
	nodeRef, err := core.NewRefFromBase58(nodeId)
	require.NoError(t, err)
	addr := c.NodeNetwork.GetOrigin().Address()
	serviceNetwork.CryptographyService, serviceNetwork.NodeKeeper = initComponents(t, *nodeRef, addr, true)

	serviceNetwork.PulseManager = tempLedger.GetPulseManager()
	require.NoError(t, err)
	err = serviceNetwork.Start(ctx)
	require.NoError(t, err)
	address := addr
	return tempLedger, cleaner, serviceNetwork, address
}

=======
>>>>>>> 9c85829f
func TestPulsar_SendPulseToNode(t *testing.T) {
	// Arrange
	ctx := inslogger.TestContext(t)

	storage := pulsartestutils.NewPulsarStorageMock(t)
	storage.GetLastPulseMock.Return(core.GenesisPulse, nil)
	storage.SavePulseFunc = func(p *core.Pulse) (r error) { return nil }
	storage.SetLastPulseFunc = func(p *core.Pulse) (r error) { return nil }
	stateSwitcher := &StateSwitcherImpl{}

	pulseDistributor := testutils.NewPulseDistributorMock(t)
	pulseDistributor.DistributeFunc = func(p context.Context, p1 *core.Pulse) {
		require.Equal(t, core.FirstPulseNumber+1, int(p1.PulseNumber))
	}

	keyProcessor := platformpolicy.NewKeyProcessor()

	firstPrivateKey, err := keyProcessor.GeneratePrivateKey()
	require.NoError(t, err)
	cryptoService := cryptography.NewKeyBoundCryptographyService(firstPrivateKey)

	pcs := platformpolicy.NewPlatformCryptographyScheme()

	newPulsar, err := NewPulsar(
		configuration.Pulsar{
			ConnectionType:        "tcp",
			MainListenerAddress:   ":1640",
			DistributionTransport: configuration.Transport{Protocol: "UTP", Address: "127.0.0.1:1890", BehindNAT: false},
			Neighbours:            []configuration.PulsarNodeAddress{},
		},
		cryptoService,
		pcs,
		keyProcessor,
		pulseDistributor,
		storage,
		&RPCClientWrapperFactoryImpl{},
		pulsartestutils.MockEntropyGenerator{},
		stateSwitcher,
		net.Listen,
	)
	stateSwitcher.SetPulsar(newPulsar)

	// Act
	go func() {
		err := newPulsar.StartConsensusProcess(ctx, core.GenesisPulse.PulseNumber+1)
		require.NoError(t, err)
	}()

	// Assert
	pulseDistributor.MinimockWait(100 * time.Millisecond)
	require.Equal(t, 1, int(pulseDistributor.DistributeCounter))

	defer newPulsar.StopServer(ctx)
}

func TestTwoPulsars_Full_Consensus(t *testing.T) {
	ctx := inslogger.TestContext(t)

	// Arrange
	storage := pulsartestutils.NewPulsarStorageMock(t)
	storage.GetLastPulseMock.Return(core.GenesisPulse, nil)
	storage.SavePulseFunc = func(p *core.Pulse) (r error) {
		require.Equal(t, core.FirstPulseNumber+1, int(p.PulseNumber))
		return nil
	}
	storage.SetLastPulseFunc = func(p *core.Pulse) (r error) {
		require.Equal(t, core.FirstPulseNumber+1, int(p.PulseNumber))
		return nil
	}

	pulseDistributor := testutils.NewPulseDistributorMock(t)
	pulseDistributor.DistributeFunc = func(p context.Context, p1 *core.Pulse) {
		require.Equal(t, core.FirstPulseNumber+1, int(p1.PulseNumber))
	}

	keyProcessorFirst := platformpolicy.NewKeyProcessor()

	firstPrivateKey, err := keyProcessorFirst.GeneratePrivateKey()
	require.NoError(t, err)
	firstCryptoService := cryptography.NewKeyBoundCryptographyService(firstPrivateKey)
	pubFirstKey, err := firstCryptoService.GetPublicKey()
	require.NoError(t, err)
	exporteFirstKey, err := keyProcessorFirst.ExportPublicKey(pubFirstKey)
	require.NoError(t, err)
	inslogger.FromContext(ctx).Infof("first outside - %v", string(exporteFirstKey))

	keyProcessorSecond := platformpolicy.NewKeyProcessor()

	secondPrivateKey, err := keyProcessorSecond.GeneratePrivateKey()
	require.NoError(t, err)
	secondCryptoService := cryptography.NewKeyBoundCryptographyService(secondPrivateKey)
	pubSecondKey, err := secondCryptoService.GetPublicKey()
	require.NoError(t, err)
	exportedSecondKey, err := keyProcessorSecond.ExportPublicKey(pubSecondKey)
	require.NoError(t, err)
	inslogger.FromContext(ctx).Infof("second outside - %v", string(exportedSecondKey))

	pcsFirst := platformpolicy.NewPlatformCryptographyScheme()
	pcsSecond := platformpolicy.NewPlatformCryptographyScheme()

	firstStateSwitcher := &StateSwitcherImpl{}
	firstPulsar, err := NewPulsar(
		configuration.Pulsar{
			ConnectionType:      "tcp",
			MainListenerAddress: ":1140",
			Neighbours: []configuration.PulsarNodeAddress{
				{ConnectionType: "tcp", Address: "127.0.0.1:1641", PublicKey: string(exportedSecondKey)},
			},
			ReceivingSignTimeout:           50,
			ReceivingNumberTimeout:         50,
			ReceivingSignsForChosenTimeout: 50,
			ReceivingVectorTimeout:         50,
		},
		firstCryptoService,
		pcsFirst,
		keyProcessorFirst,
		pulseDistributor,
		storage,
		&RPCClientWrapperFactoryImpl{},
		&entropygenerator.StandardEntropyGenerator{},
		firstStateSwitcher,
		net.Listen,
	)
	firstStateSwitcher.setState(WaitingForStart)
	firstStateSwitcher.SetPulsar(firstPulsar)


	secondStateSwitcher := &StateSwitcherImpl{}
	secondPulsar, err := NewPulsar(
		configuration.Pulsar{
			ConnectionType:      "tcp",
			MainListenerAddress: ":1641",
			Neighbours: []configuration.PulsarNodeAddress{
				{ConnectionType: "tcp", Address: "127.0.0.1:1140", PublicKey: string(exporteFirstKey)},
			},
			ReceivingSignTimeout:           50,
			ReceivingNumberTimeout:         50,
			ReceivingSignsForChosenTimeout: 50,
			ReceivingVectorTimeout:         50,
		},
		secondCryptoService,
		pcsSecond,
		keyProcessorSecond,
		pulseDistributor,
		storage,
		&RPCClientWrapperFactoryImpl{},
		&entropygenerator.StandardEntropyGenerator{},
		secondStateSwitcher,
		net.Listen,
	)
	secondStateSwitcher.setState(WaitingForStart)
	secondStateSwitcher.SetPulsar(secondPulsar)

	go firstPulsar.StartServer(ctx)
	go secondPulsar.StartServer(ctx)
	err = firstPulsar.EstablishConnectionToPulsar(ctx, string(exportedSecondKey))
	require.NoError(t, err)

	// Act
	go func() {
		err = firstPulsar.StartConsensusProcess(ctx, core.GenesisPulse.PulseNumber+1)
		require.NoError(t, err)
	}()
	time.Sleep(300 * time.Millisecond)

	// Assert
	pulseDistributor.MinimockWait(100 * time.Millisecond)
	require.Equal(t, uint64(1), pulseDistributor.DistributeCounter)

	require.Equal(t, WaitingForStart, firstPulsar.StateSwitcher.GetState())
	require.Equal(t, WaitingForStart, secondPulsar.StateSwitcher.GetState())
	require.Equal(t, core.GenesisPulse.PulseNumber+1, firstPulsar.GetLastPulse().PulseNumber)
	require.Equal(t, core.GenesisPulse.PulseNumber+1, secondPulsar.GetLastPulse().PulseNumber)
	require.Equal(t, 2, len(firstPulsar.GetLastPulse().Signs))
	require.Equal(t, 2, len(secondPulsar.GetLastPulse().Signs))

	defer func() {
		firstPulsar.StopServer(ctx)
		secondPulsar.StopServer(ctx)
	}()
}

func TestSevenPulsars_Full_Consensus(t *testing.T) {
	ctx := inslogger.TestContext(t)
	// Arrange

	storage := pulsartestutils.NewPulsarStorageMock(t)
	storage.GetLastPulseMock.Return(core.GenesisPulse, nil)
	storage.SavePulseFunc = func(p *core.Pulse) (r error) {
		require.Equal(t, core.FirstPulseNumber+1, int(p.PulseNumber))
		return nil
	}
	storage.SetLastPulseFunc = func(p *core.Pulse) (r error) {
		require.Equal(t, core.FirstPulseNumber+1, int(p.PulseNumber))
		return nil
	}

	pulsars := [7]*Pulsar{}
	mainAddresses := []string{
		"127.0.0.1:1641",
		"127.0.0.1:1642",
		"127.0.0.1:1643",
		"127.0.0.1:1644",
		"127.0.0.1:1645",
		"127.0.0.1:1646",
		"127.0.0.1:1647",
	}

	// keyGenerator := func() (crypto.PrivateKey, crypto.PublicKey, string) {
	// 	kp := platformpolicy.NewKeyProcessor()
	// 	key, _ := kp.GeneratePrivateKey()
	// 	publicKey := kp.ExtractPublicKey(key)
	// 	pubKeyString, _ := kp.ExportPublicKey(publicKey)
	//
	// 	return key, publicKey, string(pubKeyString)
	// }

	keyProcessor := platformpolicy.NewKeyProcessor()

	pulsarsPrivateKeys := [7]crypto.PrivateKey{}
	for pkIndex := 0; pkIndex < 7; pkIndex++ {
		privateKey, err := keyProcessor.GeneratePrivateKey()
		require.NoError(t, err)
		pulsarsPrivateKeys[pkIndex] = privateKey
	}

	pulseDistributorMock := testutils.NewPulseDistributorMock(t)
	pulseDistributorMock.DistributeFunc = func(p context.Context, p1 *core.Pulse) {
		require.Equal(t, core.FirstPulseNumber+1, int(p1.PulseNumber))
	}

	for pulsarIndex := 0; pulsarIndex < 7; pulsarIndex++ {
		conf := configuration.Configuration{
			Pulsar: configuration.Pulsar{
				ConnectionType:                 "tcp",
				MainListenerAddress:            mainAddresses[pulsarIndex],
				Neighbours:                     []configuration.PulsarNodeAddress{},
				ReceivingSignTimeout:           50,
				ReceivingNumberTimeout:         50,
				ReceivingSignsForChosenTimeout: 50,
				ReceivingVectorTimeout:         50,
			}}

		for configIndex := 0; configIndex < 7; configIndex++ {
			if configIndex == pulsarIndex {
				continue
			}
			publicKeyBytes, err := keyProcessor.ExportPublicKey(keyProcessor.ExtractPublicKey(pulsarsPrivateKeys[configIndex]))
			require.NoError(t, err)
			conf.Pulsar.Neighbours = append(conf.Pulsar.Neighbours, configuration.PulsarNodeAddress{
				ConnectionType: "tcp",
				Address:        mainAddresses[configIndex],
				PublicKey:      string(publicKeyBytes),
			})
		}

		service := cryptography.NewKeyBoundCryptographyService(pulsarsPrivateKeys[pulsarIndex])
		scheme := platformpolicy.NewPlatformCryptographyScheme()

		switcher := &StateSwitcherImpl{}
		pulsar, err := NewPulsar(
			conf.Pulsar,
			service,
			scheme,
			keyProcessor,
			pulseDistributorMock,
			storage,
			&RPCClientWrapperFactoryImpl{},
			&entropygenerator.StandardEntropyGenerator{},
			switcher,
			net.Listen,
		)
		switcher.setState(WaitingForStart)
		switcher.SetPulsar(pulsar)
		require.NoError(t, err)
		pulsars[pulsarIndex] = pulsar
		go pulsar.StartServer(ctx)
	}

	for pulsarIndex := 0; pulsarIndex < 7; pulsarIndex++ {
		for neighbourIndex := pulsarIndex + 1; neighbourIndex < 7; neighbourIndex++ {
			publicKey := keyProcessor.ExtractPublicKey(pulsarsPrivateKeys[neighbourIndex])
			publicKeyBytes, err := keyProcessor.ExportPublicKey(publicKey)
			require.NoError(t, err)
			err = pulsars[pulsarIndex].EstablishConnectionToPulsar(ctx, string(publicKeyBytes))
			require.NoError(t, err)
		}
	}

	// Assert connected nodes
	for pulsarIndex := 0; pulsarIndex < 7; pulsarIndex++ {
		connectedNeighbours := 0
		for _, neighbour := range pulsars[pulsarIndex].Neighbours {
			if neighbour.OutgoingClient.IsInitialised() {
				connectedNeighbours++
			}
		}
		require.Equal(t, 6, connectedNeighbours)
	}

	// Main act
	go func() {
		err := pulsars[0].StartConsensusProcess(ctx, core.GenesisPulse.PulseNumber+1)
		require.NoError(t, err)
	}()

	time.Sleep(500 * time.Millisecond)

	pulseDistributorMock.MinimockFinish()

	for _, pulsar := range pulsars {
		require.Equal(t, WaitingForStart, pulsar.StateSwitcher.GetState())

		pulsar.lastPulseLock.RLock()

		require.Equal(t, core.GenesisPulse.PulseNumber+1, pulsar.GetLastPulse().PulseNumber)
		require.Equal(t, 7, len(pulsar.GetLastPulse().Signs))

		pulsar.lastPulseLock.RUnlock()

		for pulsarIndex := 0; pulsarIndex < 7; pulsarIndex++ {
			pubKey := keyProcessor.ExtractPublicKey(pulsarsPrivateKeys[pulsarIndex])
			publicKeyBytes, _ := keyProcessor.ExportPublicKey(pubKey)
			pulseSenderConfirmation := pulsar.GetLastPulse().Signs[string(publicKeyBytes)]

			confirmationForCheck := PulseSenderConfirmationPayload{
				core.PulseSenderConfirmation{
					PulseNumber:     pulseSenderConfirmation.PulseNumber,
					ChosenPublicKey: pulseSenderConfirmation.ChosenPublicKey,
					Entropy:         pulseSenderConfirmation.Entropy,
				},
			}

			hashProvider := pulsar.PlatformCryptographyScheme.IntegrityHasher()
			hash, _ := confirmationForCheck.Hash(hashProvider)

			isOk := pulsar.CryptographyService.Verify(pubKey, core.SignatureFromBytes(pulseSenderConfirmation.Signature),hash)
			require.Equal(t, true, isOk)
		}
	}

	defer func() {
		for _, pulsar := range pulsars {
			pulsar.StopServer(ctx)
		}
	}()
}<|MERGE_RESOLUTION|>--- conflicted
+++ resolved
@@ -118,83 +118,6 @@
 	}()
 }
 
-<<<<<<< HEAD
-func newTestNodeKeeper(nodeID core.RecordRef, address string, isBootstrap bool) network.NodeKeeper {
-
-	origin := nodenetwork.NewNode(nodeID, core.StaticRoleUnknown, nil, address, "")
-
-	keeper := nodenetwork.NewNodeKeeper(origin)
-	if isBootstrap {
-		keeper.AddActiveNodes([]core.Node{origin})
-	}
-	return keeper
-}
-
-func initComponents(t *testing.T, nodeID core.RecordRef, address string, isBootstrap bool) (core.CryptographyService, network.NodeKeeper) {
-	keeper := newTestNodeKeeper(nodeID, address, isBootstrap)
-
-	mock := mockCryptographyService(t)
-	return mock, keeper
-}
-
-func initNetwork(ctx context.Context, t *testing.T, bootstrapHosts []string) (*ledger.Ledger, func(), *servicenetwork.ServiceNetwork, string) {
-	lr, err := logicrunner.NewLogicRunner(&configuration.LogicRunner{
-		BuiltIn: &configuration.BuiltIn{},
-	})
-	require.NoError(t, err)
-
-	c := core.Components{LogicRunner: lr}
-
-	c.MessageBus = testmessagebus.NewTestMessageBus(t)
-
-	c.NodeNetwork = nodenetwork.NewNodeKeeper(nodenetwork.NewNode(core.RecordRef{}, core.StaticRoleVirtual, nil, "127.0.0.1:5432", ""))
-
-	scheme := platformpolicy.NewPlatformCryptographyScheme()
-
-	// FIXME: TmpLedger is deprecated. Use mocks instead.
-	tempLedger, cleaner := ledgertestutils.TmpLedger(t, "", c)
-	c.Ledger = tempLedger
-
-	nodeConfig := configuration.NewConfiguration()
-	serviceNetwork, err := servicenetwork.NewServiceNetwork(nodeConfig, scheme)
-	require.NotNil(t, serviceNetwork)
-
-	pulseManagerMock := testutils.NewPulseManagerMock(t)
-	netCoordinator := testutils.NewNetworkCoordinatorMock(t)
-	amMock := testutils.NewArtifactManagerMock(t)
-	netSwitcher := testutils.NewNetworkSwitcherMock(t)
-	netSwitcher.OnPulseFunc = func(p context.Context, p1 core.Pulse) (r error) {
-		return nil
-	}
-
-	netCoordinator.WriteActiveNodesMock.Set(func(p context.Context, p1 core.PulseNumber, p2 []core.Node) (r error) {
-		return nil
-	})
-
-	cm := component.Manager{}
-	cm.Register(initCrypto(t))
-	cm.Inject(serviceNetwork, c.NodeNetwork, pulseManagerMock, netCoordinator, amMock, netSwitcher)
-
-	// TODO: We need to use only transport from service Network in pulsar
-	err = serviceNetwork.Init(ctx)
-	require.NoError(t, err)
-
-	nodeId := "4K3NiGuqYGqKPnYp6XeGd2kdN4P9veL6rYcWkLKWXZCu.4FFB8zfQoGznSmzDxwv4njX1aR9ioL8GHSH17QXH2AFa"
-	nodeRef, err := core.NewRefFromBase58(nodeId)
-	require.NoError(t, err)
-	addr := c.NodeNetwork.GetOrigin().Address()
-	serviceNetwork.CryptographyService, serviceNetwork.NodeKeeper = initComponents(t, *nodeRef, addr, true)
-
-	serviceNetwork.PulseManager = tempLedger.GetPulseManager()
-	require.NoError(t, err)
-	err = serviceNetwork.Start(ctx)
-	require.NoError(t, err)
-	address := addr
-	return tempLedger, cleaner, serviceNetwork, address
-}
-
-=======
->>>>>>> 9c85829f
 func TestPulsar_SendPulseToNode(t *testing.T) {
 	// Arrange
 	ctx := inslogger.TestContext(t)
@@ -321,7 +244,6 @@
 	firstStateSwitcher.setState(WaitingForStart)
 	firstStateSwitcher.SetPulsar(firstPulsar)
 
-
 	secondStateSwitcher := &StateSwitcherImpl{}
 	secondPulsar, err := NewPulsar(
 		configuration.Pulsar{
@@ -531,7 +453,7 @@
 			hashProvider := pulsar.PlatformCryptographyScheme.IntegrityHasher()
 			hash, _ := confirmationForCheck.Hash(hashProvider)
 
-			isOk := pulsar.CryptographyService.Verify(pubKey, core.SignatureFromBytes(pulseSenderConfirmation.Signature),hash)
+			isOk := pulsar.CryptographyService.Verify(pubKey, core.SignatureFromBytes(pulseSenderConfirmation.Signature), hash)
 			require.Equal(t, true, isOk)
 		}
 	}
