--- conflicted
+++ resolved
@@ -129,11 +129,7 @@
 			DefaultTTL: 10,
 		},
 
-<<<<<<< HEAD
-		LightChainLimit: 10 * 30 * 10000, // 30 pulses
-=======
 		LightChainLimit: 5, // 5 pulses
->>>>>>> ea8be5e3
 
 		JetSizesHistoryDepth: 10,
 
