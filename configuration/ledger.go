/*
 *    Copyright 2018 Insolar
 *
 *    Licensed under the Apache License, Version 2.0 (the "License");
 *    you may not use this file except in compliance with the License.
 *    You may obtain a copy of the License at
 *
 *        http://www.apache.org/licenses/LICENSE-2.0
 *
 *    Unless required by applicable law or agreed to in writing, software
 *    distributed under the License is distributed on an "AS IS" BASIS,
 *    WITHOUT WARRANTIES OR CONDITIONS OF ANY KIND, either express or implied.
 *    See the License for the specific language governing permissions and
 *    limitations under the License.
 */

package configuration

import (
	"time"

	"github.com/insolar/insolar/core"
)

// Storage configures Ledger's storage.
type Storage struct {
	// DataDirectory is a directory where database's files live.
	DataDirectory string
	// TxRetriesOnConflict defines how many retries on transaction conflicts
	// storage update methods should do.
	TxRetriesOnConflict int
}

// JetCoordinator holds configuration for JetCoordinator.
type JetCoordinator struct {
	RoleCounts map[int]int
}

// PulseManager holds configuration for PulseManager.
type PulseManager struct {
	// HeavySyncEnabled enables replication to heavy (could be disabled for testing purposes)
	HeavySyncEnabled bool
	// HeavySyncMessageLimit soft limit of single message for replication to heavy.
	HeavySyncMessageLimit int
	// Backoff configures retry backoff algorithm for Heavy Sync
	HeavyBackoff Backoff
}

// Backoff configures retry backoff algorithm
type Backoff struct {
	Factor float64
	//Jitter eases contention by randomizing backoff steps
	Jitter bool
	//Min and Max are the minimum and maximum values of the counter
	Min, Max time.Duration
}

// RecentStorage holds configuration for RecentStorage
type RecentStorage struct {
	// Default TTL is a value of default ttl for redirects
	DefaultTTL int
}

// Ledger holds configuration for ledger.
type Ledger struct {
	// Storage defines storage configuration.
	Storage Storage
	// JetCoordinator defines jet coordinator configuration.
	JetCoordinator JetCoordinator
	// PulseManager holds configuration for PulseManager.
	PulseManager PulseManager
<<<<<<< HEAD
	// RecentStorage holds configuration for RecentStorage
	RecentStorage RecentStorage
=======

	// common/sharable values:

	// LightChainLimit is maximum pulse difference (NOT number of pulses)
	// between current and the latest replicated on heavy.
	//
	// IMPORTANT: It should be the same on ALL nodes.
	LightChainLimit core.PulseNumber
>>>>>>> d7c7356b
}

// NewLedger creates new default Ledger configuration.
func NewLedger() Ledger {
	return Ledger{
		Storage: Storage{
			DataDirectory:       "./data",
			TxRetriesOnConflict: 3,
		},

		JetCoordinator: JetCoordinator{
			RoleCounts: map[int]int{
				int(core.DynamicRoleVirtualExecutor):  1,
				int(core.DynamicRoleHeavyExecutor):    1,
				int(core.DynamicRoleLightExecutor):    1,
				int(core.DynamicRoleVirtualValidator): 1,
				int(core.DynamicRoleLightValidator):   1,
			},
		},

		PulseManager: PulseManager{
			HeavySyncEnabled:      true,
			HeavySyncMessageLimit: 1 << 20, // 1Mb
			HeavyBackoff: Backoff{
				Jitter: true,
				Min:    200 * time.Millisecond,
				Max:    2 * time.Second,
				Factor: 2,
			},
		},

<<<<<<< HEAD
		RecentStorage: RecentStorage{
			DefaultTTL: 50,
		},
=======
		LightChainLimit: 10 * 30, // 30 pulses
>>>>>>> d7c7356b
	}
}<|MERGE_RESOLUTION|>--- conflicted
+++ resolved
@@ -69,10 +69,8 @@
 	JetCoordinator JetCoordinator
 	// PulseManager holds configuration for PulseManager.
 	PulseManager PulseManager
-<<<<<<< HEAD
 	// RecentStorage holds configuration for RecentStorage
 	RecentStorage RecentStorage
-=======
 
 	// common/sharable values:
 
@@ -81,7 +79,6 @@
 	//
 	// IMPORTANT: It should be the same on ALL nodes.
 	LightChainLimit core.PulseNumber
->>>>>>> d7c7356b
 }
 
 // NewLedger creates new default Ledger configuration.
@@ -113,12 +110,10 @@
 			},
 		},
 
-<<<<<<< HEAD
 		RecentStorage: RecentStorage{
 			DefaultTTL: 50,
 		},
-=======
+
 		LightChainLimit: 10 * 30, // 30 pulses
->>>>>>> d7c7356b
 	}
 }