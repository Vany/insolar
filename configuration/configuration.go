/*
 *    Copyright 2018 Insolar
 *
 *    Licensed under the Apache License, Version 2.0 (the "License");
 *    you may not use this file except in compliance with the License.
 *    You may obtain a copy of the License at
 *
 *        http://www.apache.org/licenses/LICENSE-2.0
 *
 *    Unless required by applicable law or agreed to in writing, software
 *    distributed under the License is distributed on an "AS IS" BASIS,
 *    WITHOUT WARRANTIES OR CONDITIONS OF ANY KIND, either express or implied.
 *    See the License for the specific language governing permissions and
 *    limitations under the License.
 */

package configuration

import (
	"fmt"
	"reflect"
	"strings"

	"github.com/prometheus/common/log"
	"github.com/spf13/viper"
	"gopkg.in/yaml.v2"
)

// Configuration contains configuration params for all Insolar components
type Configuration struct {
	Host        HostNetwork
	Node        NodeNetwork
	Service     ServiceNetwork
	Ledger      Ledger
	Log         Log
	Stats       Stats
	LogicRunner LogicRunner
<<<<<<< HEAD
	ApiRunner   ApiRunner
=======
	Pulsar      Pulsar
>>>>>>> 7e861a99
}

// Holder provides methods to manage configuration
type Holder struct {
	Configuration Configuration
	viper         *viper.Viper
}

// NewConfiguration creates new default configuration
func NewConfiguration() Configuration {
	cfg := Configuration{
		Host:        NewHostNetwork(),
		Node:        NewNodeNetwork(),
		Service:     NewServiceNetwork(),
		Ledger:      NewLedger(),
		Log:         NewLog(),
		Stats:       NewStats(),
		LogicRunner: NewLogicRunner(),
<<<<<<< HEAD
		ApiRunner:   NewApiRunner(),
=======
		Pulsar:      NewPulsar(),
>>>>>>> 7e861a99
	}

	return cfg
}

// NewHolder creates new Holder with default configuration
func NewHolder() Holder {
	cfg := NewConfiguration()
	holder := Holder{Configuration: cfg, viper: viper.New()}

	holder.viper.SetConfigName(".insolar")
	holder.viper.AddConfigPath("$HOME/")
	holder.viper.AddConfigPath(".")
	holder.viper.SetConfigType("yml")

	holder.viper.SetDefault("insolar", cfg)

	holder.viper.SetEnvKeyReplacer(strings.NewReplacer(".", "_"))
	holder.viper.SetEnvPrefix("insolar")
	return holder
}

// Load method reads configuration from default file path
func (c *Holder) Load() error {
	err := c.viper.ReadInConfig()
	if err != nil {
		return err
	}

	return c.viper.UnmarshalKey("insolar", &c.Configuration)
}

// LoadEnv overrides configuration with env variables
func (c *Holder) LoadEnv() error {
	// workaround for AutomaticEnv issue https://github.com/spf13/viper/issues/188
	bindEnvs(c.viper, c.Configuration)
	return c.viper.Unmarshal(&c.Configuration)
}

// LoadFromFile method reads configuration from particular file path
func (c *Holder) LoadFromFile(path string) error {
	c.viper.SetConfigFile(path)
	return c.Load()
}

// Save method writes configuration to default file path
func (c *Holder) Save() error {
	c.viper.Set("insolar", c.Configuration)
	return c.viper.WriteConfig()
}

// SaveAs method writes configuration to particular file path
func (c *Holder) SaveAs(path string) error {
	return c.viper.WriteConfigAs(path)
}

func bindEnvs(v *viper.Viper, iface interface{}, parts ...string) {
	ifv := reflect.ValueOf(iface)
	ift := reflect.TypeOf(iface)
	for i := 0; i < ift.NumField(); i++ {
		fieldv := ifv.Field(i)
		t := ift.Field(i)
		name := strings.ToLower(t.Name)
		tag, ok := t.Tag.Lookup("mapstructure")
		if ok {
			name = tag
		}
		path := append(parts, name)
		switch fieldv.Kind() {
		case reflect.Struct:
			bindEnvs(v, fieldv.Interface(), path...)
		default:
			err := v.BindEnv(strings.Join(path, "."))
			if err != nil {
				log.Warnln(err.Error())
			}
		}
	}
}

// ToString converts any configuration struct to yaml string
func ToString(in interface{}) string {
	d, err := yaml.Marshal(in)
	if err != nil {
		return fmt.Sprintf("error: %v", err)
	}
	return string(d)
}<|MERGE_RESOLUTION|>--- conflicted
+++ resolved
@@ -35,11 +35,8 @@
 	Log         Log
 	Stats       Stats
 	LogicRunner LogicRunner
-<<<<<<< HEAD
 	ApiRunner   ApiRunner
-=======
 	Pulsar      Pulsar
->>>>>>> 7e861a99
 }
 
 // Holder provides methods to manage configuration
@@ -58,11 +55,8 @@
 		Log:         NewLog(),
 		Stats:       NewStats(),
 		LogicRunner: NewLogicRunner(),
-<<<<<<< HEAD
 		ApiRunner:   NewApiRunner(),
-=======
 		Pulsar:      NewPulsar(),
->>>>>>> 7e861a99
 	}
 
 	return cfg
