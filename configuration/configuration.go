--- conflicted
+++ resolved
@@ -28,20 +28,6 @@
 
 // Configuration contains configuration params for all Insolar components
 type Configuration struct {
-<<<<<<< HEAD
-	Host           HostNetwork
-	Node           NodeNetwork
-	Service        ServiceNetwork
-	Ledger         Ledger
-	Log            Log
-	Metrics        Metrics
-	LogicRunner    LogicRunner
-	APIRunner      APIRunner
-	Pulsar         Pulsar
-	Bootstrap      Bootstrap
-	VersionManager VersionManager
-	KeysPath       string
-=======
 	Host            HostNetwork
 	Node            NodeNetwork
 	Service         ServiceNetwork
@@ -52,9 +38,9 @@
 	APIRunner       APIRunner
 	Pulsar          Pulsar
 	Bootstrap       Bootstrap
+	VersionManager  VersionManager
 	KeysPath        string
 	CertificatePath string
->>>>>>> 512583c1
 }
 
 // Holder provides methods to manage configuration
@@ -66,20 +52,6 @@
 // NewConfiguration creates new default configuration
 func NewConfiguration() Configuration {
 	cfg := Configuration{
-<<<<<<< HEAD
-		Host:           NewHostNetwork(),
-		Node:           NewNodeNetwork(),
-		Service:        NewServiceNetwork(),
-		Ledger:         NewLedger(),
-		Log:            NewLog(),
-		Metrics:        NewMetrics(),
-		LogicRunner:    NewLogicRunner(),
-		APIRunner:      NewAPIRunner(),
-		Pulsar:         NewPulsar(),
-		Bootstrap:      NewBootstrap(),
-		VersionManager: NewVersionManager(),
-		KeysPath:       "./",
-=======
 		Host:            NewHostNetwork(),
 		Node:            NewNodeNetwork(),
 		Service:         NewServiceNetwork(),
@@ -90,9 +62,9 @@
 		APIRunner:       NewAPIRunner(),
 		Pulsar:          NewPulsar(),
 		Bootstrap:       NewBootstrap(),
+		VersionManager:  NewVersionManager(),
 		KeysPath:        "./",
 		CertificatePath: "",
->>>>>>> 512583c1
 	}
 
 	return cfg
