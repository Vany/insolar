--- conflicted
+++ resolved
@@ -24,18 +24,14 @@
 	"os/exec"
 	"path/filepath"
 
-<<<<<<< HEAD
 	"github.com/insolar/insolar/bootstrap/rootdomain"
-=======
-	"github.com/pkg/errors"
-
->>>>>>> f4003818
 	"github.com/insolar/insolar/insolar"
 	"github.com/insolar/insolar/insolar/record"
 	"github.com/insolar/insolar/instrumentation/inslogger"
 	"github.com/insolar/insolar/internal/ledger/artifact"
 	"github.com/insolar/insolar/log"
 	"github.com/insolar/insolar/logicrunner/preprocessor"
+	"github.com/pkg/errors"
 )
 
 var (
@@ -103,20 +99,11 @@
 	for name := range contracts {
 		protoID, err := cb.artifactManager.RegisterRequest(
 			ctx,
-<<<<<<< HEAD
-			rd.Ref(),
-			&message.Parcel{
-				Msg: &message.GenesisRequest{
-					Name: name + "_proto",
-				},
-			})
-=======
 			record.Request{
 				CallType: record.CTGenesis,
 				Method:   name + "_proto",
 			},
 		)
->>>>>>> f4003818
 		if err != nil {
 			return errors.Wrap(err, "[ buildPrototypes ] Can't RegisterRequest for contract")
 		}
@@ -173,15 +160,9 @@
 		}
 		codeReq, err := cb.artifactManager.RegisterRequest(
 			ctx,
-<<<<<<< HEAD
-			rd.Ref(),
-			&message.Parcel{
-				Msg: &message.GenesisRequest{Name: name + "_code"},
-=======
 			record.Request{
 				CallType: record.CTGenesis,
 				Method:   name + "_code",
->>>>>>> f4003818
 			},
 		)
 		if err != nil {
