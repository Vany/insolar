--- conflicted
+++ resolved
@@ -35,18 +35,11 @@
 	"github.com/insolar/insolar/bootstrap/rootdomain"
 	"github.com/insolar/insolar/certificate"
 	"github.com/insolar/insolar/insolar"
-<<<<<<< HEAD
-	"github.com/insolar/insolar/insolar/message"
 	"github.com/insolar/insolar/insolar/secrets"
-	"github.com/insolar/insolar/instrumentation/inslogger"
-	"github.com/insolar/insolar/internal/ledger/artifact"
-	"github.com/insolar/insolar/platformpolicy"
-	"github.com/pkg/errors"
-=======
 	"github.com/insolar/insolar/insolar/record"
 	"github.com/insolar/insolar/instrumentation/inslogger"
 	"github.com/insolar/insolar/internal/ledger/artifact"
->>>>>>> f4003818
+	"github.com/pkg/errors"
 )
 
 var contractNames = []string{
@@ -164,17 +157,9 @@
 
 	regID, err := g.artifactManager.RegisterRequest(
 		ctx,
-<<<<<<< HEAD
-		insolar.GenesisRecord.Ref(),
-		&message.Parcel{
-			Msg: &message.GenesisRequest{
-				Name: insolar.GenesisNameRootDomain,
-			},
-=======
 		record.Request{
 			CallType: record.CTGenesis,
 			Method: rootDomain,
->>>>>>> f4003818
 		},
 	)
 	if err != nil {
@@ -216,15 +201,9 @@
 
 	contractID, err := g.artifactManager.RegisterRequest(
 		ctx,
-<<<<<<< HEAD
-		bootstrap.ContractRootDomain,
-		&message.Parcel{
-			Msg: &message.GenesisRequest{Name: insolar.GenesisNameNodeDomain},
-=======
 		record.Request{
 			CallType: record.CTGenesis,
 			Method: "NodeDomain",
->>>>>>> f4003818
 		},
 	)
 
@@ -275,15 +254,9 @@
 
 	contractID, err := g.artifactManager.RegisterRequest(
 		ctx,
-<<<<<<< HEAD
-		bootstrap.ContractRootDomain,
-		&message.Parcel{
-			Msg: &message.GenesisRequest{Name: insolar.GenesisNameRootMember},
-=======
 		record.Request{
 			CallType: record.CTGenesis,
 			Method: "RootMember",
->>>>>>> f4003818
 		},
 	)
 
@@ -326,15 +299,9 @@
 
 	contractID, err := g.artifactManager.RegisterRequest(
 		ctx,
-<<<<<<< HEAD
-		bootstrap.ContractRootDomain,
-		&message.Parcel{
-			Msg: &message.GenesisRequest{Name: "RootWallet"},
-=======
 		record.Request{
 			CallType: record.CTGenesis,
 			Method: "RootWallet",
->>>>>>> f4003818
 		},
 	)
 
@@ -405,15 +372,9 @@
 
 	nodeID, err := g.artifactManager.RegisterRequest(
 		ctx,
-<<<<<<< HEAD
-		bootstrap.ContractRootDomain,
-		&message.Parcel{
-			Msg: &message.GenesisRequest{Name: node.publicKey},
-=======
 		record.Request{
 			CallType: record.CTGenesis,
 			Method: node.publicKey,
->>>>>>> f4003818
 		},
 	)
 	if err != nil {
