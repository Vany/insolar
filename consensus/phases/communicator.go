--- conflicted
+++ resolved
@@ -423,12 +423,8 @@
 	for {
 		select {
 		case res := <-nc.phase2result:
-<<<<<<< HEAD
 			metrics.ConsensusPacketsRecv.WithLabelValues("phase 2").Inc()
-			if res.packet.GetPulseNumber() != core.PulseNumber(nc.currentPulseNumber) {
-=======
 			if res.packet.GetPulseNumber() != nc.getPulseNumber() {
->>>>>>> e735cf1d
 				continue
 			}
 
