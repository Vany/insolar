--- conflicted
+++ resolved
@@ -109,9 +109,6 @@
 }
 
 func (address NodeAddress) Get() string {
-<<<<<<< HEAD
-	return string(address[:])
-=======
 	var i int
 	for i = 1; i < len(address); i++ {
 		if address[i] == 0 {
@@ -119,7 +116,6 @@
 		}
 	}
 	return string(address[1:i])
->>>>>>> 9151407b
 }
 
 // NodeJoinClaim is a type 1, len == 272.
