/*
 *    Copyright 2018 Insolar
 *
 *    Licensed under the Apache License, Version 2.0 (the "License");
 *    you may not use this file except in compliance with the License.
 *    You may obtain a copy of the License at
 *
 *        http://www.apache.org/licenses/LICENSE-2.0
 *
 *    Unless required by applicable law or agreed to in writing, software
 *    distributed under the License is distributed on an "AS IS" BASIS,
 *    WITHOUT WARRANTIES OR CONDITIONS OF ANY KIND, either express or implied.
 *    See the License for the specific language governing permissions and
 *    limitations under the License.
 */

package packets

import (
	"github.com/insolar/insolar/core"
	"github.com/insolar/insolar/network/transport/packet/types"
	"github.com/pkg/errors"
)

type PacketType uint8
type ClaimType uint8
type ReferendumType uint8

const signSize = 71

const (
	Phase1 = PacketType(iota + 1)
	Phase2
)

const (
	TypeNodeJoinClaim = ClaimType(iota + 1)
	TypeCapabilityPollingAndActivation
	TypeNodeViolationBlame
	TypeNodeBroadcast
	TypeNodeLeaveClaim
)

const HashLength = 64
const SignatureLength = 71
const ReferenceLength = 64

// ----------------------------------PHASE 1--------------------------------

type Phase1Packet struct {
	// -------------------- Header
	PacketHeader PacketHeader

	// -------------------- Section 1 ( Pulse )
	PulseData      PulseDataExt // optional
	ProofNodePulse NodePulseProof

	// -------------------- Section 2 ( Claims ) ( optional )
	claims []ReferendumClaim

	// --------------------
	// signature contains signature of Header + Section 1 + Section 2
	Signature []byte
}

func NewPhase1Packet() *Phase1Packet {
	return &Phase1Packet{
		Signature: make([]byte, signSize),
	}
}

func (p1p *Phase1Packet) hasPulseDataExt() bool { // nolint: megacheck
	return p1p.PacketHeader.f00
}

func (p1p *Phase1Packet) hasSection2() bool {
	return p1p.PacketHeader.f01
}

func (p1p *Phase1Packet) SetPacketHeader(header *RoutingHeader) error {
	if header.PacketType != types.Phase1 {
		return errors.New("Phase1Packet.SetPacketHeader: wrong packet type")
	}
	p1p.PacketHeader.setRoutingFields(header, Phase1)

	return nil
}

func (p1p *Phase1Packet) GetPulse() core.Pulse {
	//TODO: need convert method with pulse signature check
	return core.Pulse{
		PulseNumber: core.PulseNumber(p1p.PacketHeader.Pulse),
		Entropy:     p1p.PulseData.Entropy,
	}
}

func (p1p *Phase1Packet) GetPulseProof() *NodePulseProof {
	return &p1p.proofNodePulse
}

func (p1p *Phase1Packet) GetPacketHeader() (*RoutingHeader, error) {
	header := &RoutingHeader{}

	if p1p.PacketHeader.PacketT != Phase1 {
		return nil, errors.New("Phase1Packet.GetPacketHeader: wrong packet type")
	}

	header.PacketType = types.Phase1
	header.OriginID = p1p.PacketHeader.OriginNodeID
	header.TargetID = p1p.PacketHeader.TargetNodeID

	return header, nil
}

// SetPulseProof sets PulseProof and check struct fields len, returns error if invalid len
func (p1p *Phase1Packet) SetPulseProof(proofStateHash, proofSignature []byte) error {
<<<<<<< HEAD
	if len(proofStateHash) == 64 || len(proofSignature) == 64 {
		copy(p1p.ProofNodePulse.NodeStateHash[:], proofStateHash[:64])
		copy(p1p.ProofNodePulse.NodeSignature[:], proofSignature[:64])
=======
	if len(proofStateHash) == HashLength && len(proofSignature) == SignatureLength {
		copy(p1p.proofNodePulse.NodeStateHash[:], proofStateHash[:HashLength])
		copy(p1p.proofNodePulse.NodeSignature[:], proofSignature[:SignatureLength])
>>>>>>> 76f5b5d4
		return nil
	}

	return errors.New("invalid proof fields len")
}

type PacketHeader struct {
	PacketT    PacketType
	HasRouting bool
	//-----------------
	f01   bool
	f00   bool
	Pulse uint32
	//-----------------
	OriginNodeID core.ShortNodeID
	TargetNodeID core.ShortNodeID
}

func (ph *PacketHeader) setRoutingFields(header *RoutingHeader, packetType PacketType) {
	ph.TargetNodeID = header.TargetID
	ph.OriginNodeID = header.OriginID
	ph.HasRouting = true
	ph.PacketT = packetType
}

// PulseDataExt is a pulse data extension.
type PulseDataExt struct {
	NextPulseDelta uint16
	PrevPulseDelta uint16
	OriginID       [16]byte
	EpochPulseNo   uint32
	PulseTimestamp uint32
	Entropy        core.Entropy
}

// PulseData is a pulse data.
type PulseData struct {
	PulseNumber uint32
	Data        *PulseDataExt
}

type NodePulseProof struct {
	NodeStateHash [HashLength]byte
	NodeSignature [SignatureLength]byte
}

func (npp *NodePulseProof) StateHash() []byte {
	return npp.NodeStateHash[:]
}

func (npp *NodePulseProof) Signature() []byte {
	return npp.NodeSignature[:]
}

// --------------REFERENDUM--------------

type ReferendumClaim interface {
	Serializer
	Type() ClaimType
	Length() uint16
}

// NodeBroadcast is a broadcast of info. Must be brief and only one entry per node.
// Type 4.
type NodeBroadcast struct {
	EmergencyLevel uint8
	length         uint16
}

func (nb *NodeBroadcast) Type() ClaimType {
	return TypeNodeBroadcast
}

func (nb *NodeBroadcast) Length() uint16 {
	return nb.length
}

// CapabilityPoolingAndActivation is a type 3.
type CapabilityPoolingAndActivation struct {
	PollingFlags   uint16
	CapabilityType uint16
	CapabilityRef  [ReferenceLength]byte
	length         uint16
}

func (cpa *CapabilityPoolingAndActivation) Type() ClaimType {
	return TypeCapabilityPollingAndActivation
}

func (cpa *CapabilityPoolingAndActivation) Length() uint16 {
	return cpa.length
}

// NodeViolationBlame is a type 2.
type NodeViolationBlame struct {
	BlameNodeID   uint32
	TypeViolation uint8
	claimType     ClaimType
	length        uint16
}

func (nvb *NodeViolationBlame) Type() ClaimType {
	return TypeNodeViolationBlame
}

func (nvb *NodeViolationBlame) Length() uint16 {
	return nvb.length
}

// NodeJoinClaim is a type 1, len == 272.
type NodeJoinClaim struct {
	NodeID                  uint32
	RelayNodeID             uint32
	ProtocolVersionAndFlags uint32
	JoinsAfter              uint32
	NodeRoleRecID           uint32
	NodeRef                 core.RecordRef
	NodePK                  [64]byte
	//length uint16
}

func (njc *NodeJoinClaim) Type() ClaimType {
	return TypeNodeJoinClaim
}

func (njc *NodeJoinClaim) Length() uint16 {
	return 0
}

// NodeLeaveClaim can be the only be issued by the node itself and must be the only claim record.
// Should be executed with the next pulse. Type 1, len == 0.
type NodeLeaveClaim struct {
	length uint16
}

func (nlc *NodeLeaveClaim) Type() ClaimType {
	return TypeNodeLeaveClaim
}

func (nlc *NodeLeaveClaim) Length() uint16 {
	return nlc.length
}

func NewNodeJoinClaim() *NodeJoinClaim {
	return &NodeJoinClaim{
		//length: 272,
	}
}

func NewNodViolationBlame() *NodeViolationBlame {
	return &NodeViolationBlame{
		claimType: TypeNodeViolationBlame,
	}
}

// ----------------------------------PHASE 2--------------------------------

type ReferendumVote struct {
	Type   ReferendumType
	Length uint16
}

type NodeListVote struct {
	NodeListCount uint16
	NodeListHash  [32]byte
}

type DeviantBitSet struct {
	CompressedSet     bool
	HighBitLengthFlag bool
	LowBitLength      uint8
	//------------------
	HighBitLength uint8
	Payload       []byte
}

type Phase2Packet struct {
	// -------------------- Header
	PacketHeader PacketHeader

	// -------------------- Section 1
<<<<<<< HEAD
	GlobuleHashSignature    []byte
	DeviantBitSet           DeviantBitSet
	SignatureHeaderSection1 []byte

	// -------------------- Section 2 (optional)
	votesAndAnswers         []ReferendumVote
	SignatureHeaderSection2 []byte
}

func NewPhase2Packet() *Phase2Packet {
	return &Phase2Packet{
		SignatureHeaderSection1: make([]byte, signSize),
		SignatureHeaderSection2: make([]byte, signSize),
	}
=======
	globuleHashSignature    [HashLength]byte
	deviantBitSet           DeviantBitSet
	signatureHeaderSection1 [SignatureLength]byte

	// -------------------- Section 2 (optional)
	votesAndAnswers         []ReferendumVote
	signatureHeaderSection2 [SignatureLength]byte
>>>>>>> 76f5b5d4
}

func (phase2Packet *Phase2Packet) isPhase3Needed() bool {
	return phase2Packet.PacketHeader.f00
}

func (phase2Packet *Phase2Packet) hasSection2() bool {
	return phase2Packet.PacketHeader.f01
}

func (phase2Packet *Phase2Packet) SetPacketHeader(header *RoutingHeader) error {
	if header.PacketType != types.Phase2 {
		return errors.New("Phase2Packet.SetPacketHeader: wrong packet type")
	}

	phase2Packet.PacketHeader.setRoutingFields(header, Phase2)

	return nil
}

func (phase2Packet *Phase2Packet) GetPacketHeader() (*RoutingHeader, error) {
	header := &RoutingHeader{}

	if phase2Packet.PacketHeader.PacketT != Phase2 {
		return nil, errors.New("Phase2Packet.GetPacketHeader: wrong packet type")
	}

	header.PacketType = types.Phase2
	header.OriginID = phase2Packet.PacketHeader.OriginNodeID
	header.TargetID = phase2Packet.PacketHeader.TargetNodeID

	return header, nil
}

func (phase2Packet *Phase2Packet) GetGlobuleHashSignature() []byte {
	return phase2Packet.globuleHashSignature[:]
}

func (phase2Packet *Phase2Packet) SetGlobuleHashSignature(globuleHashSignature []byte) error {
	if len(globuleHashSignature) == SignatureLength {
		copy(phase2Packet.globuleHashSignature[:], globuleHashSignature[:SignatureLength])
		return nil
	}

	return errors.New("invalid proof fields len")
}<|MERGE_RESOLUTION|>--- conflicted
+++ resolved
@@ -26,8 +26,6 @@
 type ClaimType uint8
 type ReferendumType uint8
 
-const signSize = 71
-
 const (
 	Phase1 = PacketType(iota + 1)
 	Phase2
@@ -65,7 +63,7 @@
 
 func NewPhase1Packet() *Phase1Packet {
 	return &Phase1Packet{
-		Signature: make([]byte, signSize),
+		Signature: make([]byte, SignatureLength),
 	}
 }
 
@@ -95,7 +93,7 @@
 }
 
 func (p1p *Phase1Packet) GetPulseProof() *NodePulseProof {
-	return &p1p.proofNodePulse
+	return &p1p.ProofNodePulse
 }
 
 func (p1p *Phase1Packet) GetPacketHeader() (*RoutingHeader, error) {
@@ -114,15 +112,9 @@
 
 // SetPulseProof sets PulseProof and check struct fields len, returns error if invalid len
 func (p1p *Phase1Packet) SetPulseProof(proofStateHash, proofSignature []byte) error {
-<<<<<<< HEAD
-	if len(proofStateHash) == 64 || len(proofSignature) == 64 {
-		copy(p1p.ProofNodePulse.NodeStateHash[:], proofStateHash[:64])
-		copy(p1p.ProofNodePulse.NodeSignature[:], proofSignature[:64])
-=======
 	if len(proofStateHash) == HashLength && len(proofSignature) == SignatureLength {
-		copy(p1p.proofNodePulse.NodeStateHash[:], proofStateHash[:HashLength])
-		copy(p1p.proofNodePulse.NodeSignature[:], proofSignature[:SignatureLength])
->>>>>>> 76f5b5d4
+		copy(p1p.ProofNodePulse.NodeStateHash[:], proofStateHash[:HashLength])
+		copy(p1p.ProofNodePulse.NodeSignature[:], proofSignature[:SignatureLength])
 		return nil
 	}
 
@@ -304,7 +296,6 @@
 	PacketHeader PacketHeader
 
 	// -------------------- Section 1
-<<<<<<< HEAD
 	GlobuleHashSignature    []byte
 	DeviantBitSet           DeviantBitSet
 	SignatureHeaderSection1 []byte
@@ -316,18 +307,9 @@
 
 func NewPhase2Packet() *Phase2Packet {
 	return &Phase2Packet{
-		SignatureHeaderSection1: make([]byte, signSize),
-		SignatureHeaderSection2: make([]byte, signSize),
-	}
-=======
-	globuleHashSignature    [HashLength]byte
-	deviantBitSet           DeviantBitSet
-	signatureHeaderSection1 [SignatureLength]byte
-
-	// -------------------- Section 2 (optional)
-	votesAndAnswers         []ReferendumVote
-	signatureHeaderSection2 [SignatureLength]byte
->>>>>>> 76f5b5d4
+		SignatureHeaderSection1: make([]byte, SignatureLength),
+		SignatureHeaderSection2: make([]byte, SignatureLength),
+	}
 }
 
 func (phase2Packet *Phase2Packet) isPhase3Needed() bool {
@@ -363,12 +345,12 @@
 }
 
 func (phase2Packet *Phase2Packet) GetGlobuleHashSignature() []byte {
-	return phase2Packet.globuleHashSignature[:]
+	return phase2Packet.GlobuleHashSignature[:]
 }
 
 func (phase2Packet *Phase2Packet) SetGlobuleHashSignature(globuleHashSignature []byte) error {
 	if len(globuleHashSignature) == SignatureLength {
-		copy(phase2Packet.globuleHashSignature[:], globuleHashSignature[:SignatureLength])
+		copy(phase2Packet.GlobuleHashSignature[:], globuleHashSignature[:SignatureLength])
 		return nil
 	}
 
