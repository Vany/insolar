/*
 *    Copyright 2018 Insolar
 *
 *    Licensed under the Apache License, Version 2.0 (the "License");
 *    you may not use this file except in compliance with the License.
 *    You may obtain a copy of the License at
 *
 *        http://www.apache.org/licenses/LICENSE-2.0
 *
 *    Unless required by applicable law or agreed to in writing, software
 *    distributed under the License is distributed on an "AS IS" BASIS,
 *    WITHOUT WARRANTIES OR CONDITIONS OF ANY KIND, either express or implied.
 *    See the License for the specific language governing permissions and
 *    limitations under the License.
 */

package packets

import (
	"bytes"
	"encoding/binary"
	"fmt"
	"io"

	"github.com/insolar/insolar/core"
	"github.com/pkg/errors"
)

// Deserialize implements interface method
func (nb *NodeBroadcast) Deserialize(data io.Reader) error {
	err := binary.Read(data, defaultByteOrder, &nb.EmergencyLevel)
	if err != nil {
		return errors.Wrap(err, "[ NodeBroadcast.Deserialize ] Can't read EmergencyLevel")
	}

	return nil
}

// Serialize implements interface method
func (nb *NodeBroadcast) Serialize() ([]byte, error) {
	result := allocateBuffer(64)
	err := binary.Write(result, defaultByteOrder, nb.EmergencyLevel)
	if err != nil {
		return nil, errors.Wrap(err, "[ NodeBroadcast.Serialize ] Can't write EmergencyLevel")
	}

	return result.Bytes(), nil
}

// Deserialize implements interface method
func (cpa *CapabilityPoolingAndActivation) Deserialize(data io.Reader) error {
	err := binary.Read(data, defaultByteOrder, &cpa.PollingFlags)
	if err != nil {
		return errors.Wrap(err, "[ NodeBroadcast.Deserialize ] Can't read PollingFlags")
	}

	err = binary.Read(data, defaultByteOrder, &cpa.CapabilityType)
	if err != nil {
		return errors.Wrap(err, "[ CapabilityPoolingAndActivation.Deserialize ] Can't read CapabilityType")
	}

	err = binary.Read(data, defaultByteOrder, &cpa.CapabilityRef)
	if err != nil {
		return errors.Wrap(err, "[ CapabilityPoolingAndActivation.Deserialize ] Can't read CapabilityRef")
	}

	return nil
}

// Serialize implements interface method
func (cpa *CapabilityPoolingAndActivation) Serialize() ([]byte, error) {
	result := allocateBuffer(128)
	err := binary.Write(result, defaultByteOrder, cpa.PollingFlags)
	if err != nil {
		return nil, errors.Wrap(err, "[ CapabilityPoolingAndActivation.Serialize ] Can't write PollingFlags")
	}

	err = binary.Write(result, defaultByteOrder, cpa.CapabilityType)
	if err != nil {
		return nil, errors.Wrap(err, "[ CapabilityPoolingAndActivation.Serialize ] Can't write CapabilityType")
	}

	err = binary.Write(result, defaultByteOrder, cpa.CapabilityRef)
	if err != nil {
		return nil, errors.Wrap(err, "[ CapabilityPoolingAndActivation.Serialize ] Can't write CapabilityRef")
	}

	return result.Bytes(), nil
}

// Deserialize implements interface method
func (nvb *NodeViolationBlame) Deserialize(data io.Reader) error {
	err := binary.Read(data, defaultByteOrder, &nvb.BlameNodeID)
	if err != nil {
		return errors.Wrap(err, "[ NodeViolationBlame.Deserialize ] Can't read BlameNodeID")
	}

	err = binary.Read(data, defaultByteOrder, &nvb.TypeViolation)
	if err != nil {
		return errors.Wrap(err, "[ NodeViolationBlame.Deserialize ] Can't read TypeViolation")
	}

	return nil
}

// Serialize implements interface method
func (nvb *NodeViolationBlame) Serialize() ([]byte, error) {
	result := allocateBuffer(64)
	err := binary.Write(result, defaultByteOrder, nvb.BlameNodeID)
	if err != nil {
		return nil, errors.Wrap(err, "[ NodeViolationBlame.Serialize ] Can't write BlameNodeID")
	}

	err = binary.Write(result, defaultByteOrder, nvb.TypeViolation)
	if err != nil {
		return nil, errors.Wrap(err, "[ NodeViolationBlame.Serialize ] Can't write TypeViolation")
	}

	return result.Bytes(), nil
}

func (njc *NodeJoinClaim) deserialize(data io.Reader) error {
	err := binary.Read(data, defaultByteOrder, &njc.ShortNodeID)
	if err != nil {
		return errors.Wrap(err, "[ NodeJoinClaim.Deserialize ] Can't read NodeID")
	}

	err = binary.Read(data, defaultByteOrder, &njc.RelayNodeID)
	if err != nil {
		return errors.Wrap(err, "[ NodeJoinClaim.Deserialize ] Can't read RelayNodeID")
	}

	err = binary.Read(data, defaultByteOrder, &njc.ProtocolVersionAndFlags)
	if err != nil {
		return errors.Wrap(err, "[ NodeJoinClaim.Deserialize ] Can't read ProtocolVersionAndFlags")
	}

	err = binary.Read(data, defaultByteOrder, &njc.JoinsAfter)
	if err != nil {
		return errors.Wrap(err, "[ NodeJoinClaim.Deserialize ] Can't read JoinsAfter")
	}

	err = binary.Read(data, defaultByteOrder, &njc.NodeRoleRecID)
	if err != nil {
		return errors.Wrap(err, "[ NodeJoinClaim.Deserialize ] Can't read NodeRoleRecID")
	}

	err = binary.Read(data, defaultByteOrder, &njc.NodeAddress)
	if err != nil {
		return errors.Wrap(err, "[ NodeJoinClaim.Deserialize ] Can't read NodeAddress")
	}

	err = binary.Read(data, defaultByteOrder, &njc.NodeRef)
	if err != nil {
		return errors.Wrap(err, "[ NodeJoinClaim.Deserialize ] Can't read NodeRef")
	}

	err = binary.Read(data, defaultByteOrder, &njc.NodePK)
	if err != nil {
		return errors.Wrap(err, "[ NodeJoinClaim.Deserialize ] Can't read NodePK")
	}
	return nil
}

// Deserialize implements interface method
func (njc *NodeJoinClaim) Deserialize(data io.Reader) error {
	err := njc.deserialize(data)
	if err != nil {
		return err
	}
	err = binary.Read(data, defaultByteOrder, &njc.Signature)
	if err != nil {
		return errors.Wrap(err, "[ NodeJoinClaim.Deserialize ] Can't read Signature")
	}
	return nil
}

// Serialize implements interface method
func (njc *NodeJoinClaim) Serialize() ([]byte, error) {
	result := allocateBuffer(1024)

	rawData, err := njc.SerializeRaw()
	if err != nil {
		return nil, errors.Wrap(err, "[ NodeJoinClaim.Serialize ] Failed to serialize a claim without header")
	}

	err = binary.Write(result, defaultByteOrder, rawData)
	if err != nil {
		return nil, errors.Wrap(err, "[ NodeJoinClaim.Serialize ] Failed to write a data without header")
	}

	err = binary.Write(result, defaultByteOrder, njc.Signature[:])
	if err != nil {
		return nil, errors.Wrap(err, "[ NodeJoinClaim.Serialize ] Can't write Signature")
	}

	return result.Bytes(), nil
}

func (njc *NodeJoinClaim) SerializeRaw() ([]byte, error) {
	result := allocateBuffer(1024)

	err := binary.Write(result, defaultByteOrder, njc.ShortNodeID)
	if err != nil {
		return nil, errors.Wrap(err, "[ NodeJoinClaim.SerializeRaw ] Can't write NodeID")
	}

	err = binary.Write(result, defaultByteOrder, njc.RelayNodeID)
	if err != nil {
		return nil, errors.Wrap(err, "[ NodeJoinClaim.SerializeRaw ] Can't write RelayNodeID")
	}

	err = binary.Write(result, defaultByteOrder, njc.ProtocolVersionAndFlags)
	if err != nil {
		return nil, errors.Wrap(err, "[ NodeJoinClaim.SerializeRaw ] Can't write ProtocolVersionAndFlags")
	}

	err = binary.Write(result, defaultByteOrder, njc.JoinsAfter)
	if err != nil {
		return nil, errors.Wrap(err, "[ NodeJoinClaim.SerializeRaw ] Can't write JoinsAfter")
	}

	err = binary.Write(result, defaultByteOrder, njc.NodeRoleRecID)
	if err != nil {
		return nil, errors.Wrap(err, "[ NodeJoinClaim.SerializeRaw ] Can't write NodeRoleRecID")
	}

	err = binary.Write(result, defaultByteOrder, njc.NodeAddress)
	if err != nil {
		return nil, errors.Wrap(err, "[ NodeJoinClaim.SerializeRaw ] Can't write NodeAddress")
	}

	err = binary.Write(result, defaultByteOrder, njc.NodeRef)
	if err != nil {
		return nil, errors.Wrap(err, "[ NodeJoinClaim.SerializeRaw ] Can't write NodeRef")
	}

	err = binary.Write(result, defaultByteOrder, njc.NodePK)
	if err != nil {
		return nil, errors.Wrap(err, "[ NodeJoinClaim.SerializeRaw ] Can't write NodePK")
	}

	return result.Bytes(), nil
}

func (nac *NodeAnnounceClaim) SerializeRaw() ([]byte, error) {
	nodeJoinPart, err := nac.NodeJoinClaim.SerializeRaw()
	if err != nil {
		return nil, err
	}
	result := allocateBuffer(1024)
	err = binary.Write(result, defaultByteOrder, nodeJoinPart)
	if err != nil {
		return nil, errors.Wrap(err, "[ NodeAnnounceClaim.Serialize ] Can't write NodeJoinClaim part")
	}
	err = binary.Write(result, defaultByteOrder, nac.NodeAnnouncerIndex)
	if err != nil {
		return nil, errors.Wrap(err, "[ NodeAnnounceClaim.Serialize ] Can't write NodeAnnouncerIndex")
	}
	err = binary.Write(result, defaultByteOrder, nac.NodeJoinerIndex)
	if err != nil {
		return nil, errors.Wrap(err, "[ NodeAnnounceClaim.Serialize ] Can't write NodeJoinerIndex")
	}
	err = binary.Write(result, defaultByteOrder, nac.NodeCount)
	if err != nil {
		return nil, errors.Wrap(err, "[ NodeAnnounceClaim.Serialize ] Can't write NodeCount")
	}
	return result.Bytes(), nil
}

// Serialize implements interface method
func (nac *NodeAnnounceClaim) Serialize() ([]byte, error) {
	result := allocateBuffer(1024)

	rawData, err := nac.SerializeRaw()
	if err != nil {
		return nil, errors.Wrap(err, "[ NodeAnnounceClaim.Serialize ] Failed to serialize a claim without header")
	}

	err = binary.Write(result, defaultByteOrder, rawData)
	if err != nil {
		return nil, errors.Wrap(err, "[ NodeAnnounceClaim.Serialize ] Failed to write a data without header")
	}

	err = binary.Write(result, defaultByteOrder, nac.Signature[:])
	if err != nil {
		return nil, errors.Wrap(err, "[ NodeAnnounceClaim.Serialize ] Can't write Signature")
	}

	return result.Bytes(), nil
}

// Deserialize implements interface method
func (nac *NodeAnnounceClaim) Deserialize(data io.Reader) error {
	err := nac.deserialize(data)
	if err != nil {
		return err
	}
	err = binary.Read(data, defaultByteOrder, &nac.NodeAnnouncerIndex)
	if err != nil {
		return errors.Wrap(err, "[ NodeAnnounceClaim.Deserialize ] Can't read NodeAnnouncerIndex")
	}
	err = binary.Read(data, defaultByteOrder, &nac.NodeJoinerIndex)
	if err != nil {
		return errors.Wrap(err, "[ NodeAnnounceClaim.Deserialize ] Can't read NodeJoinerIndex")
	}
	err = binary.Read(data, defaultByteOrder, &nac.NodeCount)
	if err != nil {
		return errors.Wrap(err, "[ NodeAnnounceClaim.Deserialize ] Can't read NodeCount")
	}
	err = binary.Read(data, defaultByteOrder, &nac.Signature)
	if err != nil {
		return errors.Wrap(err, "[ NodeAnnounceClaim.Deserialize ] Can't read Signature")
	}
	return nil
}

func (nac *NodeAnnounceClaim) Update(nodeJoinerID core.RecordRef, crypto core.CryptographyService) error {
	index, err := nac.BitSetMapper.RefToIndex(nodeJoinerID)
	if err != nil {
		return errors.Wrap(err, "[ NodeAnnounceClaim.Update ] failed to map joiner node ID to bitset index")
	}
	nac.NodeJoinerIndex = uint16(index)
	data, err := nac.SerializeRaw()
	if err != nil {
		return errors.Wrap(err, "[ NodeAnnounceClaim.Update ] failed to serialize raw announce claim")
	}
	signature, err := crypto.Sign(data)
	if err != nil {
		return errors.Wrap(err, "[ NodeAnnounceClaim.Update ] failed to sign announce claim")
	}
	sign := signature.Bytes()
	copy(nac.Signature[:], sign[:SignatureLength])
	return nil
}

// Deserialize implements interface method
func (nlc *NodeLeaveClaim) Deserialize(data io.Reader) error {
	return nil
}

// Serialize implements interface method
func (nlc *NodeLeaveClaim) Serialize() ([]byte, error) {
	return nil, nil
}

func serializeClaims(claims []ReferendumClaim) ([]byte, error) {
	result := allocateBuffer(packetMaxSize)
	for _, claim := range claims {
		claimHeader := makeClaimHeader(claim)
		err := binary.Write(result, defaultByteOrder, claimHeader)
		if err != nil {
			return nil, errors.Wrap(err, fmt.Sprintf("[ serializeClaims ] "+
				"Can't write claim header. Type: %d. Length: %d", claim.Type(), getClaimSize(claim)))
		}

		rawClaim, err := claim.Serialize()
		if err != nil {
			return nil, errors.Wrap(err, fmt.Sprintf("[ serializeClaims ] "+
				"Can't serialize claim. Type: %d. Length: %d", claim.Type(), getClaimSize(claim)))
		}
		_, err = result.Write(rawClaim)
		if err != nil {
			return nil, errors.Wrap(err, fmt.Sprintf("[ serializeClaims ] "+
<<<<<<< HEAD
				"Can't append proofNodePulseRaw. Type: %d. Length: %d", claim.Type(), getClaimSize(claim)))
=======
				"Can't write claim. Type: %d. Length: %d", claim.Type(), getClaimSize(claim)))
>>>>>>> 97afe656
		}
	}

	return result.Bytes(), nil
}

func parseReferendumClaim(data []byte) ([]ReferendumClaim, error) {
	claimsSize := len(data)
	claimsBufReader := bytes.NewReader(data)
	result := make([]ReferendumClaim, 0)

	// get claim header
	for claimsSize > 0 {
		startSize := claimsBufReader.Len()
		var claimHeader uint16
		err := binary.Read(claimsBufReader, defaultByteOrder, &claimHeader)
		if err != nil {
			return nil, errors.Wrap(err, "[ PacketHeader.parseReferendumClaim ] Can't read claimHeader")
		}

		claimType := ClaimType(extractTypeFromHeader(claimHeader))
		// TODO: Do we need claimLength?
		// claimLength := extractLengthFromHeader(claimHeader)
		var refClaim ReferendumClaim

		switch claimType {
		case TypeNodeJoinClaim:
			refClaim = &NodeJoinClaim{}
		case TypeCapabilityPollingAndActivation:
			refClaim = &CapabilityPoolingAndActivation{}
		case TypeNodeViolationBlame:
			refClaim = &NodeViolationBlame{}
		case TypeNodeBroadcast:
			refClaim = &NodeBroadcast{}
		case TypeNodeLeaveClaim:
			refClaim = &NodeLeaveClaim{}
		default:
			return nil, errors.Wrap(err, "[ PacketHeader.parseReferendumClaim ] Unsupported claim type.")
		}
		err = refClaim.Deserialize(claimsBufReader)
		if err != nil {
			return nil, errors.Wrap(err, "[ PacketHeader.parseReferendumClaim ] Can't deserialize claim")
		}
		result = append(result, refClaim)

		claimsSize -= startSize - claimsBufReader.Len()
	}

	if claimsSize != 0 {
		return nil, errors.New("[ PacketHeader.parseReferendumClaim ] Problem with claims struct")
	}

	return result, nil
}<|MERGE_RESOLUTION|>--- conflicted
+++ resolved
@@ -362,11 +362,7 @@
 		_, err = result.Write(rawClaim)
 		if err != nil {
 			return nil, errors.Wrap(err, fmt.Sprintf("[ serializeClaims ] "+
-<<<<<<< HEAD
-				"Can't append proofNodePulseRaw. Type: %d. Length: %d", claim.Type(), getClaimSize(claim)))
-=======
 				"Can't write claim. Type: %d. Length: %d", claim.Type(), getClaimSize(claim)))
->>>>>>> 97afe656
 		}
 	}
 
