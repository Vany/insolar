--- conflicted
+++ resolved
@@ -24,7 +24,7 @@
 	"github.com/insolar/insolar/component"
 	"github.com/insolar/insolar/insolar"
 	"github.com/insolar/insolar/keystore/internal/privatekey"
-	"github.com/insolar/insolar/platformpolicy/keys"
+	"github.com/pkg/errors"
 )
 
 type keyStore struct {
@@ -32,13 +32,8 @@
 	file   string
 }
 
-<<<<<<< HEAD
-func (ks *keyStore) GetPrivateKey(identifier string) (crypto.PrivateKey, error) {
+func (ks *keyStore) GetPrivateKey(identifier string) (keys.PrivateKey, error) {
 	return ks.Loader.Load(ks.file)
-=======
-func (ks *keyStore) GetPrivateKey(identifier string) (keys.PrivateKey, error) {
-	return ks.Loader.Load(ks.path)
->>>>>>> c6bd07fd
 }
 
 func (ks *keyStore) Start(ctx context.Context) error {
