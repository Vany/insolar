--- conflicted
+++ resolved
@@ -942,16 +942,9 @@
 	return []byte{b, b, b, b, b, b, b, b, b, b, b, b, b, b, b, b, b, b, b, b}
 }
 
-<<<<<<< HEAD
-func TestDHT_RelayRequest(t *testing.T) {
-	count := 5
-	done := make(chan bool)
-	port := 3000
-=======
 func TestDHT_FindNode(t *testing.T) {
 	count := 5
 	port := 6000
->>>>>>> 6e22c4ab
 	var dhts []*DHT
 	idx := make(map[int]string, count)
 	done := make(chan bool)
@@ -1000,32 +993,6 @@
 		}
 	}
 
-<<<<<<< HEAD
-		ctx := getDefaultCtx(dhts[i])
-		err := dhts[index].AuthenticationRequest(ctx, "begin", idx[i])
-		if err != nil {
-			log.Println(err)
-		}
-		time.Sleep(time.Millisecond * 200)
-	}
-
-	index = 0
-	for i := range dhts {
-		if (i + 1) == count {
-			index = 0
-		} else {
-			index++
-		}
-
-		ctx := getDefaultCtx(dhts[i])
-		err := dhts[index].RelayRequest(ctx, "start", idx[i])
-		if err != nil {
-			log.Println(err)
-		}
-
-		assert.Equal(t, 1, dhts[i].relay.ClientsCount())
-		assert.Equal(t, true, dhts[index].proxy.ProxyNodesCount() > 0)
-=======
 	for _, dht := range dhts {
 		assert.Equal(t, count-1, dht.NumNodes(getDefaultCtx(dht)))
 		dht.Disconnect()
@@ -1101,7 +1068,6 @@
 			assert.Equal(t, "closed", err.Error())
 			done <- true
 		}(dht)
->>>>>>> 6e22c4ab
 		time.Sleep(time.Millisecond * 200)
 	}
 
@@ -1111,398 +1077,6 @@
 	<-done
 }
 
-<<<<<<< HEAD
-func TestDHT_AuthenticationRequest(t *testing.T) {
-	count := 5
-	done := make(chan bool)
-	port := 4000
-	var dhts []*DHT
-	idx := make(map[int]string, count)
-
-	for i := 0; i < count; i++ {
-		id, _ := node.NewIDs(1)
-		idx[i] = id[0].String()
-		st, s, tp, r, _ := realDhtParams(id, "127.0.0.1:"+strconv.Itoa(port))
-		address, _ := node.NewAddress("127.0.0.1:" + strconv.Itoa(port-1))
-		bootstrapNode := node.NewNode(address)
-		dht, err := NewDHT(st, s, tp, r, &Options{
-			BootstrapNodes: []*node.Node{
-				bootstrapNode,
-			},
-		},
-			relay.NewProxy())
-		port++
-		dhts = append(dhts, dht)
-		assert.NoError(t, err)
-	}
-
-	for _, dht := range dhts {
-		ctx, _ := NewContextBuilder(dht).SetDefaultNode().Build()
-		assert.Equal(t, 0, dht.NumNodes(ctx))
-		go func(dht *DHT) {
-			err := dht.Listen()
-			assert.Equal(t, "closed", err.Error())
-			done <- true
-		}(dht)
-		go func(dht *DHT) {
-			err := dht.Bootstrap()
-			assert.NoError(t, err)
-		}(dht)
-		time.Sleep(time.Millisecond * 200)
-	}
-
-	time.Sleep(time.Millisecond * 2000)
-
-	index := 0
-	for i := range dhts {
-		if (i + 1) == count {
-			index = 0
-		} else {
-			index++
-		}
-
-		ctx := getDefaultCtx(dhts[i])
-		err := dhts[index].AuthenticationRequest(ctx, "begin", idx[i])
-		assert.NoError(t, err)
-		time.Sleep(time.Millisecond * 200)
-	}
-
-	index = 0
-	for i := range dhts {
-		if (i + 1) == count {
-			index = 0
-		} else {
-			index++
-		}
-
-		ctx := getDefaultCtx(dhts[i])
-		err := dhts[index].RelayRequest(ctx, "start", idx[i])
-		assert.NoError(t, err)
-
-		assert.Equal(t, 1, dhts[i].relay.ClientsCount())
-		assert.Equal(t, true, dhts[index].proxy.ProxyNodesCount() > 0)
-		time.Sleep(time.Millisecond * 200)
-	}
-
-	for _, dht := range dhts {
-		assert.Equal(t, count-1, dht.NumNodes(getDefaultCtx(dht)))
-		dht.Disconnect()
-	}
-	<-done
-}
-
-func TestDHT_Bootstrap(t *testing.T) {
-	count := 20
-	port := 5000
-	var dhts []*DHT
-	done := make(chan bool)
-
-	for i := 0; i < count; i++ {
-		id, _ := node.NewIDs(1)
-		st, s, tp, r, _ := realDhtParams(id, "127.0.0.1:"+strconv.Itoa(port))
-		address, _ := node.NewAddress("127.0.0.1:" + strconv.Itoa(port-1))
-		bootstrapNode := node.NewNode(address)
-		dht, err := NewDHT(st, s, tp, r, &Options{
-			BootstrapNodes: []*node.Node{
-				bootstrapNode,
-			},
-		},
-			relay.NewProxy())
-		port++
-		dhts = append(dhts, dht)
-		assert.NoError(t, err)
-	}
-
-	for _, dht := range dhts {
-		ctx, _ := NewContextBuilder(dht).SetDefaultNode().Build()
-		assert.Equal(t, 0, dht.NumNodes(ctx))
-		go func(dht *DHT) {
-			err := dht.Listen()
-			assert.Equal(t, "closed", err.Error())
-			done <- true
-		}(dht)
-		go func(dht *DHT) {
-			err := dht.Bootstrap()
-			assert.NoError(t, err)
-		}(dht)
-		time.Sleep(time.Millisecond * 200)
-	}
-
-	time.Sleep(time.Millisecond * 2000)
-
-	for _, dht := range dhts {
-		assert.Equal(t, count-1, dht.NumNodes(getDefaultCtx(dht)))
-		dht.Disconnect()
-	}
-	<-done
-}
-
-func TestDHT_FindNode(t *testing.T) {
-	count := 5
-	port := 6000
-	var dhts []*DHT
-	idx := make(map[int]string, count)
-	done := make(chan bool)
-
-	for i := 0; i < count; i++ {
-		id, _ := node.NewIDs(1)
-		idx[i] = id[0].String()
-		st, s, tp, r, _ := realDhtParams(id, "127.0.0.1:"+strconv.Itoa(port))
-		address, _ := node.NewAddress("127.0.0.1:" + strconv.Itoa(port-1))
-		bootstrapNode := node.NewNode(address)
-		dht, err := NewDHT(st, s, tp, r, &Options{
-			BootstrapNodes: []*node.Node{
-				bootstrapNode,
-			},
-		},
-			relay.NewProxy())
-		port++
-		dhts = append(dhts, dht)
-		assert.NoError(t, err)
-	}
-
-	for _, dht := range dhts {
-		ctx, _ := NewContextBuilder(dht).SetDefaultNode().Build()
-		assert.Equal(t, 0, dht.NumNodes(ctx))
-		go func(dht *DHT) {
-			err := dht.Listen()
-			assert.Equal(t, "closed", err.Error())
-			done <- true
-		}(dht)
-		go func(dht *DHT) {
-			err := dht.Bootstrap()
-			assert.NoError(t, err)
-		}(dht)
-		time.Sleep(time.Millisecond * 200)
-	}
-
-	time.Sleep(time.Millisecond * 2000)
-
-	for _, dht := range dhts {
-		for i := range idx {
-			ctx, _ := NewContextBuilder(dht).SetDefaultNode().Build()
-			_, exist, err := dht.FindNode(ctx, idx[i])
-			assert.NoError(t, err)
-			assert.Equal(t, true, exist)
-			time.Sleep(time.Millisecond * 200)
-		}
-	}
-
-	for _, dht := range dhts {
-		assert.Equal(t, count-1, dht.NumNodes(getDefaultCtx(dht)))
-		dht.Disconnect()
-	}
-	<-done
-}
-
-// CheckOriginRequest works if and only if relay request accepted.
-func TestDHT_CheckOriginRequest(t *testing.T) {
-	count := 5
-	port := 7000
-	var dhts []*DHT
-	idx := make(map[int]string, count)
-	done := make(chan bool)
-
-	for i := 0; i < count; i++ {
-		id, _ := node.NewIDs(1)
-		idx[i] = id[0].String()
-		st, s, tp, r, _ := realDhtParams(id, "127.0.0.1:"+strconv.Itoa(port))
-		address, _ := node.NewAddress("127.0.0.1:" + strconv.Itoa(port-1))
-		bootstrapNode := node.NewNode(address)
-		dht, err := NewDHT(st, s, tp, r, &Options{
-			BootstrapNodes: []*node.Node{
-				bootstrapNode,
-			},
-		},
-			relay.NewProxy())
-		port++
-		dhts = append(dhts, dht)
-		assert.NoError(t, err)
-	}
-
-	for _, dht := range dhts {
-		ctx, _ := NewContextBuilder(dht).SetDefaultNode().Build()
-		assert.Equal(t, 0, dht.NumNodes(ctx))
-		go func(dht *DHT) {
-			err := dht.Listen()
-			assert.Equal(t, "closed", err.Error())
-			done <- true
-		}(dht)
-		go func(dht *DHT) {
-			err := dht.Bootstrap()
-			assert.NoError(t, err)
-		}(dht)
-		time.Sleep(time.Millisecond * 200)
-	}
-
-	time.Sleep(time.Millisecond * 2000)
-
-	index := 0
-	for i := range dhts {
-		if (i + 1) == count {
-			index = 0
-		} else {
-			index++
-		}
-
-		ctx := getDefaultCtx(dhts[i])
-		err := dhts[index].AuthenticationRequest(ctx, "begin", idx[i])
-		assert.NoError(t, err)
-		time.Sleep(time.Millisecond * 200)
-	}
-
-	index = 0
-	for i := range dhts {
-		if (i + 1) == count {
-			index = 0
-		} else {
-			index++
-		}
-
-		ctx := getDefaultCtx(dhts[i])
-		err := dhts[index].RelayRequest(ctx, "start", idx[i])
-		assert.NoError(t, err)
-
-		assert.Equal(t, 1, dhts[i].relay.ClientsCount())
-		assert.Equal(t, true, dhts[index].proxy.ProxyNodesCount() > 0)
-		time.Sleep(time.Millisecond * 200)
-	}
-
-	for _, dht := range dhts {
-		assert.Equal(t, count-1, dht.NumNodes(getDefaultCtx(dht)))
-		dht.Disconnect()
-	}
-	<-done
-}
-
-func TestDHT_Listen(t *testing.T) {
-	count := 5
-	port := 8000
-	var dhts []*DHT
-	done := make(chan bool)
-
-	for i := 0; i < count; i++ {
-		id, _ := node.NewIDs(1)
-		st, s, tp, r, _ := realDhtParams(id, "127.0.0.1:"+strconv.Itoa(port))
-		address, _ := node.NewAddress("127.0.0.1:" + strconv.Itoa(port-1))
-		bootstrapNode := node.NewNode(address)
-		dht, err := NewDHT(st, s, tp, r, &Options{
-			BootstrapNodes: []*node.Node{
-				bootstrapNode,
-			},
-		},
-			relay.NewProxy())
-		port++
-		dhts = append(dhts, dht)
-		assert.NoError(t, err)
-	}
-
-	for _, dht := range dhts {
-		ctx, _ := NewContextBuilder(dht).SetDefaultNode().Build()
-		assert.Equal(t, 0, dht.NumNodes(ctx))
-		go func(dht *DHT) {
-			err := dht.Listen()
-			assert.Equal(t, "closed", err.Error())
-			done <- true
-		}(dht)
-	}
-
-	for _, dht := range dhts {
-		dht.Disconnect()
-	}
-	<-done
-}
-
-func TestDHT_Disconnect(t *testing.T) {
-	count := 5
-	port := 9000
-	var dhts []*DHT
-	done := make(chan bool)
-
-	for i := 0; i < count; i++ {
-		id, _ := node.NewIDs(1)
-		st, s, tp, r, _ := realDhtParams(id, "127.0.0.1:"+strconv.Itoa(port))
-		address, _ := node.NewAddress("127.0.0.1:" + strconv.Itoa(port-1))
-		bootstrapNode := node.NewNode(address)
-		dht, err := NewDHT(st, s, tp, r, &Options{
-			BootstrapNodes: []*node.Node{
-				bootstrapNode,
-			},
-		},
-			relay.NewProxy())
-		port++
-		dhts = append(dhts, dht)
-		assert.NoError(t, err)
-	}
-
-	for _, dht := range dhts {
-		ctx, _ := NewContextBuilder(dht).SetDefaultNode().Build()
-		assert.Equal(t, 0, dht.NumNodes(ctx))
-		go func(dht *DHT) {
-			err := dht.Listen()
-			assert.Equal(t, "closed", err.Error())
-			done <- true
-		}(dht)
-		time.Sleep(time.Millisecond * 200)
-	}
-
-	for _, dht := range dhts {
-		dht.Disconnect()
-	}
-	<-done
-}
-
-func TestDHT_NumNodes(t *testing.T) {
-	count := 5
-	port := 10000
-	var dhts []*DHT
-	done := make(chan bool)
-
-	for i := 0; i < count; i++ {
-		id, _ := node.NewIDs(1)
-		st, s, tp, r, _ := realDhtParams(id, "127.0.0.1:"+strconv.Itoa(port))
-		address, _ := node.NewAddress("127.0.0.1:" + strconv.Itoa(port-1))
-		bootstrapNode := node.NewNode(address)
-		dht, err := NewDHT(st, s, tp, r, &Options{
-			BootstrapNodes: []*node.Node{
-				bootstrapNode,
-			},
-		},
-			relay.NewProxy())
-		port++
-		dhts = append(dhts, dht)
-		assert.NoError(t, err)
-	}
-
-	for _, dht := range dhts {
-		ctx, _ := NewContextBuilder(dht).SetDefaultNode().Build()
-		assert.Equal(t, 0, dht.NumNodes(ctx))
-		go func(dht *DHT) {
-			err := dht.Listen()
-			assert.Equal(t, "closed", err.Error())
-			done <- true
-		}(dht)
-		go func(dht *DHT) {
-			err := dht.Bootstrap()
-			assert.NoError(t, err)
-			done <- true
-		}(dht)
-		time.Sleep(time.Millisecond * 200)
-	}
-
-	time.Sleep(time.Millisecond * 2000)
-
-	for _, dht := range dhts {
-		assert.Equal(t, count-1, dht.NumNodes(getDefaultCtx(dht)))
-		dht.Disconnect()
-	}
-
-	<-done
-	<-done
-}
-
-=======
->>>>>>> 6e22c4ab
 func TestNewDHT(t *testing.T) {
 	done := make(chan bool)
 	port := 11000
@@ -1523,50 +1097,4 @@
 
 	dht.Disconnect()
 	<-done
-<<<<<<< HEAD
-}
-
-func TestDHT_GetOriginID(t *testing.T) {
-	count := 5
-	port := 12000
-	var dhts []*DHT
-	done := make(chan bool)
-
-	for i := 0; i < count; i++ {
-		id, _ := node.NewIDs(1)
-		st, s, tp, r, _ := realDhtParams(id, "127.0.0.1:"+strconv.Itoa(port))
-		address, _ := node.NewAddress("127.0.0.1:" + strconv.Itoa(port-1))
-		bootstrapNode := node.NewNode(address)
-		dht, err := NewDHT(st, s, tp, r, &Options{
-			BootstrapNodes: []*node.Node{
-				bootstrapNode,
-			},
-		},
-			relay.NewProxy())
-		port++
-		dhts = append(dhts, dht)
-		assert.NoError(t, err)
-
-		ctx, _ := NewContextBuilder(dht).SetDefaultNode().Build()
-		gotID := dht.GetOriginID(ctx)
-		assert.Equal(t, id[0].String(), gotID)
-	}
-
-	for _, dht := range dhts {
-		ctx, _ := NewContextBuilder(dht).SetDefaultNode().Build()
-		assert.Equal(t, 0, dht.NumNodes(ctx))
-		go func(dht *DHT) {
-			err := dht.Listen()
-			assert.Equal(t, "closed", err.Error())
-			done <- true
-		}(dht)
-		time.Sleep(time.Millisecond * 200)
-	}
-
-	for _, dht := range dhts {
-		dht.Disconnect()
-	}
-	<-done
-=======
->>>>>>> 6e22c4ab
 }