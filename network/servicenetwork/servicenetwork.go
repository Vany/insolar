--- conflicted
+++ resolved
@@ -176,13 +176,10 @@
 }
 
 func (n *ServiceNetwork) HandlePulse(ctx context.Context, newPulse core.Pulse) {
-<<<<<<< HEAD
-=======
 	if n.NodeKeeper.GetState() == network.Waiting {
 		return
 	}
 
->>>>>>> 9151407b
 	traceID := "pulse_" + strconv.FormatUint(uint64(newPulse.PulseNumber), 10)
 	ctx, logger := inslogger.WithTraceField(ctx, traceID)
 	logger.Infof("Got new newPulse number: %d", newPulse.PulseNumber)
@@ -231,8 +228,6 @@
 
 	if !n.NetworkCoordinator.IsStarted() {
 		return
-<<<<<<< HEAD
-=======
 	}
 	err := n.NetworkCoordinator.WriteActiveNodes(ctx, newPulse.PulseNumber, n.NodeNetwork.GetActiveNodes())
 	if err != nil {
@@ -246,20 +241,6 @@
 
 	if err := n.PhaseManager.OnPulse(ctx, &newPulse); err != nil {
 		logger.Warn("phase manager fail: " + err.Error())
->>>>>>> 9151407b
-	}
-	err := n.NetworkCoordinator.WriteActiveNodes(ctx, newPulse.PulseNumber, n.NodeNetwork.GetActiveNodes())
-	if err != nil {
-		logger.Warn("Error writing active nodes to ledger: " + err.Error())
-	}
-	logger.Info("ServiceNetwork call PhaseManager.OnPulse")
-}
-
-func (n *ServiceNetwork) phaseManagerOnPulse(ctx context.Context, newPulse core.Pulse) {
-	logger := inslogger.FromContext(ctx)
-
-	if err := n.PhaseManager.OnPulse(ctx, &newPulse); err != nil {
-		logger.Warn("phase manager fail: " + err.Error())
 	}
 }
 
@@ -279,25 +260,6 @@
 	return isFakePulse(newPulse) && currentPulse.EpochPulseNumber > -1
 }
 
-<<<<<<< HEAD
-=======
-func isFakePulse(newPulse *core.Pulse) bool {
-	return newPulse.EpochPulseNumber == -1
-}
-
-func isNewEpoch(currentPulse, newPulse *core.Pulse) bool {
-	return newPulse.EpochPulseNumber > currentPulse.EpochPulseNumber
-}
-
-func isNextPulse(currentPulse, newPulse *core.Pulse) bool {
-	return newPulse.PulseNumber > currentPulse.PulseNumber && newPulse.PulseNumber >= currentPulse.NextPulseNumber
-}
-
-func fakePulseStarted(currentPulse, newPulse *core.Pulse) bool {
-	return isFakePulse(newPulse) && currentPulse.EpochPulseNumber > -1
-}
-
->>>>>>> 9151407b
 func fakePulseAllowed(state core.NetworkState) bool {
 	return state == core.VoidNetworkState || state == core.NoNetworkState
 }