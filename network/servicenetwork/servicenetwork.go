--- conflicted
+++ resolved
@@ -226,21 +226,13 @@
 	}
 	traceID := "pulse_" + strconv.FormatUint(uint64(newPulse.PulseNumber), 10)
 	ctx, logger := inslogger.WithTraceField(ctx, traceID)
-<<<<<<< HEAD
 	logger.Infof("Got new pulse number: %d", newPulse.PulseNumber)
-
-=======
-	logger.Infof("Got new pulse number: %d", pulse.PulseNumber)
 	ctx, span := instracer.StartSpan(ctx, "ServiceNetwork.Handlepulse")
 	span.AddAttributes(
-		trace.Int64Attribute("pulse.PulseNumber", int64(pulse.PulseNumber)),
+		trace.Int64Attribute("pulse.PulseNumber", int64(newPulse.PulseNumber)),
 	)
 	defer span.End()
-	if n.PulseManager == nil {
-		logger.Error("PulseManager is not initialized")
-		return
-	}
->>>>>>> 5977b547
+
 	if !n.NodeKeeper.IsBootstrapped() {
 		n.Controller.SetLastIgnoredPulse(newPulse.NextPulseNumber)
 		return
