--- conflicted
+++ resolved
@@ -34,11 +34,7 @@
 type node struct {
 	NodeID        core.RecordRef
 	NodeShortID   core.ShortNodeID
-<<<<<<< HEAD
-	NodeRole      core.NodeRole
-=======
-	NodeRoles     []core.StaticRole
->>>>>>> 57903ed1
+	NodeRole      core.StaticRole
 	NodePublicKey crypto.PublicKey
 
 	NodePulseNum core.PulseNumber
@@ -49,24 +45,15 @@
 
 func newMutableNode(
 	id core.RecordRef,
-<<<<<<< HEAD
-	role core.NodeRole,
-=======
-	roles []core.StaticRole,
->>>>>>> 57903ed1
+	role core.StaticRole,
 	publicKey crypto.PublicKey,
 	pulseNum core.PulseNumber,
 	physicalAddress,
 	version string) MutableNode {
 	return &node{
 		NodeID:              id,
-<<<<<<< HEAD
-		NodeShortID:         generateShortID(id),
+		NodeShortID:         utils.GenerateShortID(id),
 		NodeRole:            role,
-=======
-		NodeShortID:         utils.GenerateShortID(id),
-		NodeRoles:           roles,
->>>>>>> 57903ed1
 		NodePublicKey:       publicKey,
 		NodePulseNum:        pulseNum,
 		NodePhysicalAddress: physicalAddress,
@@ -76,11 +63,7 @@
 
 func NewNode(
 	id core.RecordRef,
-<<<<<<< HEAD
-	role core.NodeRole,
-=======
-	roles []core.StaticRole,
->>>>>>> 57903ed1
+	role core.StaticRole,
 	publicKey crypto.PublicKey,
 
 	pulseNum core.PulseNumber,
@@ -101,17 +84,8 @@
 	return n.NodePulseNum
 }
 
-<<<<<<< HEAD
-func (n *node) Role() core.NodeRole {
+func (n *node) Role() core.StaticRole {
 	return n.NodeRole
-=======
-func (n *node) Roles() []core.StaticRole {
-	return n.NodeRoles
-}
-
-func (n *node) Role() core.StaticRole {
-	return n.NodeRoles[0]
->>>>>>> 57903ed1
 }
 
 func (n *node) PublicKey() crypto.PublicKey {
