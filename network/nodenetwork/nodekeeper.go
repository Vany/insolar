--- conflicted
+++ resolved
@@ -332,9 +332,13 @@
 	nk.tempLock.Unlock()
 
 	sync := nk.sync.(*unsyncList)
-<<<<<<< HEAD
-	nk.active = sync.getMergedNodeMap()
+	var err error
+	nk.active, err = sync.getMergedNodeMap()
+	if err != nil {
+		return errors.Wrap(err, "[ MoveSyncToActive ] failed to mergeWith")
+	}
 	nk.reindex()
+	return nil
 }
 
 func (nk *nodekeeper) reindex() {
@@ -362,42 +366,6 @@
 	}
 }
 
-=======
-	var err error
-	nk.active, err = sync.getMergedNodeMap()
-	if err != nil {
-		return errors.Wrap(err, "[ MoveSyncToActive ] failed to mergeWith")
-	}
-	nk.reindex()
-	return nil
-}
-
-func (nk *nodekeeper) reindex() {
-	// drop all indexes
-	nk.indexNode = make(map[core.StaticRole]*recordRefSet)
-	nk.indexShortID = make(map[core.ShortNodeID]core.Node)
-
-	foundOrigin := false
-	for _, node := range nk.active {
-		nk.addToIndex(node)
-		if node.ID().Equal(nk.origin.ID()) {
-			foundOrigin = true
-		}
-	}
-
-	if !foundOrigin {
-		// we left active node list, can gracefully stop
-
-		// graceful stop instead of panic
-		err := coreutils.SendGracefulStopSignal()
-		if err != nil {
-			// we tried :(
-			panic("Node leave acknowledged by network. Goodbye!")
-		}
-	}
-}
-
->>>>>>> b481206f
 func (nk *nodekeeper) nodeToSignedClaim() (*consensus.NodeJoinClaim, error) {
 	claim, err := consensus.NodeToClaim(nk.origin)
 	if err != nil {
