/*
 *    Copyright 2018 Insolar
 *
 *    Licensed under the Apache License, Version 2.0 (the "License");
 *    you may not use this file except in compliance with the License.
 *    You may obtain a copy of the License at
 *
 *        http://www.apache.org/licenses/LICENSE-2.0
 *
 *    Unless required by applicable law or agreed to in writing, software
 *    distributed under the License is distributed on an "AS IS" BASIS,
 *    WITHOUT WARRANTIES OR CONDITIONS OF ANY KIND, either express or implied.
 *    See the License for the specific language governing permissions and
 *    limitations under the License.
 */

package hostnetwork

import (
	"bytes"
	"errors"
	"io/ioutil"
	"strconv"
	"testing"
	"time"

	"github.com/insolar/insolar/core"
	"github.com/insolar/insolar/core/message"
	"github.com/insolar/insolar/cryptohelpers/ecdsa"
	"github.com/insolar/insolar/network/cascade"
	"github.com/insolar/insolar/network/hostnetwork/signhandler"
	"github.com/insolar/insolar/network/nodekeeper"
	"github.com/insolar/insolar/network/nodenetwork"
	"github.com/insolar/insolar/testutils"

	"github.com/insolar/insolar/configuration"
	"github.com/insolar/insolar/network/hostnetwork/host"
	"github.com/insolar/insolar/network/hostnetwork/hosthandler"
	"github.com/insolar/insolar/network/hostnetwork/id"
	"github.com/insolar/insolar/network/hostnetwork/packet"
	"github.com/insolar/insolar/network/hostnetwork/relay"
	"github.com/insolar/insolar/network/hostnetwork/routing"
	"github.com/insolar/insolar/network/hostnetwork/rpc"
	"github.com/insolar/insolar/network/hostnetwork/store"
	"github.com/insolar/insolar/network/hostnetwork/transport"
	"github.com/stretchr/testify/assert"
)

const closedPacket = "closed" // "broken pipe" for kcpTransport

type mockFuture struct {
	result    chan *packet.Packet
	actor     *host.Host
	request   *packet.Packet
	requestID packet.RequestID
}

func (f *mockFuture) ID() packet.RequestID {
	return f.requestID
}

func (f *mockFuture) Actor() *host.Host {
	return f.actor
}

func (f *mockFuture) Request() *packet.Packet {
	return f.request
}

func (f *mockFuture) Result() <-chan *packet.Packet {
	return f.result
}

func (f *mockFuture) GetResult(duration time.Duration) (*packet.Packet, error) {
	result, ok := <-f.Result()
	if !ok || result == nil {
		return nil, errors.New("channel is closed")
	}
	return result, nil
}

func (f *mockFuture) SetResult(msg *packet.Packet) {
	f.result <- msg
}

func (f *mockFuture) Cancel() {}

type mockTransport struct {
	recv          chan *packet.Packet
	send          chan *packet.Packet
	dc            chan bool
	msgChan       chan *packet.Packet
	failNext      bool
	sequence      *uint64
	publicAddress string
}

func newMockTransport() *mockTransport {
	net := &mockTransport{
		recv:     make(chan *packet.Packet),
		send:     make(chan *packet.Packet),
		dc:       make(chan bool),
		msgChan:  make(chan *packet.Packet),
		failNext: false,
		sequence: new(uint64),
	}
	return net
}

func (t *mockTransport) Start() error {
	return nil
}

func (t *mockTransport) Stop() {
	close(t.dc)
}

func (t *mockTransport) Close() {
	close(t.recv)
	close(t.send)
	close(t.msgChan)
}

func (t *mockTransport) Stopped() <-chan bool {
	return t.dc
}

func (t *mockTransport) Packets() <-chan *packet.Packet {
	return t.msgChan
}

func (t *mockTransport) failNextSendPacket() {
	t.failNext = true
}

func (t *mockTransport) SendRequest(q *packet.Packet) (transport.Future, error) {
	sequenceNumber := transport.AtomicLoadAndIncrementUint64(t.sequence)

	if t.failNext {
		t.failNext = false
		return nil, errors.New("MockNetworking Error")
	}
	t.recv <- q

	return &mockFuture{result: t.send, request: q, actor: q.Receiver, requestID: packet.RequestID(sequenceNumber)}, nil
}

func (t *mockTransport) SendResponse(requestID packet.RequestID, q *packet.Packet) error {
	if t.failNext {
		t.failNext = false
		return errors.New("MockNetworking Error")
	}
	return nil
}

func (t *mockTransport) PublicAddress() string {
	return t.publicAddress
}

func mockFindHostResponse(request *packet.Packet) *packet.Packet {
	r := &packet.Packet{}
	n := &host.Host{}
	n.ID = request.Sender.ID
	n.Address = request.Sender.Address
	r.Receiver = n
	netAddr, _ := host.NewAddress("0.0.0.0:13001")
	r.Sender = &host.Host{ID: request.Receiver.ID, Address: netAddr}
	r.Type = request.Type
	r.IsResponse = true
	responseData := &packet.ResponseDataFindHost{}
	id1, _ := id.NewID()
	responseData.Closest = []*host.Host{{ID: id1, Address: netAddr}}
	r.Data = responseData
	return r
}

func mockFindHostResponseEmpty(request *packet.Packet) *packet.Packet {
	r := &packet.Packet{}
	n := &host.Host{}
	n.ID = request.Sender.ID
	n.Address = request.Sender.Address
	r.Receiver = n
	netAddr, _ := host.NewAddress("0.0.0.0:14001")
	r.Sender = &host.Host{ID: request.Receiver.ID, Address: netAddr}
	r.Type = request.Type
	r.IsResponse = true
	responseData := &packet.ResponseDataFindHost{}
	responseData.Closest = []*host.Host{}
	r.Data = responseData
	return r
}

func newRealDHT(t *testing.T, bootstrap []*host.Host, port string) *DHT {
	ids1 := make([]id.ID, 0)
	id1, _ := id.NewID()
	ids1 = append(ids1, id1)
	st1, s1, tp1, r1, err := realDhtParams(ids1, "0.0.0.0:"+port)
	assert.NoError(t, err)
	ref := testutils.RandomRef()
	var dht *DHT
	if bootstrap == nil {
		dht, _ = NewDHT(
			st1, s1, tp1, r1,
			&Options{},
			relay.NewProxy(),
			4,
			false,
<<<<<<< HEAD
			&ref,
=======
			testutils.RandomRef(),
>>>>>>> 058e3a0d
			5,
		)
	} else {
		dht, _ = NewDHT(
			st1, s1, tp1, r1,
			&Options{
				BootstrapHosts: bootstrap,
			},
			relay.NewProxy(),
			4,
			false,
<<<<<<< HEAD
			&ref,
=======
			testutils.RandomRef(),
>>>>>>> 058e3a0d
			5,
		)
	}
	return dht
}

func newDHT(t *testing.T, bootstrap []*host.Host, port string) (*DHT, transport.Transport) {
	zeroID := getIDWithValues()
	ids1 := make([]id.ID, 0)
	id1, _ := id.NewID()
	ids1 = append(ids1, id1)
	st1, s1, tp1, r1, err := dhtParams([]id.ID{zeroID}, "0.0.0.0:"+port)
	assert.NoError(t, err)
	ref := testutils.RandomRef()
	var dht *DHT
	if bootstrap == nil {
		dht, _ = NewDHT(
			st1, s1, tp1, r1,
			&Options{
				RefreshTime:    time.Second * 2,
				ReplicateTime:  time.Second * 2,
				ExpirationTime: time.Second,
			},
			relay.NewProxy(),
			4,
			false,
<<<<<<< HEAD
			&ref,
=======
			testutils.RandomRef(),
>>>>>>> 058e3a0d
			5,
		)
	} else {
		dht, _ = NewDHT(
			st1, s1, tp1, r1,
			&Options{
				RefreshTime:    time.Second * 2,
				ReplicateTime:  time.Second * 2,
				ExpirationTime: time.Second,
				BootstrapHosts: bootstrap,
			},
			relay.NewProxy(),
			4,
			false,
<<<<<<< HEAD
			&ref,
=======
			testutils.RandomRef(),
>>>>>>> 058e3a0d
			5,
		)
	}
	return dht, tp1
}

func dhtParams(ids []id.ID, address string) (store.Store, *host.Origin, transport.Transport, hosthandler.NetworkCommonFacade, error) {
	st := store.NewMemoryStore()
	addr, _ := host.NewAddress(address)
	origin, err := host.NewOrigin(ids, addr)
	tp := newMockTransport()
	cascade1 := &cascade.Cascade{}
	key, err := ecdsa.GeneratePrivateKey()
	sign := signhandler.NewSignHandler(key)
	ncf := hosthandler.NewNetworkCommonFacade(rpc.NewRPCFactory(nil).Create(), cascade1, sign)
	return st, origin, tp, ncf, err
}

func realDhtParams(ids []id.ID, address string) (store.Store, *host.Origin, transport.Transport, hosthandler.NetworkCommonFacade, error) {
	st := store.NewMemoryStore()
	addr, _ := host.NewAddress(address)
	origin, _ := host.NewOrigin(ids, addr)
	cfg := configuration.NewConfiguration().Host.Transport
	cfg.Address = address
	cfg.BehindNAT = false
	tp, err := transport.NewTransport(cfg, relay.NewProxy())
	cascade1 := &cascade.Cascade{}
	key, err := ecdsa.GeneratePrivateKey()
	sign := signhandler.NewSignHandler(key)
	ncf := hosthandler.NewNetworkCommonFacade(rpc.NewRPCFactory(nil).Create(), cascade1, sign)
	return st, origin, tp, ncf, err
}

func realDhtParamsWithId(address string) (store.Store, *host.Origin, transport.Transport, hosthandler.NetworkCommonFacade, error) {
	ids := make([]id.ID, 1)
	ids[0], _ = id.NewID()
	return realDhtParams(ids, address)
}

// Creates twenty DHTs and bootstraps each with the previous
// at the end all should know about each other
func TestBootstrapManyHosts(t *testing.T) {
	port := 15000
	var dhts []*DHT
	hostCount := 10

	for i := 0; i < hostCount; i++ {
		address, err := host.NewAddress("127.0.0.1:" + strconv.Itoa(port-1))
		assert.NoError(t, err)
		bootstrapHost := host.NewHost(address)
		dht := newRealDHT(t, []*host.Host{bootstrapHost}, strconv.Itoa(port))
		port++
		assert.NoError(t, err)
		dhts = append(dhts, dht)
	}

	for _, dht := range dhts {
		ctx, _ := NewContextBuilder(dht).SetDefaultHost().Build()
		assert.Equal(t, 0, dht.NumHosts(ctx))
		go func(dht *DHT) {
			err := dht.Listen()
			assert.Equal(t, closedPacket, err.Error())
		}(dht)
	}

	for _, dht := range dhts {
		err := dht.Bootstrap()
		assert.NoError(t, err)
	}

	for _, dht := range dhts {
		assert.Equal(t, hostCount-1, dht.NumHosts(GetDefaultCtx(dht)))
		dht.Disconnect()
	}
}

// Creates two DHTs and bootstraps using only IP:Port. Connecting host should
// ping the first host to find its RequestID
func TestBootstrapNoID(t *testing.T) {
	done := make(chan bool)

	dht1 := newRealDHT(t, nil, "18000")
	dht2 := newRealDHT(t, []*host.Host{{ID: dht1.origin.IDs[0], Address: dht1.origin.Address}}, "18001")

	assert.Equal(t, 0, dht1.NumHosts(GetDefaultCtx(dht1)))
	assert.Equal(t, 0, dht2.NumHosts(GetDefaultCtx(dht2)))

	go func() {
		go func() {
			err2 := dht2.Bootstrap()
			assert.NoError(t, err2)

			time.Sleep(50 * time.Millisecond)

			dht2.Disconnect()
			dht1.Disconnect()
			done <- true
		}()
		err3 := dht2.Listen()
		assert.Equal(t, closedPacket, err3.Error())
		done <- true
	}()

	err := dht1.Listen()
	assert.Equal(t, closedPacket, err.Error())

	assert.Equal(t, 1, dht1.NumHosts(GetDefaultCtx(dht1)))
	assert.Equal(t, 1, dht2.NumHosts(GetDefaultCtx(dht2)))

	<-done
	<-done
}

// create two DHTs have them connect and bootstrap, then disconnect. Repeat
// 100 times to ensure that we can use the same IP and port without EADDRINUSE
// errors.
func TestReconnect(t *testing.T) {
	for i := 0; i < 100; i++ {
		done := make(chan bool)

		dht1 := newRealDHT(t, nil, "19000")
		dht2 := newRealDHT(t, []*host.Host{{Address: dht1.origin.Address}}, "19001")

		assert.Equal(t, 0, dht1.NumHosts(GetDefaultCtx(dht1)))

		go func() {
			go func() {
				err2 := dht2.Bootstrap()
				assert.NoError(t, err2)

				dht2.Disconnect()
				dht1.Disconnect()

				done <- true
			}()
			err3 := dht2.Listen()
			assert.Equal(t, closedPacket, err3.Error())
			done <- true

		}()

		err := dht1.Listen()
		assert.Equal(t, closedPacket, err.Error())

		assert.Equal(t, 1, dht1.NumHosts(GetDefaultCtx(dht1)))
		assert.Equal(t, 1, dht2.NumHosts(GetDefaultCtx(dht2)))

		<-done
		<-done
	}
}

// create two DHTs and have them connect. Send a store packet with 100mb
// payload from one host to another. Ensure that the other host now has
// this data in its store.
func TestStoreAndFindLargeValue(t *testing.T) {
	// this test is skipped cuz store data execution time is undefined.
	t.Skip()
	done := make(chan bool)

	dht1 := newRealDHT(t, nil, "20000")
	dht2 := newRealDHT(t, []*host.Host{{Address: dht1.origin.Address}}, "20001")

	go func() {
		err := dht1.Listen()
		assert.Equal(t, closedPacket, err.Error())
		done <- true
	}()

	go func() {
		err := dht2.Listen()
		assert.Equal(t, closedPacket, err.Error())
		done <- true
	}()

	dht2.Bootstrap()

	payload := make([]byte, 1000000)

	storeKey, err := dht1.StoreData(GetDefaultCtx(dht1), payload[:])
	assert.NoError(t, err)

	value, exists, err := dht2.Get(GetDefaultCtx(dht1), storeKey)
	assert.NoError(t, err)
	assert.Equal(t, true, exists)
	assert.Equal(t, 0, bytes.Compare(payload[:], value))

	dht1.Disconnect()
	dht2.Disconnect()

	<-done
	<-done
}

// Tests sending a packet which results in an error when attempting to
// send over uTP
func TestNetworkingSendError(t *testing.T) {
	done := make(chan int)

	bootstrapAddr, _ := host.NewAddress("0.0.0.0:21001")
	dht, _ := newDHT(t, []*host.Host{{Address: bootstrapAddr}}, "21000")
	mockTp := dht.transport.(*mockTransport)

	go func() {
		dht.Listen()
	}()

	go func() {
		v := <-mockTp.recv
		assert.Nil(t, v)
		close(done)
	}()

	mockTp.failNextSendPacket()

	dht.Bootstrap()
	dht.Disconnect()

	<-done
}

// Tests sending a packet which results in a successful send, but the host
// never responds
func TestHostResponseSendError(t *testing.T) {
	done := make(chan int)

	bootstrapAddr, _ := host.NewAddress("0.0.0.0:22001")

	zeroID := getIDWithValues()
	st, s, tp, r, err := dhtParams([]id.ID{zeroID}, "0.0.0.0:22000")
	assert.NoError(t, err)
	ref := testutils.RandomRef()

	dht, _ := NewDHT(st, s, tp, r, &Options{
		BootstrapHosts: []*host.Host{{
			ID:      getZerodIDWithNthByte(1, byte(255)),
			Address: bootstrapAddr,
		}},
	},
<<<<<<< HEAD
		relay.NewProxy(), 4, false, &ref, 5)
=======
		relay.NewProxy(), 4, false, testutils.RandomRef(), 5, key)
>>>>>>> 058e3a0d

	mockTp := tp.(*mockTransport)

	queries := 0

	go func() {
		dht.Listen()
	}()

	go func() {
		for {
			request := <-mockTp.recv
			if request == nil {
				return
			}
			if queries == 1 {
				// Don't respond
				close(done)
			} else {
				queries++
				res := mockFindHostResponse(request)
				mockTp.send <- res
			}
		}
	}()

	dht.Bootstrap()
	assert.Equal(t, 1, dht.tables[0].TotalHosts())
	dht.Disconnect()

	<-done
}

// Tests a bucket refresh by setting a very low RefreshTime value, adding a single
// host to a bucket, and waiting for the refresh packet for the bucket
func TestBucketRefresh(t *testing.T) {
	done := make(chan int)
	refresh := make(chan int)

	bootstrapAddr, _ := host.NewAddress("0.0.0.0:23001")
	dht, tp := newDHT(
		t,
		[]*host.Host{
			{
				Address: bootstrapAddr,
				ID:      getZerodIDWithNthByte(1, byte(255)),
			},
		},
		"23000")

	// <<<<<<< HEAD
	// 	dht, _ := NewDHT(st, s, tp, r, &Options{
	// 		RefreshTime: time.Second * 2,
	// 		BootstrapHosts: []*host.Host{{
	// 			ID:      getZerodIDWithNthByte(1, byte(255)),
	// 			Address: bootstrapAddr,
	// 		}},
	// 	},
	// 		relay.NewProxy(), 4, false, testutils.RandomRef(), 5, key)
	// =======
	// >>>>>>> e03389eb69f0eae55688e408e7809d6f5c7f3577
	mockTp := tp.(*mockTransport)

	queries := 0

	go func() {
		dht.Listen()
	}()

	go func() {
		for {
			request := <-mockTp.recv
			if request == nil {
				close(done)
				return
			}
			queries++

			res := mockFindHostResponseEmpty(request)
			mockTp.send <- res

			if queries == 2 {
				close(refresh)
			}
		}
	}()

	dht.Bootstrap()

	assert.Equal(t, 1, dht.tables[0].TotalHosts())

	<-refresh

	dht.Disconnect()

	<-done
}

// Tets store replication by setting the ReplicateTime time to a very small value.
// Stores some data, and then expects another store packet in ReplicateTime time
func TestStoreReplication(t *testing.T) {
	done := make(chan int)
	replicate := make(chan int)

	bootstrapAddr, _ := host.NewAddress("0.0.0.0:24001")
	// TODO: try to do this
	// dht, tp := newDHT(t, []*host.Host{
	// 	{
	// 		ID:      getZerodIDWithNthByte(1, byte(255)),
	// 		Address: bootstrapAddr,
	// 	},
	// },
	// 	"24000",
	// )

	zeroID := getIDWithValues()
	st, s, tp, r, err := dhtParams([]id.ID{zeroID}, "0.0.0.0:24000")
	assert.NoError(t, err)
	ref := testutils.RandomRef()

	dht, _ := NewDHT(st, s, tp, r, &Options{
		ReplicateTime: time.Second * 2,
		BootstrapHosts: []*host.Host{{
			ID:      getZerodIDWithNthByte(1, byte(255)),
			Address: bootstrapAddr,
		}},
	},
<<<<<<< HEAD
		relay.NewProxy(), 4, false, &ref, 5)
=======
		relay.NewProxy(), 4, false, testutils.RandomRef(), 5, key)
>>>>>>> 058e3a0d

	mockTp := tp.(*mockTransport)

	go func() {
		dht.Listen()
	}()

	stores := 0

	go func() {
		for {
			request := <-mockTp.recv
			if request == nil {
				close(done)
				return
			}

			switch request.Type {
			case packet.TypeFindHost:
				res := mockFindHostResponseEmpty(request)
				mockTp.send <- res
			case packet.TypeStore:
				stores++
				d := request.Data.(*packet.RequestDataStore)
				assert.Equal(t, []byte("foo"), d.Data)
				if stores >= 2 {
					close(replicate)
				}
			}
		}
	}()

	dht.Bootstrap()

	dht.StoreData(GetDefaultCtx(dht), []byte("foo"))

	<-replicate

	dht.Disconnect()

	<-done
}

// Test Expiration by setting ExpirationTime to a very low value. Store a value,
// and then wait longer than ExpirationTime. The value should no longer exist in
// the store.
func TestStoreExpiration(t *testing.T) {
	done := make(chan bool)
	dht, _ := newDHT(t, nil, "25000")

	go func() {
		dht.Listen()
		done <- true
	}()

	k, _ := dht.StoreData(GetDefaultCtx(dht), []byte("foo"))

	v, exists, _ := dht.Get(GetDefaultCtx(dht), k)
	assert.Equal(t, true, exists)

	assert.Equal(t, []byte("foo"), v)

	<-time.After(time.Second * 3)

	_, exists, _ = dht.Get(GetDefaultCtx(dht), k)

	assert.Equal(t, false, exists)

	dht.Disconnect()
	<-done
}

// create a new host and bootstrap it. All hosts in the network know of a
// single host closer to the original host. This continues until every MaxContactsInBucket bucket
// is occupied.
func TestFindHostAllBuckets(t *testing.T) {
	t.Skip()
	done := make(chan bool)
	bootstrapAddr, _ := host.NewAddress("127.0.0.1:26011")
	dht := newRealDHT(t, []*host.Host{{Address: bootstrapAddr}}, "26010")
	mockTp := dht.transport.(*mockTransport)

	go func() {
		dht.Listen()
		done <- true
	}()

	var k = 0
	var i = 6

	go func() {
		for {
			request := <-mockTp.recv
			if request == nil {
				return
			}

			res := mockFindHostResponse(request)

			i--
			if i < 0 {
				i = 7
				k++
			}
			if k > 19 {
				k = 19
			}

			mockTp.send <- res
		}
	}()

	dht.Bootstrap()

	for _, v := range dht.tables[0].RoutingTable {
		assert.Equal(t, 0, len(v))
	}

	dht.Disconnect()
	<-done
}

func TestGetRandomIDFromBucket(t *testing.T) {
	done := make(chan bool)
	dht := newRealDHT(t, nil, "28000")

	go func() {
		dht.Listen()
		done <- true
	}()

	// Bytes should be equal up to the bucket index that the random RequestID was
	// generated for, and random afterwards
	for i := 0; i < routing.KeyBitSize/8; i++ {
		// r := dht.tables[0].GetRandomIDFromBucket(i * 8)
		for j := 0; j < i; j++ {
			// assert.Equal(t, byte(0), r[j])
		}
	}

	dht.Disconnect()
	<-done
}

func getZerodIDWithNthByte(n int, v byte) id.ID {
	id1 := getIDWithValues()
	id1.Bytes()[n] = v
	return id1
}

func getIDWithValues() id.ID {
	id1, _ := id.NewID()
	return id1
}

func TestDHT_Listen(t *testing.T) {
	count := 5
	port := 8000
	var dhts []*DHT
	done := make(chan bool)

	for i := 0; i < count; i++ {
		address, _ := host.NewAddress("127.0.0.1:" + strconv.Itoa(port-1))
		bootstrapHost := host.NewHost(address)
		dht := newRealDHT(t, []*host.Host{{Address: bootstrapHost.Address}}, strconv.Itoa(port))
		port++
		dhts = append(dhts, dht)
	}

	for _, dht := range dhts {
		ctx, _ := NewContextBuilder(dht).SetDefaultHost().Build()
		assert.Equal(t, 0, dht.NumHosts(ctx))
		go func(dht *DHT) {
			err := dht.Listen()
			assert.Equal(t, closedPacket, err.Error())
			done <- true
		}(dht)
	}

	for _, dht := range dhts {
		dht.Disconnect()
	}
	<-done
}

func TestDHT_Disconnect(t *testing.T) {
	count := 5
	port := 9000
	var dhts []*DHT
	done := make(chan bool)

	for i := 0; i < count; i++ {
		address, _ := host.NewAddress("127.0.0.1:" + strconv.Itoa(port-1))
		bootstrapHost := host.NewHost(address)
		dht := newRealDHT(t, []*host.Host{{Address: bootstrapHost.Address}}, strconv.Itoa(port))
		port++
		dhts = append(dhts, dht)
	}

	for _, dht := range dhts {
		ctx, _ := NewContextBuilder(dht).SetDefaultHost().Build()
		assert.Equal(t, 0, dht.NumHosts(ctx))
		go func(dht *DHT) {
			err := dht.Listen()
			assert.Equal(t, closedPacket, err.Error())
			done <- true
		}(dht)
	}

	for _, dht := range dhts {
		dht.Disconnect()
	}
	<-done
}

func TestNewDHT(t *testing.T) {
	done := make(chan bool)
	port := 11000
	address, _ := host.NewAddress("127.0.0.1:" + strconv.Itoa(port-1))
	bootstrapHost := host.NewHost(address)
	dht := newRealDHT(t, []*host.Host{{Address: bootstrapHost.Address}}, strconv.Itoa(port))
	assert.NotEqual(t, nil, dht)

	go func(dht *DHT) {
		_ = dht.Listen()
		done <- true
	}(dht)

	dht.Disconnect()
	<-done
}

func TestDHT_AnalyzeNetwork(t *testing.T) {
	count := 2
	port := 48000
	var dhts []*DHT
	done := make(chan bool)

	for i := 0; i < count; i++ {
		address, _ := host.NewAddress("127.0.0.1:" + strconv.Itoa(port-1))
		bootstrapHost := host.NewHost(address)
		dht := newRealDHT(t, []*host.Host{{Address: bootstrapHost.Address}}, strconv.Itoa(port))
		port++
		dhts = append(dhts, dht)
	}

	for _, dht := range dhts {
		ctx, _ := NewContextBuilder(dht).SetDefaultHost().Build()
		assert.Equal(t, 0, dht.NumHosts(ctx))
		go func(dht *DHT) {
			err := dht.Listen()
			assert.Equal(t, "closed", err.Error())
			done <- true
		}(dht)
	}

	go func() {
		for _, dht := range dhts {
			dht.Bootstrap()
		}
	}()

	ctx, _ := NewContextBuilder(dhts[0]).SetDefaultHost().Build()

	err := dhts[0].ObtainIP()
	assert.NoError(t, err)

	err = dhts[0].AnalyzeNetwork(ctx)
	assert.NoError(t, err)

	for _, dht := range dhts {
		dht.Disconnect()
	}
	<-done
}

func TestDHT_StartCheckNodesRole(t *testing.T) {
	var dhts []*DHT

	done := make(chan bool)

	ids1 := make([]id.ID, 0)
	id1, _ := id.NewID()
	ids1 = append(ids1, id1)
	st, s, tp, r, err := realDhtParams(ids1, "127.0.0.1:16000")
<<<<<<< HEAD
	ref := testutils.RandomRef()
	dht1, _ := NewDHT(st, s, tp, r, &Options{}, relay.NewProxy(), 4, false, &ref, 5)
=======
	dht1, _ := NewDHT(st, s, tp, r, &Options{}, relay.NewProxy(), 4, false, testutils.RandomRef(), 5, key)
>>>>>>> 058e3a0d
	assert.NoError(t, err)

	bootstrapAddr2, _ := host.NewAddress("127.0.0.1:16000")
	st2, s2, tp2, r2, _ := realDhtParams(nil, "127.0.0.1:16001")
	dht2, _ := NewDHT(st2, s2, tp2, r2, &Options{
		BootstrapHosts: []*host.Host{
			{
				ID:      ids1[0],
				Address: bootstrapAddr2,
			},
		},
	},
<<<<<<< HEAD
		relay.NewProxy(), 4, false, &ref, 5)
=======
		relay.NewProxy(), 4, false, testutils.RandomRef(), 5, key)
>>>>>>> 058e3a0d

	dhts = append(dhts, dht1)
	dhts = append(dhts, dht2)

	for _, dht := range dhts {
		ctx, _ := NewContextBuilder(dht).SetDefaultHost().Build()
		assert.Equal(t, 0, dht.NumHosts(ctx))
		go func(dht *DHT) {
			err := dht.Listen()
			assert.Equal(t, "closed", err.Error())
			done <- true
		}(dht)
	}

	for _, dht := range dhts {
		dht.Bootstrap()
	}

	err = dhts[1].CheckNodeRole("domain ID")
	assert.NoError(t, err)

	for _, dht := range dhts {
		dht.Disconnect()
	}

	<-done
}

func TestDHT_RemoteProcedureCall(t *testing.T) {
	bootstrapAddr, _ := host.NewAddress("127.0.0.1:23220")
	dht1 := newRealDHT(t, nil, "23220")
	dht2 := newRealDHT(t, []*host.Host{{Address: bootstrapAddr}}, "23221")

	go func(dht *DHT) {
		dht1.Listen()
	}(dht1)
	go func(dht *DHT) {
		dht2.Listen()
	}(dht2)
	dht1.Bootstrap()
	dht2.Bootstrap()

	msg := &message.CallMethod{
		ObjectRef: core.NewRefFromBase58("test"),
		Method:    "test",
		Arguments: []byte("test"),
	}

	reqBuff, _ := message.Serialize(msg)
	msg1, _ := ioutil.ReadAll(reqBuff)

	key1, _ := ecdsa.GeneratePrivateKey()
	key2, _ := ecdsa.GeneratePrivateKey()
	keeper1 := nodekeeper.NewNodeKeeper(*dht1.nodeID)
	keeper2 := nodekeeper.NewNodeKeeper(*dht2.nodeID)

	keeper1.AddActiveNodes([]*core.ActiveNode{
		{
			*dht2.nodeID,
			5,
			2,
			[]core.NodeRole{core.RoleUnknown},
			&key2.PublicKey,
			"address",
		},
	},
	)
	keeper2.AddActiveNodes([]*core.ActiveNode{
		{
			*dht1.nodeID,
			5,
			2,
			[]core.NodeRole{core.RoleUnknown},
			&key1.PublicKey,
			"address",
		},
	},
	)

	dht1.SetNodeKeeper(keeper1)
	dht2.SetNodeKeeper(keeper2)

	dht1.RemoteProcedureRegister("test", func(args [][]byte) ([]byte, error) {
		return nil, nil
	})

	dht2.RemoteProcedureCall(dht2.nodeID, GetDefaultCtx(dht1), dht1.GetOriginHost().IDs[0].String(), "test", [][]byte{msg1})
}

func TestDHT_Getters(t *testing.T) {
	dht1 := newRealDHT(t, nil, "0")
	outerHostCount := 3

	relay1 := "127.0.0.1:123123"
	proxy1 := "127.0.0.1:123124"
	hostAddr, _ := host.NewAddress("127.0.0.1:50001")
	str1 := "4gU79K6woTZDvn4YUFHauNKfcHW69X42uyk8ZvRevCiMv3PLS24eM1vcA9mhKPv8b2jWj9J5RgGN9CB7PUzCtBsj"
	ref1 := core.NewRefFromBase58(str1)

	host1 := host.NewHost(hostAddr)
	newKey, _ := ecdsa.ImportPrivateKey("asd")
	node := nodenetwork.NewNode(ref1, newKey)

	assert.False(t, dht1.HostIsAuthenticated(node.GetID().String()))
	_, check := dht1.KeyIsReceived(node.GetID().String())
	assert.False(t, check)

	dht1.AddPossibleRelayID(relay1)
	dht1.AddPossibleProxyID(proxy1)
	dht1.AddRelayClient(host1)
	dht1.AddReceivedKey(node.GetID().String(), host1.ID.Bytes())
	dht1.AddAuthSentKey(node.GetID().String(), host1.ID.Bytes())
	dht1.AddSubnetID("id", node.GetID().String())
	dht1.AddSubnetID("id2", host1.ID.String())
	dht1.AddProxyHost(host1.ID.String())
	dht1.SetAuthStatus(node.GetID().String(), true)
	dht1.SetOuterHostsCount(outerHostCount)
	dht1.SetHighKnownHostID(node.GetID().String())

	assert.True(t, dht1.HostIsAuthenticated(node.GetID().String()))
	_, check = dht1.KeyIsReceived(node.GetID().String())
	assert.True(t, check)
	assert.Equal(t, dht1.GetHighKnownHostID(), node.GetID().String())
	assert.Equal(t, dht1.GetSelfKnownOuterHosts(), 0)
	assert.Equal(t, dht1.GetOuterHostsCount(), outerHostCount)
	assert.Equal(t, dht1.GetProxyHostsCount(), 1)
	assert.True(t, dht1.EqualAuthSentKey(node.GetID().String(), host1.ID.Bytes()))

	dht1.RemoveRelayClient(host1)
	dht1.RemoveAuthSentKeys(node.GetID().String())
	dht1.RemovePossibleProxyID(node.GetID().String())
	dht1.RemoveProxyHost(node.GetID().String())
	dht1.RemoveAuthHost(node.GetID().String())
}

func TestDHT_GetHostsFromBootstrap(t *testing.T) {
	t.Skip()
	port := 31337
	bootstrapAddresses := make([]string, 0)
	dhts := make([]*DHT, 0)

	for i := 0; i < 3; i++ {
		dht := newRealDHT(t, nil, strconv.Itoa(port))
		bootstrapAddresses = append(bootstrapAddresses, "127.0.0.1:"+strconv.Itoa(port))
		dhts = append(dhts, dht)
		go dht.Listen()
		dht.Bootstrap()
		dht.GetHostsFromBootstrap()
		port++
	}

	bootstrapHosts := make([]*host.Host, len(bootstrapAddresses))
	for i, h := range bootstrapAddresses {
		address, _ := host.NewAddress(h)
		bootstrapHosts[i] = host.NewHost(address)
	}

<<<<<<< HEAD
=======
	for i := 0; i < 17; i++ {
		host1 := prefix + strconv.Itoa(port)
		st, s, tp, r, _ := realDhtParamsWithId(host1)
		key, _ := ecdsa.GeneratePrivateKey()
		dht, _ := NewDHT(st, s, tp, r, &Options{BootstrapHosts: bootstrapHosts}, relay.NewProxy(), 4, false, testutils.RandomRef(), 5, key)
		dhts = append(dhts, dht)
		go dht.Listen()
		dht.Bootstrap()
		dht.GetHostsFromBootstrap()
		port++
	}
>>>>>>> 058e3a0d
	lastDht := dhts[len(dhts)-1]
	hostsCount := lastDht.HtFromCtx(GetDefaultCtx(lastDht)).TotalHosts()
	assert.Equal(t, 19, hostsCount)

	for _, dht := range dhts {
		dht.Disconnect()
	}
}

func TestDHT_BootstrapInfinity(t *testing.T) {
	bootstrapAddress := "127.0.0.1:10000"
	bootstrapDht := newRealDHT(t, nil, "10000")

	go func() {
		time.Sleep(time.Second * 5)
		bootstrapDht.Bootstrap()
		bootstrapDht.Listen()
	}()

	bootstrapHosts := make([]*host.Host, 1)
	a, _ := host.NewAddress(bootstrapAddress)
	bootstrapHosts[0] = host.NewHost(a)
	dht := newRealDHT(t, bootstrapHosts, "10001")

	defer func() {
		dht.Disconnect()
		bootstrapDht.Disconnect()
	}()

	go dht.Listen()
	err := dht.Bootstrap()
	assert.NoError(t, err)
}<|MERGE_RESOLUTION|>--- conflicted
+++ resolved
@@ -205,11 +205,7 @@
 			relay.NewProxy(),
 			4,
 			false,
-<<<<<<< HEAD
 			&ref,
-=======
-			testutils.RandomRef(),
->>>>>>> 058e3a0d
 			5,
 		)
 	} else {
@@ -221,11 +217,7 @@
 			relay.NewProxy(),
 			4,
 			false,
-<<<<<<< HEAD
 			&ref,
-=======
-			testutils.RandomRef(),
->>>>>>> 058e3a0d
 			5,
 		)
 	}
@@ -252,11 +244,7 @@
 			relay.NewProxy(),
 			4,
 			false,
-<<<<<<< HEAD
 			&ref,
-=======
-			testutils.RandomRef(),
->>>>>>> 058e3a0d
 			5,
 		)
 	} else {
@@ -271,11 +259,7 @@
 			relay.NewProxy(),
 			4,
 			false,
-<<<<<<< HEAD
 			&ref,
-=======
-			testutils.RandomRef(),
->>>>>>> 058e3a0d
 			5,
 		)
 	}
@@ -515,11 +499,7 @@
 			Address: bootstrapAddr,
 		}},
 	},
-<<<<<<< HEAD
 		relay.NewProxy(), 4, false, &ref, 5)
-=======
-		relay.NewProxy(), 4, false, testutils.RandomRef(), 5, key)
->>>>>>> 058e3a0d
 
 	mockTp := tp.(*mockTransport)
 
@@ -647,11 +627,7 @@
 			Address: bootstrapAddr,
 		}},
 	},
-<<<<<<< HEAD
 		relay.NewProxy(), 4, false, &ref, 5)
-=======
-		relay.NewProxy(), 4, false, testutils.RandomRef(), 5, key)
->>>>>>> 058e3a0d
 
 	mockTp := tp.(*mockTransport)
 
@@ -700,6 +676,7 @@
 // the store.
 func TestStoreExpiration(t *testing.T) {
 	done := make(chan bool)
+
 	dht, _ := newDHT(t, nil, "25000")
 
 	go func() {
@@ -776,6 +753,7 @@
 
 func TestGetRandomIDFromBucket(t *testing.T) {
 	done := make(chan bool)
+
 	dht := newRealDHT(t, nil, "28000")
 
 	go func() {
@@ -937,12 +915,8 @@
 	id1, _ := id.NewID()
 	ids1 = append(ids1, id1)
 	st, s, tp, r, err := realDhtParams(ids1, "127.0.0.1:16000")
-<<<<<<< HEAD
 	ref := testutils.RandomRef()
 	dht1, _ := NewDHT(st, s, tp, r, &Options{}, relay.NewProxy(), 4, false, &ref, 5)
-=======
-	dht1, _ := NewDHT(st, s, tp, r, &Options{}, relay.NewProxy(), 4, false, testutils.RandomRef(), 5, key)
->>>>>>> 058e3a0d
 	assert.NoError(t, err)
 
 	bootstrapAddr2, _ := host.NewAddress("127.0.0.1:16000")
@@ -955,11 +929,7 @@
 			},
 		},
 	},
-<<<<<<< HEAD
 		relay.NewProxy(), 4, false, &ref, 5)
-=======
-		relay.NewProxy(), 4, false, testutils.RandomRef(), 5, key)
->>>>>>> 058e3a0d
 
 	dhts = append(dhts, dht1)
 	dhts = append(dhts, dht2)
@@ -1046,7 +1016,7 @@
 		return nil, nil
 	})
 
-	dht2.RemoteProcedureCall(dht2.nodeID, GetDefaultCtx(dht1), dht1.GetOriginHost().IDs[0].String(), "test", [][]byte{msg1})
+	dht2.RemoteProcedureCall(GetDefaultCtx(dht1), dht1.GetOriginHost().IDs[0].String(), "test", [][]byte{msg1})
 }
 
 func TestDHT_Getters(t *testing.T) {
@@ -1117,20 +1087,6 @@
 		bootstrapHosts[i] = host.NewHost(address)
 	}
 
-<<<<<<< HEAD
-=======
-	for i := 0; i < 17; i++ {
-		host1 := prefix + strconv.Itoa(port)
-		st, s, tp, r, _ := realDhtParamsWithId(host1)
-		key, _ := ecdsa.GeneratePrivateKey()
-		dht, _ := NewDHT(st, s, tp, r, &Options{BootstrapHosts: bootstrapHosts}, relay.NewProxy(), 4, false, testutils.RandomRef(), 5, key)
-		dhts = append(dhts, dht)
-		go dht.Listen()
-		dht.Bootstrap()
-		dht.GetHostsFromBootstrap()
-		port++
-	}
->>>>>>> 058e3a0d
 	lastDht := dhts[len(dhts)-1]
 	hostsCount := lastDht.HtFromCtx(GetDefaultCtx(lastDht)).TotalHosts()
 	assert.Equal(t, 19, hostsCount)
