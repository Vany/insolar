--- conflicted
+++ resolved
@@ -20,6 +20,7 @@
 	"bytes"
 	"errors"
 	"io/ioutil"
+	"math"
 	"strconv"
 	"testing"
 	"time"
@@ -228,12 +229,8 @@
 			},
 		},
 			relay.NewProxy(),
-<<<<<<< HEAD
-			4)
-=======
 			4,
 			false)
->>>>>>> 8fa8b3f3
 		port++
 		assert.NoError(t, err)
 		dhts = append(dhts, dht)
@@ -245,22 +242,13 @@
 		go func(dht *DHT) {
 			err := dht.Listen()
 			assert.Equal(t, closedPacket, err.Error())
-<<<<<<< HEAD
-=======
-			time.Sleep(time.Millisecond * 200)
-			done <- true
->>>>>>> 8fa8b3f3
 		}(dht)
 	}
 
-<<<<<<< HEAD
 	for _, dht := range dhts {
 		err := dht.Bootstrap()
 		assert.NoError(t, err)
 	}
-=======
-	// time.Sleep(time.Millisecond * 10000)
->>>>>>> 8fa8b3f3
 
 	for _, dht := range dhts {
 		assert.Equal(t, hostCount-1, dht.NumHosts(getDefaultCtx(dht)))
@@ -268,34 +256,29 @@
 	}
 }
 
-<<<<<<< HEAD
-=======
-// Creates two DHTs, bootstrap one using the other, ensure that they both know
-// about each other afterwards.
-func TestBootstrapTwoHosts(t *testing.T) {
+// Creates two DHTs and bootstraps using only IP:Port. Connecting host should
+// ping the first host to find its RequestID
+func TestBootstrapNoID(t *testing.T) {
 	done := make(chan bool)
 
 	ids1 := make([]id.ID, 0)
 	id1, _ := id.NewID()
 	ids1 = append(ids1, id1)
-	st, s, tp, r, err := realDhtParams(ids1, "127.0.0.1:16000")
-	dht1, _ := NewDHT(st, s, tp, r, &Options{}, relay.NewProxy(), 4, false)
-	assert.NoError(t, err)
-
-	bootstrapAddr2, _ := host.NewAddress("127.0.0.1:16000")
-	st2, s2, tp2, r2, err := realDhtParams(nil, "127.0.0.1:16001")
+	st1, s1, tp1, r1, err := realDhtParams(ids1, "0.0.0.0:18000")
+	assert.NoError(t, err)
+	dht1, _ := NewDHT(st1, s1, tp1, r1, &Options{}, relay.NewProxy(), 4, false)
+
+	st2, s2, tp2, r2, err := realDhtParams(nil, "0.0.0.0:18001")
+	assert.NoError(t, err)
 	dht2, _ := NewDHT(st2, s2, tp2, r2, &Options{
 		BootstrapHosts: []*host.Host{
 			{
-				ID:      ids1[0],
-				Address: bootstrapAddr2,
+				Address: dht1.origin.Address,
 			},
 		},
 	},
-		relay.NewProxy(),
-		4, false)
-
-	assert.NoError(t, err)
+		relay.NewProxy(), 4, false)
+
 	assert.Equal(t, 0, dht1.NumHosts(getDefaultCtx(dht1)))
 	assert.Equal(t, 0, dht2.NumHosts(getDefaultCtx(dht2)))
 
@@ -304,7 +287,7 @@
 			err2 := dht2.Bootstrap()
 			assert.NoError(t, err2)
 
-			time.Sleep(500 * time.Millisecond)
+			time.Sleep(50 * time.Millisecond)
 
 			dht2.Disconnect()
 			dht1.Disconnect()
@@ -320,151 +303,6 @@
 
 	assert.Equal(t, 1, dht1.NumHosts(getDefaultCtx(dht1)))
 	assert.Equal(t, 1, dht2.NumHosts(getDefaultCtx(dht2)))
-	<-done
-	<-done
-}
-
-// Creates three DHTs, bootstrap B using A, bootstrap C using B. A should know
-// about both B and C
-func TestBootstrapThreeHosts(t *testing.T) {
-	done := make(chan bool)
-
-	ids1 := make([]id.ID, 0)
-	id1, _ := id.NewID()
-	ids1 = append(ids1, id1)
-	st1, s1, tp1, r1, err := realDhtParams(ids1, "127.0.0.1:17000")
-	assert.NoError(t, err)
-	dht1, _ := NewDHT(st1, s1, tp1, r1, &Options{}, relay.NewProxy(), 4, false)
-
-	ids2 := make([]id.ID, 0)
-	id2, _ := id.NewID()
-	ids2 = append(ids2, id2)
-	st2, s2, tp2, r2, err := realDhtParams(ids2, "127.0.0.1:17001")
-	assert.NoError(t, err)
-	dht2, _ := NewDHT(st2, s2, tp2, r2, &Options{
-		BootstrapHosts: []*host.Host{
-			{
-				ID:      ids1[0],
-				Address: dht1.origin.Address,
-			},
-		},
-	},
-		relay.NewProxy(), 4, false)
-
-	st3, s3, tp3, r3, err := realDhtParams(nil, "127.0.0.1:17002")
-	assert.NoError(t, err)
-	dht3, _ := NewDHT(st3, s3, tp3, r3, &Options{
-		BootstrapHosts: []*host.Host{
-			{
-				ID:      ids2[0],
-				Address: dht2.origin.Address,
-			},
-		},
-	},
-		relay.NewProxy(), 4, false)
-
-	assert.Equal(t, 0, dht1.NumHosts(getDefaultCtx(dht1)))
-	assert.Equal(t, 0, dht2.NumHosts(getDefaultCtx(dht2)))
-	assert.Equal(t, 0, dht3.NumHosts(getDefaultCtx(dht3)))
-
-	go func(dht1 *DHT, dht2 *DHT, dht3 *DHT) {
-		go func(dht1 *DHT, dht2 *DHT, dht3 *DHT) {
-			err2 := dht2.Bootstrap()
-			assert.NoError(t, err2)
-
-			go func(dht1 *DHT, dht2 *DHT, dht3 *DHT) {
-				err3 := dht3.Bootstrap()
-				assert.NoError(t, err3)
-
-				time.Sleep(500 * time.Millisecond)
-
-				dht1.Disconnect()
-
-				time.Sleep(100 * time.Millisecond)
-
-				dht2.Disconnect()
-
-				dht3.Disconnect()
-				done <- true
-			}(dht1, dht2, dht3)
-
-			err4 := dht3.Listen()
-			assert.Equal(t, closedPacket, err4.Error())
-			done <- true
-		}(dht1, dht2, dht3)
-		err5 := dht2.Listen()
-		assert.Equal(t, closedPacket, err5.Error())
-		done <- true
-	}(dht1, dht2, dht3)
-
-	err = dht1.Listen()
-	assert.Equal(t, closedPacket, err.Error())
-
-	assert.Equal(t, 2, dht1.NumHosts(getDefaultCtx(dht1)))
-	assert.Equal(t, 2, dht2.NumHosts(getDefaultCtx(dht2)))
-	assert.Equal(t, 2, dht3.NumHosts(getDefaultCtx(dht3)))
-
-	<-done
-	<-done
-	<-done
-}
-
->>>>>>> 8fa8b3f3
-// Creates two DHTs and bootstraps using only IP:Port. Connecting host should
-// ping the first host to find its RequestID
-func TestBootstrapNoID(t *testing.T) {
-	done := make(chan bool)
-
-	ids1 := make([]id.ID, 0)
-	id1, _ := id.NewID()
-	ids1 = append(ids1, id1)
-	st1, s1, tp1, r1, err := realDhtParams(ids1, "0.0.0.0:18000")
-	assert.NoError(t, err)
-<<<<<<< HEAD
-	dht1, _ := NewDHT(st1, s1, tp1, r1, &Options{}, relay.NewProxy(), 4)
-=======
-	dht1, _ := NewDHT(st1, s1, tp1, r1, &Options{}, relay.NewProxy(), 4, false)
->>>>>>> 8fa8b3f3
-
-	st2, s2, tp2, r2, err := realDhtParams(nil, "0.0.0.0:18001")
-	assert.NoError(t, err)
-	dht2, _ := NewDHT(st2, s2, tp2, r2, &Options{
-		BootstrapHosts: []*host.Host{
-			{
-				Address: dht1.origin.Address,
-			},
-		},
-	},
-<<<<<<< HEAD
-		relay.NewProxy(), 4)
-=======
-		relay.NewProxy(), 4, false)
->>>>>>> 8fa8b3f3
-
-	assert.Equal(t, 0, dht1.NumHosts(getDefaultCtx(dht1)))
-	assert.Equal(t, 0, dht2.NumHosts(getDefaultCtx(dht2)))
-
-	go func() {
-		go func() {
-			err2 := dht2.Bootstrap()
-			assert.NoError(t, err2)
-
-			time.Sleep(50 * time.Millisecond)
-
-			dht2.Disconnect()
-			dht1.Disconnect()
-			done <- true
-		}()
-		err3 := dht2.Listen()
-		assert.Equal(t, closedPacket, err3.Error())
-		done <- true
-	}()
-
-	err = dht1.Listen()
-	assert.Equal(t, closedPacket, err.Error())
-
-	assert.Equal(t, 1, dht1.NumHosts(getDefaultCtx(dht1)))
-	assert.Equal(t, 1, dht2.NumHosts(getDefaultCtx(dht2)))
 
 	<-done
 	<-done
@@ -482,11 +320,7 @@
 		ids1 = append(ids1, id1)
 		st1, s1, tp1, r1, err := realDhtParams(ids1, "127.0.0.1:19000")
 		assert.NoError(t, err)
-<<<<<<< HEAD
-		dht1, _ := NewDHT(st1, s1, tp1, r1, &Options{}, relay.NewProxy(), 4)
-=======
 		dht1, _ := NewDHT(st1, s1, tp1, r1, &Options{}, relay.NewProxy(), 4, false)
->>>>>>> 8fa8b3f3
 
 		st2, s2, tp2, r2, err := realDhtParams(nil, "127.0.0.1:19001")
 		assert.NoError(t, err)
@@ -498,11 +332,7 @@
 				},
 			},
 		},
-<<<<<<< HEAD
-			relay.NewProxy(), 4)
-=======
 			relay.NewProxy(), 4, false)
->>>>>>> 8fa8b3f3
 
 		assert.Equal(t, 0, dht1.NumHosts(getDefaultCtx(dht1)))
 
@@ -543,11 +373,7 @@
 	id1, _ := id.NewID()
 	ids1 = append(ids1, id1)
 	st1, s1, tp1, r1, _ := realDhtParams(ids1, "127.0.0.1:20000")
-<<<<<<< HEAD
-	dht1, _ := NewDHT(st1, s1, tp1, r1, &Options{}, relay.NewProxy(), 4)
-=======
 	dht1, _ := NewDHT(st1, s1, tp1, r1, &Options{}, relay.NewProxy(), 4, false)
->>>>>>> 8fa8b3f3
 
 	st2, s2, tp2, r2, _ := realDhtParams(nil, "127.0.0.1:20001")
 	dht2, _ := NewDHT(st2, s2, tp2, r2, &Options{
@@ -557,11 +383,7 @@
 				Address: dht1.origin.Address,
 			},
 		},
-<<<<<<< HEAD
-	}, relay.NewProxy(), 4)
-=======
 	}, relay.NewProxy(), 4, false)
->>>>>>> 8fa8b3f3
 
 	go func() {
 		err := dht1.Listen()
@@ -614,11 +436,7 @@
 			Address: bootstrapAddr,
 		}},
 	},
-<<<<<<< HEAD
-		relay.NewProxy(), 4)
-=======
 		relay.NewProxy(), 4, false)
->>>>>>> 8fa8b3f3
 	mockTp := tp.(*mockTransport)
 
 	go func() {
@@ -655,11 +473,7 @@
 			Address: bootstrapAddr,
 		}},
 	},
-<<<<<<< HEAD
-		relay.NewProxy(), 4)
-=======
 		relay.NewProxy(), 4, false)
->>>>>>> 8fa8b3f3
 	mockTp := tp.(*mockTransport)
 
 	queries := 0
@@ -710,11 +524,7 @@
 			Address: bootstrapAddr,
 		}},
 	},
-<<<<<<< HEAD
-		relay.NewProxy(), 4)
-=======
 		relay.NewProxy(), 4, false)
->>>>>>> 8fa8b3f3
 	mockTp := tp.(*mockTransport)
 
 	queries := 0
@@ -770,11 +580,7 @@
 			Address: bootstrapAddr,
 		}},
 	},
-<<<<<<< HEAD
-		relay.NewProxy(), 4)
-=======
 		relay.NewProxy(), 4, false)
->>>>>>> 8fa8b3f3
 	mockTp := tp.(*mockTransport)
 
 	go func() {
@@ -830,11 +636,7 @@
 	dht, _ := NewDHT(st, s, tp, r, &Options{
 		ExpirationTime: time.Second,
 	},
-<<<<<<< HEAD
-		relay.NewProxy(), 4)
-=======
 		relay.NewProxy(), 4, false)
->>>>>>> 8fa8b3f3
 
 	go func() {
 		dht.Listen()
@@ -858,8 +660,6 @@
 	<-done
 }
 
-<<<<<<< HEAD
-=======
 // create a new host and bootstrap it. All hosts in the network know of a
 // single host closer to the original host. This continues until every MaxContactsInBucket bucket
 // is occupied.
@@ -921,97 +721,13 @@
 	<-done
 }
 
-// TODO: delete or repair
-// Tests timing out of hosts in a bucket. DHT bootstraps networks and learns
-// about 20 subsequent hosts in the same bucket. Upon attempting to add the 21st
-// host to the now full bucket, we should receive a ping to the very first host
-// added in order to determine if it is still alive.
-// func TestAddHostTimeout(t *testing.T) {
-// 	zeroID := getIDWithValues(0)
-// 	done := make(chan int)
-// 	pinged := make(chan int)
-//
-// 	bootstrapAddr, _ := host.NewAddress("0.0.0.0:27001")
-// 	st, s, tp, r, err := dhtParams([]id.ID{zeroID}, "0.0.0.0:27000")
-// 	assert.NoError(t, err)
-//
-// 	dht, _ := NewDHT(st, s, tp, r, &Options{
-// 		BootstrapHosts: []*host.Host{{
-// 			ID:      getZerodIDWithNthByte(1, byte(255)),
-// 			Address: bootstrapAddr,
-// 		}},
-// 	},
-// 		relay.NewProxy(), 4)
-// 	mockTp := tp.(*mockTransport)
-//
-// 	go func() {
-// 		dht.Listen()
-// 	}()
-//
-// 	var hostsAdded = 1
-// 	var firstHost []byte
-// 	var lastHost []byte
-//
-// 	go func() {
-// 		for {
-// 			request := <-mockTp.recv
-// 			if request == nil {
-// 				return
-// 			}
-// 			switch request.Type {
-// 			case packet.TypeFindHost:
-// 				id1 := getIDWithValues(0)
-// 				if hostsAdded > routing.MaxContactsInBucket+1 {
-// 					close(done)
-// 					return
-// 				}
-//
-// 				if hostsAdded == 1 {
-// 					firstHost = id1.Bytes()
-// 				}
-//
-// 				if hostsAdded == routing.MaxContactsInBucket {
-// 					lastHost = id1.Bytes()
-// 				}
-//
-// 				id1.Bytes()[1] = byte(255 - hostsAdded)
-// 				hostsAdded++
-//
-// 				res := mockFindHostResponse(request, id1.Bytes())
-// 				mockTp.send <- res
-// 			case packet.TypePing:
-// 				assert.Equal(t, packet.TypePing, request.Type)
-// 				assert.Equal(t, getZerodIDWithNthByte(1, byte(255)), request.Receiver.ID)
-// 				close(pinged)
-// 			}
-// 		}
-// 	}()
-//
-// 	dht.Bootstrap()
-//
-// 	// ensure the first host in the table is the second host contacted, and the
-// 	// last is the last host contacted
-// 	assert.Equal(t, 0, bytes.Compare(dht.tables[0].RoutingTable[routing.KeyBitSize-9][0].ID.Bytes(), firstHost))
-// 	assert.Equal(t, 0, bytes.Compare(dht.tables[0].RoutingTable[routing.KeyBitSize-9][19].ID.Bytes(), lastHost))
-//
-// 	dht.Disconnect()
-//
-// 	<-done
-// 	<-pinged
-// }
-
->>>>>>> 8fa8b3f3
 func TestGetRandomIDFromBucket(t *testing.T) {
 	zeroID := getIDWithValues()
 	st, s, tp, r, err := realDhtParams([]id.ID{zeroID}, "0.0.0.0:28000")
 	assert.NoError(t, err)
 	done := make(chan bool)
 
-<<<<<<< HEAD
-	dht, _ := NewDHT(st, s, tp, r, &Options{}, relay.NewProxy(), 4)
-=======
 	dht, _ := NewDHT(st, s, tp, r, &Options{}, relay.NewProxy(), 4, false)
->>>>>>> 8fa8b3f3
 
 	go func() {
 		dht.Listen()
@@ -1060,11 +776,7 @@
 				bootstrapHost,
 			},
 		},
-<<<<<<< HEAD
-			relay.NewProxy(), 4)
-=======
 			relay.NewProxy(), 4, false)
->>>>>>> 8fa8b3f3
 		port++
 		dhts = append(dhts, dht)
 		assert.NoError(t, err)
@@ -1104,11 +816,7 @@
 				bootstrapHost,
 			},
 		},
-<<<<<<< HEAD
-			relay.NewProxy(), 4)
-=======
 			relay.NewProxy(), 4, false)
->>>>>>> 8fa8b3f3
 		port++
 		dhts = append(dhts, dht)
 		assert.NoError(t, err)
@@ -1141,11 +849,7 @@
 	bootstrapHost := host.NewHost(address)
 	dht, err := NewDHT(st, s, tp, r,
 		&Options{BootstrapHosts: []*host.Host{bootstrapHost}},
-<<<<<<< HEAD
-		relay.NewProxy(), 4)
-=======
 		relay.NewProxy(), 4, false)
->>>>>>> 8fa8b3f3
 	assert.NoError(t, err)
 	assert.NotEqual(t, nil, dht)
 
@@ -1178,11 +882,7 @@
 				bootstrapHost,
 			},
 		},
-<<<<<<< HEAD
-			relay.NewProxy(), 4)
-=======
 			relay.NewProxy(), 4, false)
->>>>>>> 8fa8b3f3
 		port++
 		dhts = append(dhts, dht)
 		assert.NoError(t, err)
@@ -1227,11 +927,7 @@
 	id1, _ := id.NewID()
 	ids1 = append(ids1, id1)
 	st, s, tp, r, err := realDhtParams(ids1, "127.0.0.1:16000")
-<<<<<<< HEAD
-	dht1, _ := NewDHT(st, s, tp, r, &Options{}, relay.NewProxy(), 4)
-=======
 	dht1, _ := NewDHT(st, s, tp, r, &Options{}, relay.NewProxy(), 4, false)
->>>>>>> 8fa8b3f3
 	assert.NoError(t, err)
 
 	bootstrapAddr2, _ := host.NewAddress("127.0.0.1:16000")
@@ -1244,11 +940,7 @@
 			},
 		},
 	},
-<<<<<<< HEAD
-		relay.NewProxy(), 4)
-=======
 		relay.NewProxy(), 4, false)
->>>>>>> 8fa8b3f3
 
 	dhts = append(dhts, dht1)
 	dhts = append(dhts, dht2)
@@ -1270,17 +962,9 @@
 	err = dhts[1].CheckNodeRole("domain ID")
 	assert.NoError(t, err)
 
-<<<<<<< HEAD
 	for _, dht := range dhts {
 		dht.Disconnect()
 	}
-=======
-	go func() {
-		for _, dht := range dhts {
-			dht.Disconnect()
-		}
-	}()
->>>>>>> 8fa8b3f3
 
 	<-done
 }
@@ -1290,7 +974,7 @@
 	id1, _ := id.NewID()
 	ids1 = append(ids1, id1)
 	st, s, tp, r, err := realDhtParams(ids1, "127.0.0.1:23220")
-	dht1, _ := NewDHT(st, s, tp, r, &Options{}, relay.NewProxy(), 4)
+	dht1, _ := NewDHT(st, s, tp, r, &Options{}, relay.NewProxy(), 4, false)
 	assert.NoError(t, err)
 
 	bootstrapAddr2, _ := host.NewAddress("127.0.0.1:23220")
@@ -1303,7 +987,7 @@
 			},
 		},
 	},
-		relay.NewProxy(), 4)
+		relay.NewProxy(), 4, false)
 
 	go func(dht *DHT) {
 		dht1.Listen()
@@ -1336,7 +1020,7 @@
 	id1, _ := id.NewID()
 	ids1 = append(ids1, id1)
 	st, s, tp, r, err := realDhtParams(ids1, "127.0.0.1:0")
-	dht1, _ := NewDHT(st, s, tp, r, &Options{}, relay.NewProxy(), 4)
+	dht1, _ := NewDHT(st, s, tp, r, &Options{}, relay.NewProxy(), 4, false)
 	assert.NoError(t, err)
 	outerHostCount := 3
 
