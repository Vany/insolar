/*
 *    Copyright 2018 Insolar
 *
 *    Licensed under the Apache License, Version 2.0 (the "License");
 *    you may not use this file except in compliance with the License.
 *    You may obtain a copy of the License at
 *
 *        http://www.apache.org/licenses/LICENSE-2.0
 *
 *    Unless required by applicable law or agreed to in writing, software
 *    distributed under the License is distributed on an "AS IS" BASIS,
 *    WITHOUT WARRANTIES OR CONDITIONS OF ANY KIND, either express or implied.
 *    See the License for the specific language governing permissions and
 *    limitations under the License.
 */

package hostnetwork

import (
	"bytes"
	"errors"
	"io/ioutil"
	"strconv"
	"testing"
	"time"

	"github.com/insolar/insolar/core"
	"github.com/insolar/insolar/core/message"
	"github.com/insolar/insolar/cryptohelpers/ecdsa"
	"github.com/insolar/insolar/network/cascade"
	"github.com/insolar/insolar/network/hostnetwork/signhandler"
	"github.com/insolar/insolar/network/nodenetwork"
	"github.com/insolar/insolar/testutils"

	"github.com/insolar/insolar/configuration"
	"github.com/insolar/insolar/network/hostnetwork/host"
	"github.com/insolar/insolar/network/hostnetwork/hosthandler"
	"github.com/insolar/insolar/network/hostnetwork/id"
	"github.com/insolar/insolar/network/hostnetwork/packet"
	"github.com/insolar/insolar/network/hostnetwork/relay"
	"github.com/insolar/insolar/network/hostnetwork/routing"
	"github.com/insolar/insolar/network/hostnetwork/rpc"
	"github.com/insolar/insolar/network/hostnetwork/store"
	"github.com/insolar/insolar/network/hostnetwork/transport"
	"github.com/stretchr/testify/assert"
)

const closedPacket = "closed" // "broken pipe" for kcpTransport

type mockFuture struct {
	result    chan *packet.Packet
	actor     *host.Host
	request   *packet.Packet
	requestID packet.RequestID
}

func (f *mockFuture) ID() packet.RequestID {
	return f.requestID
}

func (f *mockFuture) Actor() *host.Host {
	return f.actor
}

func (f *mockFuture) Request() *packet.Packet {
	return f.request
}

func (f *mockFuture) Result() <-chan *packet.Packet {
	return f.result
}

func (f *mockFuture) GetResult(duration time.Duration) (*packet.Packet, error) {
	result, ok := <-f.Result()
	if !ok || result == nil {
		return nil, errors.New("channel is closed")
	}
	return result, nil
}

func (f *mockFuture) SetResult(msg *packet.Packet) {
	f.result <- msg
}

func (f *mockFuture) Cancel() {}

type mockTransport struct {
	recv          chan *packet.Packet
	send          chan *packet.Packet
	dc            chan bool
	msgChan       chan *packet.Packet
	failNext      bool
	sequence      *uint64
	publicAddress string
}

func newMockTransport() *mockTransport {
	net := &mockTransport{
		recv:     make(chan *packet.Packet),
		send:     make(chan *packet.Packet),
		dc:       make(chan bool),
		msgChan:  make(chan *packet.Packet),
		failNext: false,
		sequence: new(uint64),
	}
	return net
}

func (t *mockTransport) Start() error {
	return nil
}

func (t *mockTransport) Stop() {
	close(t.dc)
}

func (t *mockTransport) Close() {
	close(t.recv)
	close(t.send)
	close(t.msgChan)
}

func (t *mockTransport) Stopped() <-chan bool {
	return t.dc
}

func (t *mockTransport) Packets() <-chan *packet.Packet {
	return t.msgChan
}

func (t *mockTransport) failNextSendPacket() {
	t.failNext = true
}

func (t *mockTransport) SendRequest(q *packet.Packet) (transport.Future, error) {
	sequenceNumber := transport.AtomicLoadAndIncrementUint64(t.sequence)

	if t.failNext {
		t.failNext = false
		return nil, errors.New("MockNetworking Error")
	}
	t.recv <- q

	return &mockFuture{result: t.send, request: q, actor: q.Receiver, requestID: packet.RequestID(sequenceNumber)}, nil
}

func (t *mockTransport) SendResponse(requestID packet.RequestID, q *packet.Packet) error {
	if t.failNext {
		t.failNext = false
		return errors.New("MockNetworking Error")
	}
	return nil
}

func (t *mockTransport) PublicAddress() string {
	return t.publicAddress
}

func mockFindHostResponse(request *packet.Packet) *packet.Packet {
	r := &packet.Packet{}
	n := &host.Host{}
	n.ID = request.Sender.ID
	n.Address = request.Sender.Address
	r.Receiver = n
	netAddr, _ := host.NewAddress("0.0.0.0:13001")
	r.Sender = &host.Host{ID: request.Receiver.ID, Address: netAddr}
	r.Type = request.Type
	r.IsResponse = true
	responseData := &packet.ResponseDataFindHost{}
	id1, _ := id.NewID()
	responseData.Closest = []*host.Host{{ID: id1, Address: netAddr}}
	r.Data = responseData
	return r
}

func mockFindHostResponseEmpty(request *packet.Packet) *packet.Packet {
	r := &packet.Packet{}
	n := &host.Host{}
	n.ID = request.Sender.ID
	n.Address = request.Sender.Address
	r.Receiver = n
	netAddr, _ := host.NewAddress("0.0.0.0:14001")
	r.Sender = &host.Host{ID: request.Receiver.ID, Address: netAddr}
	r.Type = request.Type
	r.IsResponse = true
	responseData := &packet.ResponseDataFindHost{}
	responseData.Closest = []*host.Host{}
	r.Data = responseData
	return r
}

func newRealDHT(t *testing.T, bootstrap []*host.Host, port string) *DHT {
	ids1 := make([]id.ID, 0)
	id1, _ := id.NewID()
	ids1 = append(ids1, id1)
	st1, s1, tp1, r1, err := realDhtParams(ids1, "0.0.0.0:"+port)
	assert.NoError(t, err)
	key, _ := ecdsa.GeneratePrivateKey()
	var dht *DHT
	if bootstrap == nil {
		dht, _ = NewDHT(
			st1, s1, tp1, r1,
			&Options{},
			relay.NewProxy(),
			4,
			false,
			testutils.RandomRef(),
			nil,
			5,
			key)
	} else {
		dht, _ = NewDHT(
			st1, s1, tp1, r1,
			&Options{
				BootstrapHosts: bootstrap,
			},
			relay.NewProxy(),
			4,
			false,
			testutils.RandomRef(),
			nil,
			5,
			key)
	}
	return dht
}

func newDHT(t *testing.T, bootstrap []*host.Host, port string) (*DHT, transport.Transport) {
	zeroID := getIDWithValues()
	ids1 := make([]id.ID, 0)
	id1, _ := id.NewID()
	ids1 = append(ids1, id1)
	st1, s1, tp1, r1, err := dhtParams([]id.ID{zeroID}, "0.0.0.0:"+port)
	assert.NoError(t, err)
	key, _ := ecdsa.GeneratePrivateKey()
	var dht *DHT
	if bootstrap == nil {
		dht, _ = NewDHT(
			st1, s1, tp1, r1,
			&Options{
				RefreshTime:    time.Second * 2,
				ReplicateTime:  time.Second * 2,
				ExpirationTime: time.Second,
			},
			relay.NewProxy(),
			4,
			false,
			testutils.RandomRef(),
			nil,
			5,
			key)
	} else {
		dht, _ = NewDHT(
			st1, s1, tp1, r1,
			&Options{
				RefreshTime:    time.Second * 2,
				ReplicateTime:  time.Second * 2,
				ExpirationTime: time.Second,
				BootstrapHosts: bootstrap,
			},
			relay.NewProxy(),
			4,
			false,
			testutils.RandomRef(),
			nil,
			5,
			key)
	}
	return dht, tp1
}

func dhtParams(ids []id.ID, address string) (store.Store, *host.Origin, transport.Transport, hosthandler.NetworkCommonFacade, error) {
	st := store.NewMemoryStore()
	addr, _ := host.NewAddress(address)
	origin, err := host.NewOrigin(ids, addr)
	tp := newMockTransport()
	cascade1 := &cascade.Cascade{}
	key, err := ecdsa.GeneratePrivateKey()
	sign := signhandler.NewSignHandler(key)
	ncf := hosthandler.NewNetworkCommonFacade(rpc.NewRPCFactory(nil).Create(), cascade1, sign)
	return st, origin, tp, ncf, err
}

func realDhtParams(ids []id.ID, address string) (store.Store, *host.Origin, transport.Transport, hosthandler.NetworkCommonFacade, error) {
	st := store.NewMemoryStore()
	addr, _ := host.NewAddress(address)
	origin, _ := host.NewOrigin(ids, addr)
	cfg := configuration.NewConfiguration().Host.Transport
	cfg.Address = address
	cfg.BehindNAT = false
	tp, err := transport.NewTransport(cfg, relay.NewProxy())
	cascade1 := &cascade.Cascade{}
	key, err := ecdsa.GeneratePrivateKey()
	sign := signhandler.NewSignHandler(key)
	ncf := hosthandler.NewNetworkCommonFacade(rpc.NewRPCFactory(nil).Create(), cascade1, sign)
	return st, origin, tp, ncf, err
}

func realDhtParamsWithId(address string) (store.Store, *host.Origin, transport.Transport, hosthandler.NetworkCommonFacade, error) {
	ids := make([]id.ID, 1)
	ids[0], _ = id.NewID()
	return realDhtParams(ids, address)
}

// Creates twenty DHTs and bootstraps each with the previous
// at the end all should know about each other
func TestBootstrapManyHosts(t *testing.T) {
	port := 15000
	var dhts []*DHT
	hostCount := 10

	for i := 0; i < hostCount; i++ {
		address, err := host.NewAddress("127.0.0.1:" + strconv.Itoa(port-1))
		assert.NoError(t, err)
		bootstrapHost := host.NewHost(address)
<<<<<<< HEAD
		key, _ := ecdsa.GeneratePrivateKey()
		ref := testutils.RandomRef()
		dht, err := NewDHT(st, s, tp, r, &Options{
			BootstrapHosts: []*host.Host{
				bootstrapHost,
			},
		},
			relay.NewProxy(),
			4,
			false,
			&ref,
			5,
			key,
		)
=======
		dht := newRealDHT(t, []*host.Host{bootstrapHost}, strconv.Itoa(port))
>>>>>>> e03389eb
		port++
		assert.NoError(t, err)
		dhts = append(dhts, dht)
	}

	for _, dht := range dhts {
		ctx, _ := NewContextBuilder(dht).SetDefaultHost().Build()
		assert.Equal(t, 0, dht.NumHosts(ctx))
		go func(dht *DHT) {
			err := dht.Listen()
			assert.Equal(t, closedPacket, err.Error())
		}(dht)
	}

	for _, dht := range dhts {
		err := dht.Bootstrap()
		assert.NoError(t, err)
	}

	for _, dht := range dhts {
		assert.Equal(t, hostCount-1, dht.NumHosts(GetDefaultCtx(dht)))
		dht.Disconnect()
	}
}

// Creates two DHTs and bootstraps using only IP:Port. Connecting host should
// ping the first host to find its RequestID
func TestBootstrapNoID(t *testing.T) {
	done := make(chan bool)

<<<<<<< HEAD
	ids1 := make([]id.ID, 0)
	id1, _ := id.NewID()
	ids1 = append(ids1, id1)
	st1, s1, tp1, r1, err := realDhtParams(ids1, "0.0.0.0:18000")
	assert.NoError(t, err)
	key, _ := ecdsa.GeneratePrivateKey()
	dht1, _ := NewDHT(st1, s1, tp1, r1, &Options{}, relay.NewProxy(), 4, false, testutils.RandomRef(), 5, key)

	st2, s2, tp2, r2, err := realDhtParams(nil, "0.0.0.0:18001")
	assert.NoError(t, err)
	dht2, _ := NewDHT(st2, s2, tp2, r2, &Options{
		BootstrapHosts: []*host.Host{
			{
				Address: dht1.origin.Address,
			},
		},
	},
		relay.NewProxy(), 4, false, testutils.RandomRef(), 5, key)
=======
	dht1 := newRealDHT(t, nil, "18000")
	dht2 := newRealDHT(t, []*host.Host{{ID: dht1.origin.IDs[0], Address: dht1.origin.Address}}, "18001")
>>>>>>> e03389eb

	assert.Equal(t, 0, dht1.NumHosts(GetDefaultCtx(dht1)))
	assert.Equal(t, 0, dht2.NumHosts(GetDefaultCtx(dht2)))

	go func() {
		go func() {
			err2 := dht2.Bootstrap()
			assert.NoError(t, err2)

			time.Sleep(50 * time.Millisecond)

			dht2.Disconnect()
			dht1.Disconnect()
			done <- true
		}()
		err3 := dht2.Listen()
		assert.Equal(t, closedPacket, err3.Error())
		done <- true
	}()

	err := dht1.Listen()
	assert.Equal(t, closedPacket, err.Error())

	assert.Equal(t, 1, dht1.NumHosts(GetDefaultCtx(dht1)))
	assert.Equal(t, 1, dht2.NumHosts(GetDefaultCtx(dht2)))

	<-done
	<-done
}

// create two DHTs have them connect and bootstrap, then disconnect. Repeat
// 100 times to ensure that we can use the same IP and port without EADDRINUSE
// errors.
func TestReconnect(t *testing.T) {
	for i := 0; i < 100; i++ {
		done := make(chan bool)

<<<<<<< HEAD
		ids1 := make([]id.ID, 0)
		id1, _ := id.NewID()
		ids1 = append(ids1, id1)
		st1, s1, tp1, r1, err := realDhtParams(ids1, "127.0.0.1:19000")
		assert.NoError(t, err)
		key, _ := ecdsa.GeneratePrivateKey()
		dht1, _ := NewDHT(st1, s1, tp1, r1, &Options{}, relay.NewProxy(), 4, false, testutils.RandomRef(), 5, key)

		st2, s2, tp2, r2, err := realDhtParams(nil, "127.0.0.1:19001")
		assert.NoError(t, err)
		dht2, _ := NewDHT(st2, s2, tp2, r2, &Options{
			BootstrapHosts: []*host.Host{
				{
					ID:      ids1[0],
					Address: dht1.origin.Address,
				},
			},
		},
			relay.NewProxy(), 4, false, testutils.RandomRef(), 5, key)
=======
		dht1 := newRealDHT(t, nil, "19000")
		dht2 := newRealDHT(t, []*host.Host{{Address: dht1.origin.Address}}, "19001")
>>>>>>> e03389eb

		assert.Equal(t, 0, dht1.NumHosts(GetDefaultCtx(dht1)))

		go func() {
			go func() {
				err2 := dht2.Bootstrap()
				assert.NoError(t, err2)

				dht2.Disconnect()
				dht1.Disconnect()

				done <- true
			}()
			err3 := dht2.Listen()
			assert.Equal(t, closedPacket, err3.Error())
			done <- true

		}()

		err := dht1.Listen()
		assert.Equal(t, closedPacket, err.Error())

		assert.Equal(t, 1, dht1.NumHosts(GetDefaultCtx(dht1)))
		assert.Equal(t, 1, dht2.NumHosts(GetDefaultCtx(dht2)))

		<-done
		<-done
	}
}

// create two DHTs and have them connect. Send a store packet with 100mb
// payload from one host to another. Ensure that the other host now has
// this data in its store.
func TestStoreAndFindLargeValue(t *testing.T) {
	// this test is skipped cuz store data execution time is undefined.
	t.Skip()
	done := make(chan bool)

<<<<<<< HEAD
	ids1 := make([]id.ID, 0)
	id1, _ := id.NewID()
	ids1 = append(ids1, id1)
	st1, s1, tp1, r1, _ := realDhtParams(ids1, "127.0.0.1:20000")
	key, _ := ecdsa.GeneratePrivateKey()
	dht1, _ := NewDHT(st1, s1, tp1, r1, &Options{}, relay.NewProxy(), 4, false, testutils.RandomRef(), 5, key)

	st2, s2, tp2, r2, _ := realDhtParams(nil, "127.0.0.1:20001")
	dht2, _ := NewDHT(st2, s2, tp2, r2, &Options{
		BootstrapHosts: []*host.Host{
			{
				ID:      ids1[0],
				Address: dht1.origin.Address,
			},
		},
	}, relay.NewProxy(), 4, false, testutils.RandomRef(), 5, key)
=======
	dht1 := newRealDHT(t, nil, "20000")
	dht2 := newRealDHT(t, []*host.Host{{Address: dht1.origin.Address}}, "20001")
>>>>>>> e03389eb

	go func() {
		err := dht1.Listen()
		assert.Equal(t, closedPacket, err.Error())
		done <- true
	}()

	go func() {
		err := dht2.Listen()
		assert.Equal(t, closedPacket, err.Error())
		done <- true
	}()

	dht2.Bootstrap()

	payload := make([]byte, 1000000)

	storeKey, err := dht1.StoreData(GetDefaultCtx(dht1), payload[:])
	assert.NoError(t, err)

	value, exists, err := dht2.Get(GetDefaultCtx(dht1), storeKey)
	assert.NoError(t, err)
	assert.Equal(t, true, exists)
	assert.Equal(t, 0, bytes.Compare(payload[:], value))

	dht1.Disconnect()
	dht2.Disconnect()

	<-done
	<-done
}

// Tests sending a packet which results in an error when attempting to
// send over uTP
func TestNetworkingSendError(t *testing.T) {
	done := make(chan int)

	bootstrapAddr, _ := host.NewAddress("0.0.0.0:21001")
	dht, _ := newDHT(t, []*host.Host{{Address: bootstrapAddr}}, "21000")

<<<<<<< HEAD
	dht, _ := NewDHT(st, s, tp, r, &Options{
		BootstrapHosts: []*host.Host{{
			ID:      getZerodIDWithNthByte(1, byte(255)),
			Address: bootstrapAddr,
		}},
	},
		relay.NewProxy(), 4, false, testutils.RandomRef(), 5, key)
	mockTp := tp.(*mockTransport)
=======
	mockTp := dht.transport.(*mockTransport)
>>>>>>> e03389eb

	go func() {
		dht.Listen()
	}()

	go func() {
		v := <-mockTp.recv
		assert.Nil(t, v)
		close(done)
	}()

	mockTp.failNextSendPacket()

	dht.Bootstrap()
	dht.Disconnect()

	<-done
}

// Tests sending a packet which results in a successful send, but the host
// never responds
func TestHostResponseSendError(t *testing.T) {
	done := make(chan int)

	bootstrapAddr, _ := host.NewAddress("0.0.0.0:22001")

	zeroID := getIDWithValues()
	st, s, tp, r, err := dhtParams([]id.ID{zeroID}, "0.0.0.0:22000")
	assert.NoError(t, err)
	key, _ := ecdsa.GeneratePrivateKey()

	dht, _ := NewDHT(st, s, tp, r, &Options{
		BootstrapHosts: []*host.Host{{
			ID:      getZerodIDWithNthByte(1, byte(255)),
			Address: bootstrapAddr,
		}},
	},
<<<<<<< HEAD
		relay.NewProxy(), 4, false, testutils.RandomRef(), 5, key)
=======
		relay.NewProxy(), 4, false, testutils.RandomRef(), nil, 5, key)

>>>>>>> e03389eb
	mockTp := tp.(*mockTransport)

	queries := 0

	go func() {
		dht.Listen()
	}()

	go func() {
		for {
			request := <-mockTp.recv
			if request == nil {
				return
			}
			if queries == 1 {
				// Don't respond
				close(done)
			} else {
				queries++
				res := mockFindHostResponse(request)
				mockTp.send <- res
			}
		}
	}()

	dht.Bootstrap()
	assert.Equal(t, 1, dht.tables[0].TotalHosts())
	dht.Disconnect()

	<-done
}

// Tests a bucket refresh by setting a very low RefreshTime value, adding a single
// host to a bucket, and waiting for the refresh packet for the bucket
func TestBucketRefresh(t *testing.T) {
	done := make(chan int)
	refresh := make(chan int)

	bootstrapAddr, _ := host.NewAddress("0.0.0.0:23001")
	dht, tp := newDHT(
		t,
		[]*host.Host{
			{
				Address: bootstrapAddr,
				ID:      getZerodIDWithNthByte(1, byte(255)),
			},
		},
		"23000")

<<<<<<< HEAD
	dht, _ := NewDHT(st, s, tp, r, &Options{
		RefreshTime: time.Second * 2,
		BootstrapHosts: []*host.Host{{
			ID:      getZerodIDWithNthByte(1, byte(255)),
			Address: bootstrapAddr,
		}},
	},
		relay.NewProxy(), 4, false, testutils.RandomRef(), 5, key)
=======
>>>>>>> e03389eb
	mockTp := tp.(*mockTransport)

	queries := 0

	go func() {
		dht.Listen()
	}()

	go func() {
		for {
			request := <-mockTp.recv
			if request == nil {
				close(done)
				return
			}
			queries++

			res := mockFindHostResponseEmpty(request)
			mockTp.send <- res

			if queries == 2 {
				close(refresh)
			}
		}
	}()

	dht.Bootstrap()

	assert.Equal(t, 1, dht.tables[0].TotalHosts())

	<-refresh

	dht.Disconnect()

	<-done
}

// Tets store replication by setting the ReplicateTime time to a very small value.
// Stores some data, and then expects another store packet in ReplicateTime time
func TestStoreReplication(t *testing.T) {
	done := make(chan int)
	replicate := make(chan int)

	bootstrapAddr, _ := host.NewAddress("0.0.0.0:24001")
	// TODO: try to do this
	// dht, tp := newDHT(t, []*host.Host{
	// 	{
	// 		ID:      getZerodIDWithNthByte(1, byte(255)),
	// 		Address: bootstrapAddr,
	// 	},
	// },
	// 	"24000",
	// )

	zeroID := getIDWithValues()
	st, s, tp, r, err := dhtParams([]id.ID{zeroID}, "0.0.0.0:24000")
	assert.NoError(t, err)
	key, _ := ecdsa.GeneratePrivateKey()

	dht, _ := NewDHT(st, s, tp, r, &Options{
		ReplicateTime: time.Second * 2,
		BootstrapHosts: []*host.Host{{
			ID:      getZerodIDWithNthByte(1, byte(255)),
			Address: bootstrapAddr,
		}},
	},
<<<<<<< HEAD
		relay.NewProxy(), 4, false, testutils.RandomRef(), 5, key)
=======
		relay.NewProxy(), 4, false, testutils.RandomRef(), nil, 5, key)

>>>>>>> e03389eb
	mockTp := tp.(*mockTransport)

	go func() {
		dht.Listen()
	}()

	stores := 0

	go func() {
		for {
			request := <-mockTp.recv
			if request == nil {
				close(done)
				return
			}

			switch request.Type {
			case packet.TypeFindHost:
				res := mockFindHostResponseEmpty(request)
				mockTp.send <- res
			case packet.TypeStore:
				stores++
				d := request.Data.(*packet.RequestDataStore)
				assert.Equal(t, []byte("foo"), d.Data)
				if stores >= 2 {
					close(replicate)
				}
			}
		}
	}()

	dht.Bootstrap()

	dht.StoreData(GetDefaultCtx(dht), []byte("foo"))

	<-replicate

	dht.Disconnect()

	<-done
}

// Test Expiration by setting ExpirationTime to a very low value. Store a value,
// and then wait longer than ExpirationTime. The value should no longer exist in
// the store.
func TestStoreExpiration(t *testing.T) {
	done := make(chan bool)

<<<<<<< HEAD
	st, s, tp, r, err := realDhtParams([]id.ID{zeroID}, "0.0.0.0:25000")
	assert.NoError(t, err)
	key, _ := ecdsa.GeneratePrivateKey()

	dht, _ := NewDHT(st, s, tp, r, &Options{
		ExpirationTime: time.Second,
	},
		relay.NewProxy(), 4, false, testutils.RandomRef(), 5, key)
=======
	dht, _ := newDHT(t, nil, "25000")
>>>>>>> e03389eb

	go func() {
		dht.Listen()
		done <- true
	}()

	k, _ := dht.StoreData(GetDefaultCtx(dht), []byte("foo"))

	v, exists, _ := dht.Get(GetDefaultCtx(dht), k)
	assert.Equal(t, true, exists)

	assert.Equal(t, []byte("foo"), v)

	<-time.After(time.Second * 3)

	_, exists, _ = dht.Get(GetDefaultCtx(dht), k)

	assert.Equal(t, false, exists)

	dht.Disconnect()
	<-done
}

// create a new host and bootstrap it. All hosts in the network know of a
// single host closer to the original host. This continues until every MaxContactsInBucket bucket
// is occupied.
func TestFindHostAllBuckets(t *testing.T) {
	t.Skip()
	done := make(chan bool)

	bootstrapAddr, _ := host.NewAddress("127.0.0.1:26011")
<<<<<<< HEAD
	st, s, tp, r, err := dhtParams([]id.ID{zeroID}, "127.0.0.1:26010")
	assert.NoError(t, err)
	key, _ := ecdsa.GeneratePrivateKey()

	dht, _ := NewDHT(st, s, tp, r, &Options{
		BootstrapHosts: []*host.Host{{
			ID:      getZerodIDWithNthByte(0, byte(math.Pow(2, 7))),
			Address: bootstrapAddr,
		}},
	},
		relay.NewProxy(), 4, false, testutils.RandomRef(), 5, key)
	mockTp := tp.(*mockTransport)
=======
	dht := newRealDHT(t, []*host.Host{{Address: bootstrapAddr}}, "26010")
	mockTp := dht.transport.(*mockTransport)
>>>>>>> e03389eb

	go func() {
		dht.Listen()
		done <- true
	}()

	var k = 0
	var i = 6

	go func() {
		for {
			request := <-mockTp.recv
			if request == nil {
				return
			}

			res := mockFindHostResponse(request)

			i--
			if i < 0 {
				i = 7
				k++
			}
			if k > 19 {
				k = 19
			}

			mockTp.send <- res
		}
	}()

	dht.Bootstrap()

	for _, v := range dht.tables[0].RoutingTable {
		assert.Equal(t, 0, len(v))
	}

	dht.Disconnect()
	<-done
}

func TestGetRandomIDFromBucket(t *testing.T) {
	done := make(chan bool)

<<<<<<< HEAD
	dht, _ := NewDHT(st, s, tp, r, &Options{}, relay.NewProxy(), 4, false, testutils.RandomRef(), 5, key)
=======
	dht := newRealDHT(t, nil, "28000")
>>>>>>> e03389eb

	go func() {
		dht.Listen()
		done <- true
	}()

	// Bytes should be equal up to the bucket index that the random RequestID was
	// generated for, and random afterwards
	for i := 0; i < routing.KeyBitSize/8; i++ {
		// r := dht.tables[0].GetRandomIDFromBucket(i * 8)
		for j := 0; j < i; j++ {
			// assert.Equal(t, byte(0), r[j])
		}
	}

	dht.Disconnect()
	<-done
}

func getZerodIDWithNthByte(n int, v byte) id.ID {
	id1 := getIDWithValues()
	id1.Bytes()[n] = v
	return id1
}

func getIDWithValues() id.ID {
	id1, _ := id.NewID()
	return id1
}

func TestDHT_Listen(t *testing.T) {
	count := 5
	port := 8000
	var dhts []*DHT
	done := make(chan bool)

	for i := 0; i < count; i++ {
		address, _ := host.NewAddress("127.0.0.1:" + strconv.Itoa(port-1))
		bootstrapHost := host.NewHost(address)
<<<<<<< HEAD
		key, _ := ecdsa.GeneratePrivateKey()
		dht, err := NewDHT(st, s, tp, r, &Options{
			BootstrapHosts: []*host.Host{
				bootstrapHost,
			},
		},
			relay.NewProxy(), 4, false, testutils.RandomRef(), 5, key)
=======
		dht := newRealDHT(t, []*host.Host{{Address: bootstrapHost.Address}}, strconv.Itoa(port))
>>>>>>> e03389eb
		port++
		dhts = append(dhts, dht)
	}

	for _, dht := range dhts {
		ctx, _ := NewContextBuilder(dht).SetDefaultHost().Build()
		assert.Equal(t, 0, dht.NumHosts(ctx))
		go func(dht *DHT) {
			err := dht.Listen()
			assert.Equal(t, closedPacket, err.Error())
			done <- true
		}(dht)
	}

	for _, dht := range dhts {
		dht.Disconnect()
	}
	<-done
}

func TestDHT_Disconnect(t *testing.T) {
	count := 5
	port := 9000
	var dhts []*DHT
	done := make(chan bool)

	for i := 0; i < count; i++ {
		address, _ := host.NewAddress("127.0.0.1:" + strconv.Itoa(port-1))
		bootstrapHost := host.NewHost(address)
<<<<<<< HEAD
		key, _ := ecdsa.GeneratePrivateKey()
		dht, err := NewDHT(st, s, tp, r, &Options{
			BootstrapHosts: []*host.Host{
				bootstrapHost,
			},
		},
			relay.NewProxy(), 4, false, testutils.RandomRef(), 5, key)
=======
		dht := newRealDHT(t, []*host.Host{{Address: bootstrapHost.Address}}, strconv.Itoa(port))
>>>>>>> e03389eb
		port++
		dhts = append(dhts, dht)
	}

	for _, dht := range dhts {
		ctx, _ := NewContextBuilder(dht).SetDefaultHost().Build()
		assert.Equal(t, 0, dht.NumHosts(ctx))
		go func(dht *DHT) {
			err := dht.Listen()
			assert.Equal(t, closedPacket, err.Error())
			done <- true
		}(dht)
	}

	for _, dht := range dhts {
		dht.Disconnect()
	}
	<-done
}

func TestNewDHT(t *testing.T) {
	done := make(chan bool)
	port := 11000
	address, _ := host.NewAddress("127.0.0.1:" + strconv.Itoa(port-1))
	bootstrapHost := host.NewHost(address)
<<<<<<< HEAD
	key, _ := ecdsa.GeneratePrivateKey()
	dht, err := NewDHT(st, s, tp, r,
		&Options{BootstrapHosts: []*host.Host{bootstrapHost}},
		relay.NewProxy(), 4, false, testutils.RandomRef(), 5, key)
	assert.NoError(t, err)
=======
	dht := newRealDHT(t, []*host.Host{{Address: bootstrapHost.Address}}, strconv.Itoa(port))
>>>>>>> e03389eb
	assert.NotEqual(t, nil, dht)

	go func(dht *DHT) {
		_ = dht.Listen()
		done <- true
	}(dht)

	dht.Disconnect()
	<-done
}

func TestDHT_AnalyzeNetwork(t *testing.T) {
	count := 2
	port := 48000
	var dhts []*DHT
	done := make(chan bool)

	for i := 0; i < count; i++ {
		address, _ := host.NewAddress("127.0.0.1:" + strconv.Itoa(port-1))
		bootstrapHost := host.NewHost(address)
<<<<<<< HEAD
		key, _ := ecdsa.GeneratePrivateKey()
		dht, err := NewDHT(st, s, tp, r, &Options{
			BootstrapHosts: []*host.Host{
				bootstrapHost,
			},
		},
			relay.NewProxy(), 4, false, testutils.RandomRef(), 5, key)
=======
		dht := newRealDHT(t, []*host.Host{{Address: bootstrapHost.Address}}, strconv.Itoa(port))
>>>>>>> e03389eb
		port++
		dhts = append(dhts, dht)
	}

	for _, dht := range dhts {
		ctx, _ := NewContextBuilder(dht).SetDefaultHost().Build()
		assert.Equal(t, 0, dht.NumHosts(ctx))
		go func(dht *DHT) {
			err := dht.Listen()
			assert.Equal(t, "closed", err.Error())
			done <- true
		}(dht)
	}

	go func() {
		for _, dht := range dhts {
			dht.Bootstrap()
		}
	}()

	ctx, _ := NewContextBuilder(dhts[0]).SetDefaultHost().Build()

	err := dhts[0].ObtainIP()
	assert.NoError(t, err)

	err = dhts[0].AnalyzeNetwork(ctx)
	assert.NoError(t, err)

	for _, dht := range dhts {
		dht.Disconnect()
	}
	<-done
}

func TestDHT_StartCheckNodesRole(t *testing.T) {
	var dhts []*DHT

	done := make(chan bool)

	ids1 := make([]id.ID, 0)
	id1, _ := id.NewID()
	key, _ := ecdsa.GeneratePrivateKey()
	ids1 = append(ids1, id1)
	st, s, tp, r, err := realDhtParams(ids1, "127.0.0.1:16000")
	dht1, _ := NewDHT(st, s, tp, r, &Options{}, relay.NewProxy(), 4, false, testutils.RandomRef(), 5, key)
	assert.NoError(t, err)

	bootstrapAddr2, _ := host.NewAddress("127.0.0.1:16000")
	st2, s2, tp2, r2, _ := realDhtParams(nil, "127.0.0.1:16001")
	dht2, _ := NewDHT(st2, s2, tp2, r2, &Options{
		BootstrapHosts: []*host.Host{
			{
				ID:      ids1[0],
				Address: bootstrapAddr2,
			},
		},
	},
		relay.NewProxy(), 4, false, testutils.RandomRef(), 5, key)

	dhts = append(dhts, dht1)
	dhts = append(dhts, dht2)

	for _, dht := range dhts {
		ctx, _ := NewContextBuilder(dht).SetDefaultHost().Build()
		assert.Equal(t, 0, dht.NumHosts(ctx))
		go func(dht *DHT) {
			err := dht.Listen()
			assert.Equal(t, "closed", err.Error())
			done <- true
		}(dht)
	}

	for _, dht := range dhts {
		dht.Bootstrap()
	}

	err = dhts[1].CheckNodeRole("domain ID")
	assert.NoError(t, err)

	for _, dht := range dhts {
		dht.Disconnect()
	}

	<-done
}

func TestDHT_RemoteProcedureCall(t *testing.T) {
<<<<<<< HEAD
	ids1 := make([]id.ID, 0)
	id1, _ := id.NewID()
	ids1 = append(ids1, id1)
	key, _ := ecdsa.GeneratePrivateKey()
	st, s, tp, r, err := realDhtParams(ids1, "127.0.0.1:23220")
	dht1, _ := NewDHT(st, s, tp, r, &Options{}, relay.NewProxy(), 4, false, testutils.RandomRef(), 5, key)
	assert.NoError(t, err)

	bootstrapAddr2, _ := host.NewAddress("127.0.0.1:23220")
	st2, s2, tp2, r2, _ := realDhtParams(nil, "127.0.0.1:23221")
	dht2, _ := NewDHT(st2, s2, tp2, r2, &Options{
		BootstrapHosts: []*host.Host{
			{
				ID:      ids1[0],
				Address: bootstrapAddr2,
			},
		},
	},
		relay.NewProxy(), 4, false, testutils.RandomRef(), 5, key)
=======
	bootstrapAddr, _ := host.NewAddress("127.0.0.1:23220")

	dht1 := newRealDHT(t, nil, "23220")
	dht2 := newRealDHT(t, []*host.Host{{Address: bootstrapAddr}}, "23221")
>>>>>>> e03389eb

	go func(dht *DHT) {
		dht1.Listen()
	}(dht1)
	go func(dht *DHT) {
		dht2.Listen()
	}(dht2)
	dht1.Bootstrap()
	dht2.Bootstrap()

	msg := &message.CallMethod{
		ObjectRef: core.NewRefFromBase58("test"),
		Method:    "test",
		Arguments: []byte("test"),
	}

	reqBuff, _ := message.Serialize(msg)
	msg1, _ := ioutil.ReadAll(reqBuff)

	dht2.RemoteProcedureCall(GetDefaultCtx(dht1), dht2.GetOriginHost().IDs[0].String(), "test", [][]byte{msg1})
	dht1.RemoteProcedureRegister("test", func(args [][]byte) ([]byte, error) {
		return nil, nil
	})

	dht2.RemoteProcedureCall(GetDefaultCtx(dht1), dht1.GetOriginHost().IDs[0].String(), "test", [][]byte{msg1})
}

func TestDHT_Getters(t *testing.T) {
<<<<<<< HEAD
	ids1 := make([]id.ID, 0)
	id1, _ := id.NewID()
	ids1 = append(ids1, id1)
	st, s, tp, r, err := realDhtParams(ids1, "127.0.0.1:0")
	assert.NoError(t, err)
	key, _ := ecdsa.GeneratePrivateKey()
	dht1, _ := NewDHT(st, s, tp, r, &Options{}, relay.NewProxy(), 4, false, testutils.RandomRef(), 5, key)
=======
	dht1 := newRealDHT(t, nil, "0")
>>>>>>> e03389eb
	outerHostCount := 3

	relay1 := "127.0.0.1:123123"
	proxy1 := "127.0.0.1:123124"
	hostAddr, _ := host.NewAddress("127.0.0.1:50001")
	str1 := "4gU79K6woTZDvn4YUFHauNKfcHW69X42uyk8ZvRevCiMv3PLS24eM1vcA9mhKPv8b2jWj9J5RgGN9CB7PUzCtBsj"
	ref1 := core.NewRefFromBase58(str1)

	host1 := host.NewHost(hostAddr)
	newKey, _ := ecdsa.ImportPrivateKey("asd")
	node := nodenetwork.NewNode(ref1, newKey)

	assert.False(t, dht1.HostIsAuthenticated(node.GetID().String()))
	_, check := dht1.KeyIsReceived(node.GetID().String())
	assert.False(t, check)

	dht1.AddPossibleRelayID(relay1)
	dht1.AddPossibleProxyID(proxy1)
	dht1.AddRelayClient(host1)
	dht1.AddReceivedKey(node.GetID().String(), host1.ID.Bytes())
	dht1.AddAuthSentKey(node.GetID().String(), host1.ID.Bytes())
	dht1.AddSubnetID("id", node.GetID().String())
	dht1.AddSubnetID("id2", host1.ID.String())
	dht1.AddProxyHost(host1.ID.String())
	dht1.SetAuthStatus(node.GetID().String(), true)
	dht1.SetOuterHostsCount(outerHostCount)
	dht1.SetHighKnownHostID(node.GetID().String())

	assert.True(t, dht1.HostIsAuthenticated(node.GetID().String()))
	_, check = dht1.KeyIsReceived(node.GetID().String())
	assert.True(t, check)
	assert.Equal(t, dht1.GetHighKnownHostID(), node.GetID().String())
	assert.Equal(t, dht1.GetSelfKnownOuterHosts(), 0)
	assert.Equal(t, dht1.GetOuterHostsCount(), outerHostCount)
	assert.Equal(t, dht1.GetProxyHostsCount(), 1)
	assert.True(t, dht1.EqualAuthSentKey(node.GetID().String(), host1.ID.Bytes()))

	dht1.RemoveRelayClient(host1)
	dht1.RemoveAuthSentKeys(node.GetID().String())
	dht1.RemovePossibleProxyID(node.GetID().String())
	dht1.RemoveProxyHost(node.GetID().String())
	dht1.RemoveAuthHost(node.GetID().String())
}

func TestDHT_GetHostsFromBootstrap(t *testing.T) {
	prefix := "127.0.0.1:"
<<<<<<< HEAD
	port := 31337
	bootstrapAdresses := make([]string, 0)
	dhts := make([]*DHT, 0)

	for i := 0; i < 3; i++ {
		host1 := prefix + strconv.Itoa(port)
		st, s, tp, r, _ := realDhtParamsWithId(host1)
		bootstrapAdresses = append(bootstrapAdresses, host1)
		key, _ := ecdsa.GeneratePrivateKey()
		dht, _ := NewDHT(st, s, tp, r, &Options{}, relay.NewProxy(), 4, false, testutils.RandomRef(), 5, key)
=======
	port := 10000
	bootstrapAddresses := make([]string, 0)
	dhts := make([]*DHT, 0)

	for i := 0; i < 3; i++ {
		dht := newRealDHT(t, nil, strconv.Itoa(port))
		bootstrapAddresses = append(bootstrapAddresses, "127.0.0.1:"+strconv.Itoa(port))
>>>>>>> e03389eb
		dhts = append(dhts, dht)
		go dht.Listen()
		dht.Bootstrap()
		port++
	}

	bootstrapHosts := make([]*host.Host, len(bootstrapAddresses))
	for i, h := range bootstrapAddresses {
		address, _ := host.NewAddress(h)
		bootstrapHosts[i] = host.NewHost(address)
	}

	for i := 0; i < 17; i++ {
		host1 := prefix + strconv.Itoa(port)
		st, s, tp, r, _ := realDhtParamsWithId(host1)
		key, _ := ecdsa.GeneratePrivateKey()
		dht, _ := NewDHT(st, s, tp, r, &Options{BootstrapHosts: bootstrapHosts}, relay.NewProxy(), 4, false, testutils.RandomRef(), 5, key)
		dhts = append(dhts, dht)
		go dht.Listen()
		dht.Bootstrap()
		dht.GetHostsFromBootstrap()
		port++
	}
	lastDht := dhts[len(dhts)-1]
	hostsCount := lastDht.HtFromCtx(GetDefaultCtx(lastDht)).TotalHosts()
	assert.Equal(t, 19, hostsCount)

	for _, dht := range dhts {
		dht.Disconnect()
	}
}

func TestDHT_BootstrapInfinity(t *testing.T) {
<<<<<<< HEAD
	bootstrapAddress := "127.0.0.1:10005"
	address := "127.0.0.1:10006"

	key, _ := ecdsa.GeneratePrivateKey()
	st, s, tp, r, _ := realDhtParamsWithId(bootstrapAddress)
	bootstrapDht, _ := NewDHT(st, s, tp, r, &Options{}, relay.NewProxy(), 4, false, testutils.RandomRef(), 5, key)
=======
	bootstrapAddress := "127.0.0.1:10000"

	bootstrapDht := newRealDHT(t, nil, "10000")
>>>>>>> e03389eb
	go func() {
		time.Sleep(time.Second * 5)
		bootstrapDht.Bootstrap()
		bootstrapDht.Listen()
	}()

	bootstrapHosts := make([]*host.Host, 1)
	a, _ := host.NewAddress(bootstrapAddress)
	bootstrapHosts[0] = host.NewHost(a)
<<<<<<< HEAD
	st, s, tp, r, _ = realDhtParamsWithId(address)
	dht, _ := NewDHT(st, s, tp, r, &Options{BootstrapHosts: bootstrapHosts}, relay.NewProxy(), 2, true, testutils.RandomRef(), 5, key)
=======
	dht := newRealDHT(t, bootstrapHosts, "10001")
>>>>>>> e03389eb

	defer func() {
		dht.Disconnect()
		bootstrapDht.Disconnect()
	}()

	go dht.Listen()
	err := dht.Bootstrap()
	assert.NoError(t, err)
}<|MERGE_RESOLUTION|>--- conflicted
+++ resolved
@@ -29,6 +29,7 @@
 	"github.com/insolar/insolar/cryptohelpers/ecdsa"
 	"github.com/insolar/insolar/network/cascade"
 	"github.com/insolar/insolar/network/hostnetwork/signhandler"
+	"github.com/insolar/insolar/network/nodekeeper"
 	"github.com/insolar/insolar/network/nodenetwork"
 	"github.com/insolar/insolar/testutils"
 
@@ -195,7 +196,7 @@
 	ids1 = append(ids1, id1)
 	st1, s1, tp1, r1, err := realDhtParams(ids1, "0.0.0.0:"+port)
 	assert.NoError(t, err)
-	key, _ := ecdsa.GeneratePrivateKey()
+	ref := testutils.RandomRef()
 	var dht *DHT
 	if bootstrap == nil {
 		dht, _ = NewDHT(
@@ -204,10 +205,9 @@
 			relay.NewProxy(),
 			4,
 			false,
-			testutils.RandomRef(),
-			nil,
+			&ref,
 			5,
-			key)
+		)
 	} else {
 		dht, _ = NewDHT(
 			st1, s1, tp1, r1,
@@ -217,10 +217,9 @@
 			relay.NewProxy(),
 			4,
 			false,
-			testutils.RandomRef(),
-			nil,
+			&ref,
 			5,
-			key)
+		)
 	}
 	return dht
 }
@@ -232,7 +231,7 @@
 	ids1 = append(ids1, id1)
 	st1, s1, tp1, r1, err := dhtParams([]id.ID{zeroID}, "0.0.0.0:"+port)
 	assert.NoError(t, err)
-	key, _ := ecdsa.GeneratePrivateKey()
+	ref := testutils.RandomRef()
 	var dht *DHT
 	if bootstrap == nil {
 		dht, _ = NewDHT(
@@ -245,10 +244,9 @@
 			relay.NewProxy(),
 			4,
 			false,
-			testutils.RandomRef(),
-			nil,
+			&ref,
 			5,
-			key)
+		)
 	} else {
 		dht, _ = NewDHT(
 			st1, s1, tp1, r1,
@@ -261,10 +259,9 @@
 			relay.NewProxy(),
 			4,
 			false,
-			testutils.RandomRef(),
-			nil,
+			&ref,
 			5,
-			key)
+		)
 	}
 	return dht, tp1
 }
@@ -313,24 +310,7 @@
 		address, err := host.NewAddress("127.0.0.1:" + strconv.Itoa(port-1))
 		assert.NoError(t, err)
 		bootstrapHost := host.NewHost(address)
-<<<<<<< HEAD
-		key, _ := ecdsa.GeneratePrivateKey()
-		ref := testutils.RandomRef()
-		dht, err := NewDHT(st, s, tp, r, &Options{
-			BootstrapHosts: []*host.Host{
-				bootstrapHost,
-			},
-		},
-			relay.NewProxy(),
-			4,
-			false,
-			&ref,
-			5,
-			key,
-		)
-=======
 		dht := newRealDHT(t, []*host.Host{bootstrapHost}, strconv.Itoa(port))
->>>>>>> e03389eb
 		port++
 		assert.NoError(t, err)
 		dhts = append(dhts, dht)
@@ -361,29 +341,8 @@
 func TestBootstrapNoID(t *testing.T) {
 	done := make(chan bool)
 
-<<<<<<< HEAD
-	ids1 := make([]id.ID, 0)
-	id1, _ := id.NewID()
-	ids1 = append(ids1, id1)
-	st1, s1, tp1, r1, err := realDhtParams(ids1, "0.0.0.0:18000")
-	assert.NoError(t, err)
-	key, _ := ecdsa.GeneratePrivateKey()
-	dht1, _ := NewDHT(st1, s1, tp1, r1, &Options{}, relay.NewProxy(), 4, false, testutils.RandomRef(), 5, key)
-
-	st2, s2, tp2, r2, err := realDhtParams(nil, "0.0.0.0:18001")
-	assert.NoError(t, err)
-	dht2, _ := NewDHT(st2, s2, tp2, r2, &Options{
-		BootstrapHosts: []*host.Host{
-			{
-				Address: dht1.origin.Address,
-			},
-		},
-	},
-		relay.NewProxy(), 4, false, testutils.RandomRef(), 5, key)
-=======
 	dht1 := newRealDHT(t, nil, "18000")
 	dht2 := newRealDHT(t, []*host.Host{{ID: dht1.origin.IDs[0], Address: dht1.origin.Address}}, "18001")
->>>>>>> e03389eb
 
 	assert.Equal(t, 0, dht1.NumHosts(GetDefaultCtx(dht1)))
 	assert.Equal(t, 0, dht2.NumHosts(GetDefaultCtx(dht2)))
@@ -421,30 +380,8 @@
 	for i := 0; i < 100; i++ {
 		done := make(chan bool)
 
-<<<<<<< HEAD
-		ids1 := make([]id.ID, 0)
-		id1, _ := id.NewID()
-		ids1 = append(ids1, id1)
-		st1, s1, tp1, r1, err := realDhtParams(ids1, "127.0.0.1:19000")
-		assert.NoError(t, err)
-		key, _ := ecdsa.GeneratePrivateKey()
-		dht1, _ := NewDHT(st1, s1, tp1, r1, &Options{}, relay.NewProxy(), 4, false, testutils.RandomRef(), 5, key)
-
-		st2, s2, tp2, r2, err := realDhtParams(nil, "127.0.0.1:19001")
-		assert.NoError(t, err)
-		dht2, _ := NewDHT(st2, s2, tp2, r2, &Options{
-			BootstrapHosts: []*host.Host{
-				{
-					ID:      ids1[0],
-					Address: dht1.origin.Address,
-				},
-			},
-		},
-			relay.NewProxy(), 4, false, testutils.RandomRef(), 5, key)
-=======
 		dht1 := newRealDHT(t, nil, "19000")
 		dht2 := newRealDHT(t, []*host.Host{{Address: dht1.origin.Address}}, "19001")
->>>>>>> e03389eb
 
 		assert.Equal(t, 0, dht1.NumHosts(GetDefaultCtx(dht1)))
 
@@ -483,27 +420,8 @@
 	t.Skip()
 	done := make(chan bool)
 
-<<<<<<< HEAD
-	ids1 := make([]id.ID, 0)
-	id1, _ := id.NewID()
-	ids1 = append(ids1, id1)
-	st1, s1, tp1, r1, _ := realDhtParams(ids1, "127.0.0.1:20000")
-	key, _ := ecdsa.GeneratePrivateKey()
-	dht1, _ := NewDHT(st1, s1, tp1, r1, &Options{}, relay.NewProxy(), 4, false, testutils.RandomRef(), 5, key)
-
-	st2, s2, tp2, r2, _ := realDhtParams(nil, "127.0.0.1:20001")
-	dht2, _ := NewDHT(st2, s2, tp2, r2, &Options{
-		BootstrapHosts: []*host.Host{
-			{
-				ID:      ids1[0],
-				Address: dht1.origin.Address,
-			},
-		},
-	}, relay.NewProxy(), 4, false, testutils.RandomRef(), 5, key)
-=======
 	dht1 := newRealDHT(t, nil, "20000")
 	dht2 := newRealDHT(t, []*host.Host{{Address: dht1.origin.Address}}, "20001")
->>>>>>> e03389eb
 
 	go func() {
 		err := dht1.Listen()
@@ -543,62 +461,46 @@
 
 	bootstrapAddr, _ := host.NewAddress("0.0.0.0:21001")
 	dht, _ := newDHT(t, []*host.Host{{Address: bootstrapAddr}}, "21000")
-
-<<<<<<< HEAD
+	mockTp := dht.transport.(*mockTransport)
+
+	go func() {
+		dht.Listen()
+	}()
+
+	go func() {
+		v := <-mockTp.recv
+		assert.Nil(t, v)
+		close(done)
+	}()
+
+	mockTp.failNextSendPacket()
+
+	dht.Bootstrap()
+	dht.Disconnect()
+
+	<-done
+}
+
+// Tests sending a packet which results in a successful send, but the host
+// never responds
+func TestHostResponseSendError(t *testing.T) {
+	done := make(chan int)
+
+	bootstrapAddr, _ := host.NewAddress("0.0.0.0:22001")
+
+	zeroID := getIDWithValues()
+	st, s, tp, r, err := dhtParams([]id.ID{zeroID}, "0.0.0.0:22000")
+	assert.NoError(t, err)
+	ref := testutils.RandomRef()
+
 	dht, _ := NewDHT(st, s, tp, r, &Options{
 		BootstrapHosts: []*host.Host{{
 			ID:      getZerodIDWithNthByte(1, byte(255)),
 			Address: bootstrapAddr,
 		}},
 	},
-		relay.NewProxy(), 4, false, testutils.RandomRef(), 5, key)
-	mockTp := tp.(*mockTransport)
-=======
-	mockTp := dht.transport.(*mockTransport)
->>>>>>> e03389eb
-
-	go func() {
-		dht.Listen()
-	}()
-
-	go func() {
-		v := <-mockTp.recv
-		assert.Nil(t, v)
-		close(done)
-	}()
-
-	mockTp.failNextSendPacket()
-
-	dht.Bootstrap()
-	dht.Disconnect()
-
-	<-done
-}
-
-// Tests sending a packet which results in a successful send, but the host
-// never responds
-func TestHostResponseSendError(t *testing.T) {
-	done := make(chan int)
-
-	bootstrapAddr, _ := host.NewAddress("0.0.0.0:22001")
-
-	zeroID := getIDWithValues()
-	st, s, tp, r, err := dhtParams([]id.ID{zeroID}, "0.0.0.0:22000")
-	assert.NoError(t, err)
-	key, _ := ecdsa.GeneratePrivateKey()
-
-	dht, _ := NewDHT(st, s, tp, r, &Options{
-		BootstrapHosts: []*host.Host{{
-			ID:      getZerodIDWithNthByte(1, byte(255)),
-			Address: bootstrapAddr,
-		}},
-	},
-<<<<<<< HEAD
-		relay.NewProxy(), 4, false, testutils.RandomRef(), 5, key)
-=======
-		relay.NewProxy(), 4, false, testutils.RandomRef(), nil, 5, key)
-
->>>>>>> e03389eb
+		relay.NewProxy(), 4, false, &ref, 5)
+
 	mockTp := tp.(*mockTransport)
 
 	queries := 0
@@ -648,17 +550,17 @@
 		},
 		"23000")
 
-<<<<<<< HEAD
-	dht, _ := NewDHT(st, s, tp, r, &Options{
-		RefreshTime: time.Second * 2,
-		BootstrapHosts: []*host.Host{{
-			ID:      getZerodIDWithNthByte(1, byte(255)),
-			Address: bootstrapAddr,
-		}},
-	},
-		relay.NewProxy(), 4, false, testutils.RandomRef(), 5, key)
-=======
->>>>>>> e03389eb
+	// <<<<<<< HEAD
+	// 	dht, _ := NewDHT(st, s, tp, r, &Options{
+	// 		RefreshTime: time.Second * 2,
+	// 		BootstrapHosts: []*host.Host{{
+	// 			ID:      getZerodIDWithNthByte(1, byte(255)),
+	// 			Address: bootstrapAddr,
+	// 		}},
+	// 	},
+	// 		relay.NewProxy(), 4, false, testutils.RandomRef(), 5, key)
+	// =======
+	// >>>>>>> e03389eb69f0eae55688e408e7809d6f5c7f3577
 	mockTp := tp.(*mockTransport)
 
 	queries := 0
@@ -716,7 +618,7 @@
 	zeroID := getIDWithValues()
 	st, s, tp, r, err := dhtParams([]id.ID{zeroID}, "0.0.0.0:24000")
 	assert.NoError(t, err)
-	key, _ := ecdsa.GeneratePrivateKey()
+	ref := testutils.RandomRef()
 
 	dht, _ := NewDHT(st, s, tp, r, &Options{
 		ReplicateTime: time.Second * 2,
@@ -725,12 +627,8 @@
 			Address: bootstrapAddr,
 		}},
 	},
-<<<<<<< HEAD
-		relay.NewProxy(), 4, false, testutils.RandomRef(), 5, key)
-=======
-		relay.NewProxy(), 4, false, testutils.RandomRef(), nil, 5, key)
-
->>>>>>> e03389eb
+		relay.NewProxy(), 4, false, &ref, 5)
+
 	mockTp := tp.(*mockTransport)
 
 	go func() {
@@ -778,19 +676,7 @@
 // the store.
 func TestStoreExpiration(t *testing.T) {
 	done := make(chan bool)
-
-<<<<<<< HEAD
-	st, s, tp, r, err := realDhtParams([]id.ID{zeroID}, "0.0.0.0:25000")
-	assert.NoError(t, err)
-	key, _ := ecdsa.GeneratePrivateKey()
-
-	dht, _ := NewDHT(st, s, tp, r, &Options{
-		ExpirationTime: time.Second,
-	},
-		relay.NewProxy(), 4, false, testutils.RandomRef(), 5, key)
-=======
 	dht, _ := newDHT(t, nil, "25000")
->>>>>>> e03389eb
 
 	go func() {
 		dht.Listen()
@@ -820,25 +706,9 @@
 func TestFindHostAllBuckets(t *testing.T) {
 	t.Skip()
 	done := make(chan bool)
-
 	bootstrapAddr, _ := host.NewAddress("127.0.0.1:26011")
-<<<<<<< HEAD
-	st, s, tp, r, err := dhtParams([]id.ID{zeroID}, "127.0.0.1:26010")
-	assert.NoError(t, err)
-	key, _ := ecdsa.GeneratePrivateKey()
-
-	dht, _ := NewDHT(st, s, tp, r, &Options{
-		BootstrapHosts: []*host.Host{{
-			ID:      getZerodIDWithNthByte(0, byte(math.Pow(2, 7))),
-			Address: bootstrapAddr,
-		}},
-	},
-		relay.NewProxy(), 4, false, testutils.RandomRef(), 5, key)
-	mockTp := tp.(*mockTransport)
-=======
 	dht := newRealDHT(t, []*host.Host{{Address: bootstrapAddr}}, "26010")
 	mockTp := dht.transport.(*mockTransport)
->>>>>>> e03389eb
 
 	go func() {
 		dht.Listen()
@@ -882,12 +752,7 @@
 
 func TestGetRandomIDFromBucket(t *testing.T) {
 	done := make(chan bool)
-
-<<<<<<< HEAD
-	dht, _ := NewDHT(st, s, tp, r, &Options{}, relay.NewProxy(), 4, false, testutils.RandomRef(), 5, key)
-=======
 	dht := newRealDHT(t, nil, "28000")
->>>>>>> e03389eb
 
 	go func() {
 		dht.Listen()
@@ -927,17 +792,7 @@
 	for i := 0; i < count; i++ {
 		address, _ := host.NewAddress("127.0.0.1:" + strconv.Itoa(port-1))
 		bootstrapHost := host.NewHost(address)
-<<<<<<< HEAD
-		key, _ := ecdsa.GeneratePrivateKey()
-		dht, err := NewDHT(st, s, tp, r, &Options{
-			BootstrapHosts: []*host.Host{
-				bootstrapHost,
-			},
-		},
-			relay.NewProxy(), 4, false, testutils.RandomRef(), 5, key)
-=======
 		dht := newRealDHT(t, []*host.Host{{Address: bootstrapHost.Address}}, strconv.Itoa(port))
->>>>>>> e03389eb
 		port++
 		dhts = append(dhts, dht)
 	}
@@ -967,17 +822,7 @@
 	for i := 0; i < count; i++ {
 		address, _ := host.NewAddress("127.0.0.1:" + strconv.Itoa(port-1))
 		bootstrapHost := host.NewHost(address)
-<<<<<<< HEAD
-		key, _ := ecdsa.GeneratePrivateKey()
-		dht, err := NewDHT(st, s, tp, r, &Options{
-			BootstrapHosts: []*host.Host{
-				bootstrapHost,
-			},
-		},
-			relay.NewProxy(), 4, false, testutils.RandomRef(), 5, key)
-=======
 		dht := newRealDHT(t, []*host.Host{{Address: bootstrapHost.Address}}, strconv.Itoa(port))
->>>>>>> e03389eb
 		port++
 		dhts = append(dhts, dht)
 	}
@@ -1003,15 +848,7 @@
 	port := 11000
 	address, _ := host.NewAddress("127.0.0.1:" + strconv.Itoa(port-1))
 	bootstrapHost := host.NewHost(address)
-<<<<<<< HEAD
-	key, _ := ecdsa.GeneratePrivateKey()
-	dht, err := NewDHT(st, s, tp, r,
-		&Options{BootstrapHosts: []*host.Host{bootstrapHost}},
-		relay.NewProxy(), 4, false, testutils.RandomRef(), 5, key)
-	assert.NoError(t, err)
-=======
 	dht := newRealDHT(t, []*host.Host{{Address: bootstrapHost.Address}}, strconv.Itoa(port))
->>>>>>> e03389eb
 	assert.NotEqual(t, nil, dht)
 
 	go func(dht *DHT) {
@@ -1032,17 +869,7 @@
 	for i := 0; i < count; i++ {
 		address, _ := host.NewAddress("127.0.0.1:" + strconv.Itoa(port-1))
 		bootstrapHost := host.NewHost(address)
-<<<<<<< HEAD
-		key, _ := ecdsa.GeneratePrivateKey()
-		dht, err := NewDHT(st, s, tp, r, &Options{
-			BootstrapHosts: []*host.Host{
-				bootstrapHost,
-			},
-		},
-			relay.NewProxy(), 4, false, testutils.RandomRef(), 5, key)
-=======
 		dht := newRealDHT(t, []*host.Host{{Address: bootstrapHost.Address}}, strconv.Itoa(port))
->>>>>>> e03389eb
 		port++
 		dhts = append(dhts, dht)
 	}
@@ -1084,10 +911,10 @@
 
 	ids1 := make([]id.ID, 0)
 	id1, _ := id.NewID()
-	key, _ := ecdsa.GeneratePrivateKey()
 	ids1 = append(ids1, id1)
 	st, s, tp, r, err := realDhtParams(ids1, "127.0.0.1:16000")
-	dht1, _ := NewDHT(st, s, tp, r, &Options{}, relay.NewProxy(), 4, false, testutils.RandomRef(), 5, key)
+	ref := testutils.RandomRef()
+	dht1, _ := NewDHT(st, s, tp, r, &Options{}, relay.NewProxy(), 4, false, &ref, 5)
 	assert.NoError(t, err)
 
 	bootstrapAddr2, _ := host.NewAddress("127.0.0.1:16000")
@@ -1100,7 +927,7 @@
 			},
 		},
 	},
-		relay.NewProxy(), 4, false, testutils.RandomRef(), 5, key)
+		relay.NewProxy(), 4, false, &ref, 5)
 
 	dhts = append(dhts, dht1)
 	dhts = append(dhts, dht2)
@@ -1130,32 +957,9 @@
 }
 
 func TestDHT_RemoteProcedureCall(t *testing.T) {
-<<<<<<< HEAD
-	ids1 := make([]id.ID, 0)
-	id1, _ := id.NewID()
-	ids1 = append(ids1, id1)
-	key, _ := ecdsa.GeneratePrivateKey()
-	st, s, tp, r, err := realDhtParams(ids1, "127.0.0.1:23220")
-	dht1, _ := NewDHT(st, s, tp, r, &Options{}, relay.NewProxy(), 4, false, testutils.RandomRef(), 5, key)
-	assert.NoError(t, err)
-
-	bootstrapAddr2, _ := host.NewAddress("127.0.0.1:23220")
-	st2, s2, tp2, r2, _ := realDhtParams(nil, "127.0.0.1:23221")
-	dht2, _ := NewDHT(st2, s2, tp2, r2, &Options{
-		BootstrapHosts: []*host.Host{
-			{
-				ID:      ids1[0],
-				Address: bootstrapAddr2,
-			},
-		},
-	},
-		relay.NewProxy(), 4, false, testutils.RandomRef(), 5, key)
-=======
 	bootstrapAddr, _ := host.NewAddress("127.0.0.1:23220")
-
 	dht1 := newRealDHT(t, nil, "23220")
 	dht2 := newRealDHT(t, []*host.Host{{Address: bootstrapAddr}}, "23221")
->>>>>>> e03389eb
 
 	go func(dht *DHT) {
 		dht1.Listen()
@@ -1175,26 +979,46 @@
 	reqBuff, _ := message.Serialize(msg)
 	msg1, _ := ioutil.ReadAll(reqBuff)
 
-	dht2.RemoteProcedureCall(GetDefaultCtx(dht1), dht2.GetOriginHost().IDs[0].String(), "test", [][]byte{msg1})
+	key1, _ := ecdsa.GeneratePrivateKey()
+	key2, _ := ecdsa.GeneratePrivateKey()
+	keeper1 := nodekeeper.NewNodeKeeper(*dht1.nodeID)
+	keeper2 := nodekeeper.NewNodeKeeper(*dht2.nodeID)
+
+	keeper1.AddActiveNodes([]*core.ActiveNode{
+		{
+			*dht2.nodeID,
+			5,
+			2,
+			[]core.NodeRole{core.RoleUnknown},
+			&key2.PublicKey,
+			"address",
+		},
+	},
+	)
+	keeper2.AddActiveNodes([]*core.ActiveNode{
+		{
+			*dht1.nodeID,
+			5,
+			2,
+			[]core.NodeRole{core.RoleUnknown},
+			&key1.PublicKey,
+			"address",
+		},
+	},
+	)
+
+	dht1.SetNodeKeeper(keeper1)
+	dht2.SetNodeKeeper(keeper2)
+
 	dht1.RemoteProcedureRegister("test", func(args [][]byte) ([]byte, error) {
 		return nil, nil
 	})
 
-	dht2.RemoteProcedureCall(GetDefaultCtx(dht1), dht1.GetOriginHost().IDs[0].String(), "test", [][]byte{msg1})
+	dht2.RemoteProcedureCall(dht2.nodeID, GetDefaultCtx(dht1), dht1.GetOriginHost().IDs[0].String(), "test", [][]byte{msg1})
 }
 
 func TestDHT_Getters(t *testing.T) {
-<<<<<<< HEAD
-	ids1 := make([]id.ID, 0)
-	id1, _ := id.NewID()
-	ids1 = append(ids1, id1)
-	st, s, tp, r, err := realDhtParams(ids1, "127.0.0.1:0")
-	assert.NoError(t, err)
-	key, _ := ecdsa.GeneratePrivateKey()
-	dht1, _ := NewDHT(st, s, tp, r, &Options{}, relay.NewProxy(), 4, false, testutils.RandomRef(), 5, key)
-=======
 	dht1 := newRealDHT(t, nil, "0")
->>>>>>> e03389eb
 	outerHostCount := 3
 
 	relay1 := "127.0.0.1:123123"
@@ -1241,26 +1065,13 @@
 
 func TestDHT_GetHostsFromBootstrap(t *testing.T) {
 	prefix := "127.0.0.1:"
-<<<<<<< HEAD
 	port := 31337
-	bootstrapAdresses := make([]string, 0)
-	dhts := make([]*DHT, 0)
-
-	for i := 0; i < 3; i++ {
-		host1 := prefix + strconv.Itoa(port)
-		st, s, tp, r, _ := realDhtParamsWithId(host1)
-		bootstrapAdresses = append(bootstrapAdresses, host1)
-		key, _ := ecdsa.GeneratePrivateKey()
-		dht, _ := NewDHT(st, s, tp, r, &Options{}, relay.NewProxy(), 4, false, testutils.RandomRef(), 5, key)
-=======
-	port := 10000
 	bootstrapAddresses := make([]string, 0)
 	dhts := make([]*DHT, 0)
 
 	for i := 0; i < 3; i++ {
 		dht := newRealDHT(t, nil, strconv.Itoa(port))
 		bootstrapAddresses = append(bootstrapAddresses, "127.0.0.1:"+strconv.Itoa(port))
->>>>>>> e03389eb
 		dhts = append(dhts, dht)
 		go dht.Listen()
 		dht.Bootstrap()
@@ -1276,8 +1087,8 @@
 	for i := 0; i < 17; i++ {
 		host1 := prefix + strconv.Itoa(port)
 		st, s, tp, r, _ := realDhtParamsWithId(host1)
-		key, _ := ecdsa.GeneratePrivateKey()
-		dht, _ := NewDHT(st, s, tp, r, &Options{BootstrapHosts: bootstrapHosts}, relay.NewProxy(), 4, false, testutils.RandomRef(), 5, key)
+		ref := testutils.RandomRef()
+		dht, _ := NewDHT(st, s, tp, r, &Options{BootstrapHosts: bootstrapHosts}, relay.NewProxy(), 4, false, &ref, 5)
 		dhts = append(dhts, dht)
 		go dht.Listen()
 		dht.Bootstrap()
@@ -1294,18 +1105,9 @@
 }
 
 func TestDHT_BootstrapInfinity(t *testing.T) {
-<<<<<<< HEAD
-	bootstrapAddress := "127.0.0.1:10005"
-	address := "127.0.0.1:10006"
-
-	key, _ := ecdsa.GeneratePrivateKey()
-	st, s, tp, r, _ := realDhtParamsWithId(bootstrapAddress)
-	bootstrapDht, _ := NewDHT(st, s, tp, r, &Options{}, relay.NewProxy(), 4, false, testutils.RandomRef(), 5, key)
-=======
 	bootstrapAddress := "127.0.0.1:10000"
-
 	bootstrapDht := newRealDHT(t, nil, "10000")
->>>>>>> e03389eb
+
 	go func() {
 		time.Sleep(time.Second * 5)
 		bootstrapDht.Bootstrap()
@@ -1315,12 +1117,7 @@
 	bootstrapHosts := make([]*host.Host, 1)
 	a, _ := host.NewAddress(bootstrapAddress)
 	bootstrapHosts[0] = host.NewHost(a)
-<<<<<<< HEAD
-	st, s, tp, r, _ = realDhtParamsWithId(address)
-	dht, _ := NewDHT(st, s, tp, r, &Options{BootstrapHosts: bootstrapHosts}, relay.NewProxy(), 2, true, testutils.RandomRef(), 5, key)
-=======
 	dht := newRealDHT(t, bootstrapHosts, "10001")
->>>>>>> e03389eb
 
 	defer func() {
 		dht.Disconnect()
