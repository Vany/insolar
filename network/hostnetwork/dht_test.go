/*
 *    Copyright 2018 Insolar
 *
 *    Licensed under the Apache License, Version 2.0 (the "License");
 *    you may not use this file except in compliance with the License.
 *    You may obtain a copy of the License at
 *
 *        http://www.apache.org/licenses/LICENSE-2.0
 *
 *    Unless required by applicable law or agreed to in writing, software
 *    distributed under the License is distributed on an "AS IS" BASIS,
 *    WITHOUT WARRANTIES OR CONDITIONS OF ANY KIND, either express or implied.
 *    See the License for the specific language governing permissions and
 *    limitations under the License.
 */

package hostnetwork

import (
	"bytes"
	"errors"
	"io/ioutil"
	"strconv"
	"testing"
	"time"

	"github.com/insolar/insolar/core"
	"github.com/insolar/insolar/core/message"
	"github.com/insolar/insolar/network/cascade"
	"github.com/insolar/insolar/network/hostnetwork/signhandler"
	"github.com/insolar/insolar/network/nodenetwork"
	"github.com/insolar/insolar/testutils"

	"github.com/insolar/insolar/configuration"
	"github.com/insolar/insolar/network/hostnetwork/host"
	"github.com/insolar/insolar/network/hostnetwork/hosthandler"
	"github.com/insolar/insolar/network/hostnetwork/id"
	"github.com/insolar/insolar/network/hostnetwork/packet"
	"github.com/insolar/insolar/network/hostnetwork/relay"
	"github.com/insolar/insolar/network/hostnetwork/routing"
	"github.com/insolar/insolar/network/hostnetwork/rpc"
	"github.com/insolar/insolar/network/hostnetwork/store"
	"github.com/insolar/insolar/network/hostnetwork/transport"
	"github.com/stretchr/testify/assert"
)

const closedPacket = "closed" // "broken pipe" for kcpTransport

type mockFuture struct {
	result    chan *packet.Packet
	actor     *host.Host
	request   *packet.Packet
	requestID packet.RequestID
}

func (f *mockFuture) ID() packet.RequestID {
	return f.requestID
}

func (f *mockFuture) Actor() *host.Host {
	return f.actor
}

func (f *mockFuture) Request() *packet.Packet {
	return f.request
}

func (f *mockFuture) Result() <-chan *packet.Packet {
	return f.result
}

func (f *mockFuture) GetResult(duration time.Duration) (*packet.Packet, error) {
	result, ok := <-f.Result()
	if !ok || result == nil {
		return nil, errors.New("channel is closed")
	}
	return result, nil
}

func (f *mockFuture) SetResult(msg *packet.Packet) {
	f.result <- msg
}

func (f *mockFuture) Cancel() {}

type mockTransport struct {
	recv          chan *packet.Packet
	send          chan *packet.Packet
	dc            chan bool
	msgChan       chan *packet.Packet
	failNext      bool
	sequence      *uint64
	publicAddress string
}

func newMockTransport() *mockTransport {
	net := &mockTransport{
		recv:     make(chan *packet.Packet),
		send:     make(chan *packet.Packet),
		dc:       make(chan bool),
		msgChan:  make(chan *packet.Packet),
		failNext: false,
		sequence: new(uint64),
	}
	return net
}

func (t *mockTransport) Start() error {
	return nil
}

func (t *mockTransport) Stop() {
	close(t.dc)
}

func (t *mockTransport) Close() {
	close(t.recv)
	close(t.send)
	close(t.msgChan)
}

func (t *mockTransport) Stopped() <-chan bool {
	return t.dc
}

func (t *mockTransport) Packets() <-chan *packet.Packet {
	return t.msgChan
}

func (t *mockTransport) failNextSendPacket() {
	t.failNext = true
}

func (t *mockTransport) SendRequest(q *packet.Packet) (transport.Future, error) {
	sequenceNumber := transport.AtomicLoadAndIncrementUint64(t.sequence)

	if t.failNext {
		t.failNext = false
		return nil, errors.New("MockNetworking Error")
	}
	t.recv <- q

	return &mockFuture{result: t.send, request: q, actor: q.Receiver, requestID: packet.RequestID(sequenceNumber)}, nil
}

func (t *mockTransport) SendResponse(requestID packet.RequestID, q *packet.Packet) error {
	if t.failNext {
		t.failNext = false
		return errors.New("MockNetworking Error")
	}
	return nil
}

func (t *mockTransport) PublicAddress() string {
	return t.publicAddress
}

func mockFindHostResponse(request *packet.Packet) *packet.Packet {
	r := &packet.Packet{}
	n := &host.Host{}
	n.ID = request.Sender.ID
	n.Address = request.Sender.Address
	r.Receiver = n
	netAddr, _ := host.NewAddress("0.0.0.0:13001")
	r.Sender = &host.Host{ID: request.Receiver.ID, Address: netAddr}
	r.Type = request.Type
	r.IsResponse = true
	responseData := &packet.ResponseDataFindHost{}
	id1, _ := id.NewID()
	responseData.Closest = []*host.Host{{ID: id1, Address: netAddr}}
	r.Data = responseData
	return r
}

func mockFindHostResponseEmpty(request *packet.Packet) *packet.Packet {
	r := &packet.Packet{}
	n := &host.Host{}
	n.ID = request.Sender.ID
	n.Address = request.Sender.Address
	r.Receiver = n
	netAddr, _ := host.NewAddress("0.0.0.0:14001")
	r.Sender = &host.Host{ID: request.Receiver.ID, Address: netAddr}
	r.Type = request.Type
	r.IsResponse = true
	responseData := &packet.ResponseDataFindHost{}
	responseData.Closest = []*host.Host{}
	r.Data = responseData
	return r
}

func newRealDHT(t *testing.T, bootstrap []*host.Host, port string) *DHT {
	ids1 := make([]id.ID, 0)
	id1, _ := id.NewID()
	ids1 = append(ids1, id1)
	st1, s1, tp1, r1, err := realDhtParams(ids1, "0.0.0.0:"+port)
	assert.NoError(t, err)
	var dht *DHT
	if bootstrap == nil {
		dht, _ = NewDHT(
			st1, s1, tp1, r1,
			&Options{},
			relay.NewProxy(),
			4,
			false,
			testutils.RandomRef(),
			5,
			nil)
	} else {
		dht, _ = NewDHT(
			st1, s1, tp1, r1,
			&Options{
				BootstrapHosts: bootstrap,
			},
			relay.NewProxy(),
			4,
			false,
			testutils.RandomRef(),
			5,
			nil)
	}
	return dht
}

func newDHT(t *testing.T, bootstrap []*host.Host, port string) (*DHT, transport.Transport) {
	zeroID := getIDWithValues()
	ids1 := make([]id.ID, 0)
	id1, _ := id.NewID()
	ids1 = append(ids1, id1)
	st1, s1, tp1, r1, err := dhtParams([]id.ID{zeroID}, "0.0.0.0:"+port)
	assert.NoError(t, err)
	var dht *DHT
	if bootstrap == nil {
		dht, _ = NewDHT(
			st1, s1, tp1, r1,
			&Options{
				RefreshTime:    time.Second * 2,
				ReplicateTime:  time.Second * 2,
				ExpirationTime: time.Second,
			},
			relay.NewProxy(),
			4,
			false,
			testutils.RandomRef(),
			5,
			nil)
	} else {
		dht, _ = NewDHT(
			st1, s1, tp1, r1,
			&Options{
				RefreshTime:    time.Second * 2,
				ReplicateTime:  time.Second * 2,
				ExpirationTime: time.Second,
				BootstrapHosts: bootstrap,
			},
			relay.NewProxy(),
			4,
			false,
			testutils.RandomRef(),
			5,
			nil)
	}
	return dht, tp1
}

func dhtParams(ids []id.ID, address string) (store.Store, *host.Origin, transport.Transport, hosthandler.NetworkCommonFacade, error) {
	st := store.NewMemoryStore()
	addr, _ := host.NewAddress(address)
	origin, err := host.NewOrigin(ids, addr)
	tp := newMockTransport()
	cascade1 := &cascade.Cascade{}
	sign := signhandler.NewSignHandler(nil)
	ncf := hosthandler.NewNetworkCommonFacade(rpc.NewRPCFactory(nil).Create(), cascade1, sign)
	return st, origin, tp, ncf, err
}

func realDhtParams(ids []id.ID, address string) (store.Store, *host.Origin, transport.Transport, hosthandler.NetworkCommonFacade, error) {
	st := store.NewMemoryStore()
	addr, _ := host.NewAddress(address)
	origin, _ := host.NewOrigin(ids, addr)
	cfg := configuration.NewConfiguration().Host.Transport
	cfg.Address = address
	cfg.BehindNAT = false
	tp, err := transport.NewTransport(cfg, relay.NewProxy())
	cascade1 := &cascade.Cascade{}
	sign := signhandler.NewSignHandler(nil)
	ncf := hosthandler.NewNetworkCommonFacade(rpc.NewRPCFactory(nil).Create(), cascade1, sign)
	return st, origin, tp, ncf, err
}

func realDhtParamsWithId(address string) (store.Store, *host.Origin, transport.Transport, hosthandler.NetworkCommonFacade, error) {
	ids := make([]id.ID, 1)
	ids[0], _ = id.NewID()
	return realDhtParams(ids, address)
}

// Creates twenty DHTs and bootstraps each with the previous
// at the end all should know about each other
func TestBootstrapManyHosts(t *testing.T) {
	port := 15000
	var dhts []*DHT
	hostCount := 10

	for i := 0; i < hostCount; i++ {
		address, err := host.NewAddress("127.0.0.1:" + strconv.Itoa(port-1))
		assert.NoError(t, err)
		bootstrapHost := host.NewHost(address)
		dht := newRealDHT(t, []*host.Host{bootstrapHost}, strconv.Itoa(port))
		port++
		assert.NoError(t, err)
		dhts = append(dhts, dht)
	}

	for _, dht := range dhts {
		ctx, _ := NewContextBuilder(dht).SetDefaultHost().Build()
		assert.Equal(t, 0, dht.NumHosts(ctx))
		go func(dht *DHT) {
			err := dht.Listen()
			assert.Equal(t, closedPacket, err.Error())
		}(dht)
	}

	for _, dht := range dhts {
		err := dht.Bootstrap()
		assert.NoError(t, err)
	}

	for _, dht := range dhts {
		assert.Equal(t, hostCount-1, dht.NumHosts(GetDefaultCtx(dht)))
		dht.Disconnect()
	}
}

// Creates two DHTs and bootstraps using only IP:Port. Connecting host should
// ping the first host to find its RequestID
func TestBootstrapNoID(t *testing.T) {
	done := make(chan bool)

	dht1 := newRealDHT(t, nil, "18000")
	dht2 := newRealDHT(t, []*host.Host{{ID: dht1.origin.IDs[0], Address: dht1.origin.Address}}, "18001")

	assert.Equal(t, 0, dht1.NumHosts(GetDefaultCtx(dht1)))
	assert.Equal(t, 0, dht2.NumHosts(GetDefaultCtx(dht2)))

	go func() {
		go func() {
			err2 := dht2.Bootstrap()
			assert.NoError(t, err2)

			time.Sleep(50 * time.Millisecond)

			dht2.Disconnect()
			dht1.Disconnect()
			done <- true
		}()
		err3 := dht2.Listen()
		assert.Equal(t, closedPacket, err3.Error())
		done <- true
	}()

	err := dht1.Listen()
	assert.Equal(t, closedPacket, err.Error())

	assert.Equal(t, 1, dht1.NumHosts(GetDefaultCtx(dht1)))
	assert.Equal(t, 1, dht2.NumHosts(GetDefaultCtx(dht2)))

	<-done
	<-done
}

// create two DHTs have them connect and bootstrap, then disconnect. Repeat
// 100 times to ensure that we can use the same IP and port without EADDRINUSE
// errors.
func TestReconnect(t *testing.T) {
	for i := 0; i < 100; i++ {
		done := make(chan bool)

		dht1 := newRealDHT(t, nil, "19000")
		dht2 := newRealDHT(t, []*host.Host{{Address: dht1.origin.Address}}, "19001")

		assert.Equal(t, 0, dht1.NumHosts(GetDefaultCtx(dht1)))

		go func() {
			go func() {
				err2 := dht2.Bootstrap()
				assert.NoError(t, err2)

				dht2.Disconnect()
				dht1.Disconnect()

				done <- true
			}()
			err3 := dht2.Listen()
			assert.Equal(t, closedPacket, err3.Error())
			done <- true

		}()

		err := dht1.Listen()
		assert.Equal(t, closedPacket, err.Error())

		assert.Equal(t, 1, dht1.NumHosts(GetDefaultCtx(dht1)))
		assert.Equal(t, 1, dht2.NumHosts(GetDefaultCtx(dht2)))

		<-done
		<-done
	}
}

// create two DHTs and have them connect. Send a store packet with 100mb
// payload from one host to another. Ensure that the other host now has
// this data in its store.
func TestStoreAndFindLargeValue(t *testing.T) {
	// this test is skipped cuz store data execution time is undefined.
	t.Skip()
	done := make(chan bool)

	dht1 := newRealDHT(t, nil, "20000")
	dht2 := newRealDHT(t, []*host.Host{{Address: dht1.origin.Address}}, "20001")

	go func() {
		err := dht1.Listen()
		assert.Equal(t, closedPacket, err.Error())
		done <- true
	}()

	go func() {
		err := dht2.Listen()
		assert.Equal(t, closedPacket, err.Error())
		done <- true
	}()

	dht2.Bootstrap()

	payload := make([]byte, 1000000)

	storeKey, err := dht1.StoreData(GetDefaultCtx(dht1), payload[:])
	assert.NoError(t, err)

	value, exists, err := dht2.Get(GetDefaultCtx(dht1), storeKey)
	assert.NoError(t, err)
	assert.Equal(t, true, exists)
	assert.Equal(t, 0, bytes.Compare(payload[:], value))

	dht1.Disconnect()
	dht2.Disconnect()

	<-done
	<-done
}

// Tests sending a packet which results in an error when attempting to
// send over uTP
func TestNetworkingSendError(t *testing.T) {
	done := make(chan int)

	bootstrapAddr, _ := host.NewAddress("0.0.0.0:21001")
	dht, _ := newDHT(t, []*host.Host{{Address: bootstrapAddr}}, "21000")

	mockTp := dht.transport.(*mockTransport)

	go func() {
		dht.Listen()
	}()

	go func() {
		v := <-mockTp.recv
		assert.Nil(t, v)
		close(done)
	}()

	mockTp.failNextSendPacket()

	dht.Bootstrap()
	dht.Disconnect()

	<-done
}

// Tests sending a packet which results in a successful send, but the host
// never responds
func TestHostResponseSendError(t *testing.T) {
	done := make(chan int)

	bootstrapAddr, _ := host.NewAddress("0.0.0.0:22001")

	zeroID := getIDWithValues()
	st, s, tp, r, err := dhtParams([]id.ID{zeroID}, "0.0.0.0:22000")
	assert.NoError(t, err)

	dht, _ := NewDHT(st, s, tp, r, &Options{
		BootstrapHosts: []*host.Host{{
			ID:      getZerodIDWithNthByte(1, byte(255)),
			Address: bootstrapAddr,
		}},
	},
<<<<<<< HEAD
		relay.NewProxy(), 4, false, testutils.RandomRef(), nil, 5, nil)
=======
		relay.NewProxy(), 4, false, testutils.RandomRef(), 5, key)
>>>>>>> 052b3f1f

	mockTp := tp.(*mockTransport)

	queries := 0

	go func() {
		dht.Listen()
	}()

	go func() {
		for {
			request := <-mockTp.recv
			if request == nil {
				return
			}
			if queries == 1 {
				// Don't respond
				close(done)
			} else {
				queries++
				res := mockFindHostResponse(request)
				mockTp.send <- res
			}
		}
	}()

	dht.Bootstrap()
	assert.Equal(t, 1, dht.tables[0].TotalHosts())
	dht.Disconnect()

	<-done
}

// Tests a bucket refresh by setting a very low RefreshTime value, adding a single
// host to a bucket, and waiting for the refresh packet for the bucket
func TestBucketRefresh(t *testing.T) {
	done := make(chan int)
	refresh := make(chan int)

	bootstrapAddr, _ := host.NewAddress("0.0.0.0:23001")
	dht, tp := newDHT(
		t,
		[]*host.Host{
			{
				Address: bootstrapAddr,
				ID:      getZerodIDWithNthByte(1, byte(255)),
			},
		},
		"23000")

	mockTp := tp.(*mockTransport)

	queries := 0

	go func() {
		dht.Listen()
	}()

	go func() {
		for {
			request := <-mockTp.recv
			if request == nil {
				close(done)
				return
			}
			queries++

			res := mockFindHostResponseEmpty(request)
			mockTp.send <- res

			if queries == 2 {
				close(refresh)
			}
		}
	}()

	dht.Bootstrap()

	assert.Equal(t, 1, dht.tables[0].TotalHosts())

	<-refresh

	dht.Disconnect()

	<-done
}

// Tets store replication by setting the ReplicateTime time to a very small value.
// Stores some data, and then expects another store packet in ReplicateTime time
func TestStoreReplication(t *testing.T) {
	done := make(chan int)
	replicate := make(chan int)

	bootstrapAddr, _ := host.NewAddress("0.0.0.0:24001")
	// TODO: try to do this
	// dht, tp := newDHT(t, []*host.Host{
	// 	{
	// 		ID:      getZerodIDWithNthByte(1, byte(255)),
	// 		Address: bootstrapAddr,
	// 	},
	// },
	// 	"24000",
	// )

	zeroID := getIDWithValues()
	st, s, tp, r, err := dhtParams([]id.ID{zeroID}, "0.0.0.0:24000")
	assert.NoError(t, err)

	dht, _ := NewDHT(st, s, tp, r, &Options{
		ReplicateTime: time.Second * 2,
		BootstrapHosts: []*host.Host{{
			ID:      getZerodIDWithNthByte(1, byte(255)),
			Address: bootstrapAddr,
		}},
	},
<<<<<<< HEAD
		relay.NewProxy(), 4, false, testutils.RandomRef(), nil, 5, nil)
=======
		relay.NewProxy(), 4, false, testutils.RandomRef(), 5, key)
>>>>>>> 052b3f1f

	mockTp := tp.(*mockTransport)

	go func() {
		dht.Listen()
	}()

	stores := 0

	go func() {
		for {
			request := <-mockTp.recv
			if request == nil {
				close(done)
				return
			}

			switch request.Type {
			case packet.TypeFindHost:
				res := mockFindHostResponseEmpty(request)
				mockTp.send <- res
			case packet.TypeStore:
				stores++
				d := request.Data.(*packet.RequestDataStore)
				assert.Equal(t, []byte("foo"), d.Data)
				if stores >= 2 {
					close(replicate)
				}
			}
		}
	}()

	dht.Bootstrap()

	dht.StoreData(GetDefaultCtx(dht), []byte("foo"))

	<-replicate

	dht.Disconnect()

	<-done
}

// Test Expiration by setting ExpirationTime to a very low value. Store a value,
// and then wait longer than ExpirationTime. The value should no longer exist in
// the store.
func TestStoreExpiration(t *testing.T) {
	done := make(chan bool)

	dht, _ := newDHT(t, nil, "25000")

	go func() {
		dht.Listen()
		done <- true
	}()

	k, _ := dht.StoreData(GetDefaultCtx(dht), []byte("foo"))

	v, exists, _ := dht.Get(GetDefaultCtx(dht), k)
	assert.Equal(t, true, exists)

	assert.Equal(t, []byte("foo"), v)

	<-time.After(time.Second * 3)

	_, exists, _ = dht.Get(GetDefaultCtx(dht), k)

	assert.Equal(t, false, exists)

	dht.Disconnect()
	<-done
}

// create a new host and bootstrap it. All hosts in the network know of a
// single host closer to the original host. This continues until every MaxContactsInBucket bucket
// is occupied.
func TestFindHostAllBuckets(t *testing.T) {
	t.Skip()
	done := make(chan bool)

	bootstrapAddr, _ := host.NewAddress("127.0.0.1:26011")
	dht := newRealDHT(t, []*host.Host{{Address: bootstrapAddr}}, "26010")
	mockTp := dht.transport.(*mockTransport)

	go func() {
		dht.Listen()
		done <- true
	}()

	var k = 0
	var i = 6

	go func() {
		for {
			request := <-mockTp.recv
			if request == nil {
				return
			}

			res := mockFindHostResponse(request)

			i--
			if i < 0 {
				i = 7
				k++
			}
			if k > 19 {
				k = 19
			}

			mockTp.send <- res
		}
	}()

	dht.Bootstrap()

	for _, v := range dht.tables[0].RoutingTable {
		assert.Equal(t, 0, len(v))
	}

	dht.Disconnect()
	<-done
}

func TestGetRandomIDFromBucket(t *testing.T) {
	done := make(chan bool)

	dht := newRealDHT(t, nil, "28000")

	go func() {
		dht.Listen()
		done <- true
	}()

	// Bytes should be equal up to the bucket index that the random RequestID was
	// generated for, and random afterwards
	for i := 0; i < routing.KeyBitSize/8; i++ {
		// r := dht.tables[0].GetRandomIDFromBucket(i * 8)
		for j := 0; j < i; j++ {
			// assert.Equal(t, byte(0), r[j])
		}
	}

	dht.Disconnect()
	<-done
}

func getZerodIDWithNthByte(n int, v byte) id.ID {
	id1 := getIDWithValues()
	id1.Bytes()[n] = v
	return id1
}

func getIDWithValues() id.ID {
	id1, _ := id.NewID()
	return id1
}

func TestDHT_Listen(t *testing.T) {
	count := 5
	port := 8000
	var dhts []*DHT
	done := make(chan bool)

	for i := 0; i < count; i++ {
		address, _ := host.NewAddress("127.0.0.1:" + strconv.Itoa(port-1))
		bootstrapHost := host.NewHost(address)
		dht := newRealDHT(t, []*host.Host{{Address: bootstrapHost.Address}}, strconv.Itoa(port))
		port++
		dhts = append(dhts, dht)
	}

	for _, dht := range dhts {
		ctx, _ := NewContextBuilder(dht).SetDefaultHost().Build()
		assert.Equal(t, 0, dht.NumHosts(ctx))
		go func(dht *DHT) {
			err := dht.Listen()
			assert.Equal(t, closedPacket, err.Error())
			done <- true
		}(dht)
	}

	for _, dht := range dhts {
		dht.Disconnect()
	}
	<-done
}

func TestDHT_Disconnect(t *testing.T) {
	count := 5
	port := 9000
	var dhts []*DHT
	done := make(chan bool)

	for i := 0; i < count; i++ {
		address, _ := host.NewAddress("127.0.0.1:" + strconv.Itoa(port-1))
		bootstrapHost := host.NewHost(address)
		dht := newRealDHT(t, []*host.Host{{Address: bootstrapHost.Address}}, strconv.Itoa(port))
		port++
		dhts = append(dhts, dht)
	}

	for _, dht := range dhts {
		ctx, _ := NewContextBuilder(dht).SetDefaultHost().Build()
		assert.Equal(t, 0, dht.NumHosts(ctx))
		go func(dht *DHT) {
			err := dht.Listen()
			assert.Equal(t, closedPacket, err.Error())
			done <- true
		}(dht)
	}

	for _, dht := range dhts {
		dht.Disconnect()
	}
	<-done
}

func TestNewDHT(t *testing.T) {
	done := make(chan bool)
	port := 11000
	address, _ := host.NewAddress("127.0.0.1:" + strconv.Itoa(port-1))
	bootstrapHost := host.NewHost(address)
	dht := newRealDHT(t, []*host.Host{{Address: bootstrapHost.Address}}, strconv.Itoa(port))
	assert.NotEqual(t, nil, dht)

	go func(dht *DHT) {
		_ = dht.Listen()
		done <- true
	}(dht)

	dht.Disconnect()
	<-done
}

func TestDHT_AnalyzeNetwork(t *testing.T) {
	count := 2
	port := 48000
	var dhts []*DHT
	done := make(chan bool)

	for i := 0; i < count; i++ {
		address, _ := host.NewAddress("127.0.0.1:" + strconv.Itoa(port-1))
		bootstrapHost := host.NewHost(address)
		dht := newRealDHT(t, []*host.Host{{Address: bootstrapHost.Address}}, strconv.Itoa(port))
		port++
		dhts = append(dhts, dht)
	}

	for _, dht := range dhts {
		ctx, _ := NewContextBuilder(dht).SetDefaultHost().Build()
		assert.Equal(t, 0, dht.NumHosts(ctx))
		go func(dht *DHT) {
			err := dht.Listen()
			assert.Equal(t, "closed", err.Error())
			done <- true
		}(dht)
	}

	go func() {
		for _, dht := range dhts {
			dht.Bootstrap()
		}
	}()

	ctx, _ := NewContextBuilder(dhts[0]).SetDefaultHost().Build()

	err := dhts[0].ObtainIP()
	assert.NoError(t, err)

	err = dhts[0].AnalyzeNetwork(ctx)
	assert.NoError(t, err)

	for _, dht := range dhts {
		dht.Disconnect()
	}
	<-done
}

func TestDHT_StartCheckNodesRole(t *testing.T) {
	var dhts []*DHT

	done := make(chan bool)

	ids1 := make([]id.ID, 0)
	id1, _ := id.NewID()
	ids1 = append(ids1, id1)
	st, s, tp, r, err := realDhtParams(ids1, "127.0.0.1:16000")
<<<<<<< HEAD
	dht1, _ := NewDHT(st, s, tp, r, &Options{}, relay.NewProxy(), 4, false, testutils.RandomRef(), nil, 5, nil)
=======
	dht1, _ := NewDHT(st, s, tp, r, &Options{}, relay.NewProxy(), 4, false, testutils.RandomRef(), 5, key)
>>>>>>> 052b3f1f
	assert.NoError(t, err)

	bootstrapAddr2, _ := host.NewAddress("127.0.0.1:16000")
	st2, s2, tp2, r2, _ := realDhtParams(nil, "127.0.0.1:16001")
	dht2, _ := NewDHT(st2, s2, tp2, r2, &Options{
		BootstrapHosts: []*host.Host{
			{
				ID:      ids1[0],
				Address: bootstrapAddr2,
			},
		},
	},
<<<<<<< HEAD
		relay.NewProxy(), 4, false, testutils.RandomRef(), nil, 5, nil)
=======
		relay.NewProxy(), 4, false, testutils.RandomRef(), 5, key)
>>>>>>> 052b3f1f

	dhts = append(dhts, dht1)
	dhts = append(dhts, dht2)

	for _, dht := range dhts {
		ctx, _ := NewContextBuilder(dht).SetDefaultHost().Build()
		assert.Equal(t, 0, dht.NumHosts(ctx))
		go func(dht *DHT) {
			err := dht.Listen()
			assert.Equal(t, "closed", err.Error())
			done <- true
		}(dht)
	}

	for _, dht := range dhts {
		dht.Bootstrap()
	}

	err = dhts[1].CheckNodeRole("domain ID")
	assert.NoError(t, err)

	for _, dht := range dhts {
		dht.Disconnect()
	}

	<-done
}

func TestDHT_RemoteProcedureCall(t *testing.T) {
	t.Skip("use certificate")
	bootstrapAddr, _ := host.NewAddress("127.0.0.1:23220")

	dht1 := newRealDHT(t, nil, "23220")
	dht2 := newRealDHT(t, []*host.Host{{Address: bootstrapAddr}}, "23221")

	go func(dht *DHT) {
		dht1.Listen()
	}(dht1)
	go func(dht *DHT) {
		dht2.Listen()
	}(dht2)
	dht1.Bootstrap()
	dht2.Bootstrap()

	msg := &message.CallMethod{
		ObjectRef: core.NewRefFromBase58("test"),
		Method:    "test",
		Arguments: []byte("test"),
	}

	reqBuff, _ := message.Serialize(msg)
	msg1, _ := ioutil.ReadAll(reqBuff)

	dht2.RemoteProcedureCall(GetDefaultCtx(dht1), dht2.GetOriginHost().IDs[0].String(), "test", [][]byte{msg1})
	dht1.RemoteProcedureRegister("test", func(args [][]byte) ([]byte, error) {
		return nil, nil
	})

	dht2.RemoteProcedureCall(GetDefaultCtx(dht1), dht1.GetOriginHost().IDs[0].String(), "test", [][]byte{msg1})
}

func TestDHT_Getters(t *testing.T) {
	dht1 := newRealDHT(t, nil, "0")
	outerHostCount := 3

	relay1 := "127.0.0.1:123123"
	proxy1 := "127.0.0.1:123124"
	hostAddr, _ := host.NewAddress("127.0.0.1:50001")
	str1 := "4gU79K6woTZDvn4YUFHauNKfcHW69X42uyk8ZvRevCiMv3PLS24eM1vcA9mhKPv8b2jWj9J5RgGN9CB7PUzCtBsj"
	ref1 := core.NewRefFromBase58(str1)

	host1 := host.NewHost(hostAddr)
	//newKey, _ := ecdsa.ImportPrivateKey("asd")
	node := nodenetwork.NewNode(ref1)

	assert.False(t, dht1.HostIsAuthenticated(node.GetID().String()))
	_, check := dht1.KeyIsReceived(node.GetID().String())
	assert.False(t, check)

	dht1.AddPossibleRelayID(relay1)
	dht1.AddPossibleProxyID(proxy1)
	dht1.AddRelayClient(host1)
	dht1.AddReceivedKey(node.GetID().String(), host1.ID.Bytes())
	dht1.AddAuthSentKey(node.GetID().String(), host1.ID.Bytes())
	dht1.AddSubnetID("id", node.GetID().String())
	dht1.AddSubnetID("id2", host1.ID.String())
	dht1.AddProxyHost(host1.ID.String())
	dht1.SetAuthStatus(node.GetID().String(), true)
	dht1.SetOuterHostsCount(outerHostCount)
	dht1.SetHighKnownHostID(node.GetID().String())

	assert.True(t, dht1.HostIsAuthenticated(node.GetID().String()))
	_, check = dht1.KeyIsReceived(node.GetID().String())
	assert.True(t, check)
	assert.Equal(t, dht1.GetHighKnownHostID(), node.GetID().String())
	assert.Equal(t, dht1.GetSelfKnownOuterHosts(), 0)
	assert.Equal(t, dht1.GetOuterHostsCount(), outerHostCount)
	assert.Equal(t, dht1.GetProxyHostsCount(), 1)
	assert.True(t, dht1.EqualAuthSentKey(node.GetID().String(), host1.ID.Bytes()))

	dht1.RemoveRelayClient(host1)
	dht1.RemoveAuthSentKeys(node.GetID().String())
	dht1.RemovePossibleProxyID(node.GetID().String())
	dht1.RemoveProxyHost(node.GetID().String())
	dht1.RemoveAuthHost(node.GetID().String())
}

func TestDHT_GetHostsFromBootstrap(t *testing.T) {
	prefix := "127.0.0.1:"
	port := 10000
	bootstrapAddresses := make([]string, 0)
	dhts := make([]*DHT, 0)

	for i := 0; i < 3; i++ {
		dht := newRealDHT(t, nil, strconv.Itoa(port))
		bootstrapAddresses = append(bootstrapAddresses, "127.0.0.1:"+strconv.Itoa(port))
		dhts = append(dhts, dht)
		go dht.Listen()
		dht.Bootstrap()
		port++
	}

	bootstrapHosts := make([]*host.Host, len(bootstrapAddresses))
	for i, h := range bootstrapAddresses {
		address, _ := host.NewAddress(h)
		bootstrapHosts[i] = host.NewHost(address)
	}

	for i := 0; i < 17; i++ {
		host1 := prefix + strconv.Itoa(port)
		st, s, tp, r, _ := realDhtParamsWithId(host1)
<<<<<<< HEAD
		dht, _ := NewDHT(st, s, tp, r, &Options{BootstrapHosts: bootstrapHosts}, relay.NewProxy(), 4, false, testutils.RandomRef(), nil, 5, nil)
=======
		key, _ := ecdsa.GeneratePrivateKey()
		dht, _ := NewDHT(st, s, tp, r, &Options{BootstrapHosts: bootstrapHosts}, relay.NewProxy(), 4, false, testutils.RandomRef(), 5, key)
>>>>>>> 052b3f1f
		dhts = append(dhts, dht)
		go dht.Listen()
		dht.Bootstrap()
		dht.GetHostsFromBootstrap()
		port++
	}
	lastDht := dhts[len(dhts)-1]
	hostsCount := lastDht.HtFromCtx(GetDefaultCtx(lastDht)).TotalHosts()
	assert.Equal(t, 19, hostsCount)

	for _, dht := range dhts {
		dht.Disconnect()
	}
}

func TestDHT_BootstrapInfinity(t *testing.T) {
	bootstrapAddress := "127.0.0.1:10000"

	bootstrapDht := newRealDHT(t, nil, "10000")
	go func() {
		time.Sleep(time.Second * 5)
		bootstrapDht.Bootstrap()
		bootstrapDht.Listen()
	}()

	bootstrapHosts := make([]*host.Host, 1)
	a, _ := host.NewAddress(bootstrapAddress)
	bootstrapHosts[0] = host.NewHost(a)
	dht := newRealDHT(t, bootstrapHosts, "10001")

	defer func() {
		dht.Disconnect()
		bootstrapDht.Disconnect()
	}()

	go dht.Listen()
	err := dht.Bootstrap()
	assert.NoError(t, err)
}<|MERGE_RESOLUTION|>--- conflicted
+++ resolved
@@ -493,11 +493,7 @@
 			Address: bootstrapAddr,
 		}},
 	},
-<<<<<<< HEAD
-		relay.NewProxy(), 4, false, testutils.RandomRef(), nil, 5, nil)
-=======
-		relay.NewProxy(), 4, false, testutils.RandomRef(), 5, key)
->>>>>>> 052b3f1f
+		relay.NewProxy(), 4, false, testutils.RandomRef(), 5, nil)
 
 	mockTp := tp.(*mockTransport)
 
@@ -613,11 +609,7 @@
 			Address: bootstrapAddr,
 		}},
 	},
-<<<<<<< HEAD
-		relay.NewProxy(), 4, false, testutils.RandomRef(), nil, 5, nil)
-=======
-		relay.NewProxy(), 4, false, testutils.RandomRef(), 5, key)
->>>>>>> 052b3f1f
+		relay.NewProxy(), 4, false, testutils.RandomRef(), 5, nil)
 
 	mockTp := tp.(*mockTransport)
 
@@ -906,11 +898,7 @@
 	id1, _ := id.NewID()
 	ids1 = append(ids1, id1)
 	st, s, tp, r, err := realDhtParams(ids1, "127.0.0.1:16000")
-<<<<<<< HEAD
-	dht1, _ := NewDHT(st, s, tp, r, &Options{}, relay.NewProxy(), 4, false, testutils.RandomRef(), nil, 5, nil)
-=======
-	dht1, _ := NewDHT(st, s, tp, r, &Options{}, relay.NewProxy(), 4, false, testutils.RandomRef(), 5, key)
->>>>>>> 052b3f1f
+	dht1, _ := NewDHT(st, s, tp, r, &Options{}, relay.NewProxy(), 4, false, testutils.RandomRef(), 5, nil)
 	assert.NoError(t, err)
 
 	bootstrapAddr2, _ := host.NewAddress("127.0.0.1:16000")
@@ -923,11 +911,7 @@
 			},
 		},
 	},
-<<<<<<< HEAD
-		relay.NewProxy(), 4, false, testutils.RandomRef(), nil, 5, nil)
-=======
-		relay.NewProxy(), 4, false, testutils.RandomRef(), 5, key)
->>>>>>> 052b3f1f
+		relay.NewProxy(), 4, false, testutils.RandomRef(), 5, nil)
 
 	dhts = append(dhts, dht1)
 	dhts = append(dhts, dht2)
@@ -957,7 +941,6 @@
 }
 
 func TestDHT_RemoteProcedureCall(t *testing.T) {
-	t.Skip("use certificate")
 	bootstrapAddr, _ := host.NewAddress("127.0.0.1:23220")
 
 	dht1 := newRealDHT(t, nil, "23220")
@@ -1059,12 +1042,7 @@
 	for i := 0; i < 17; i++ {
 		host1 := prefix + strconv.Itoa(port)
 		st, s, tp, r, _ := realDhtParamsWithId(host1)
-<<<<<<< HEAD
-		dht, _ := NewDHT(st, s, tp, r, &Options{BootstrapHosts: bootstrapHosts}, relay.NewProxy(), 4, false, testutils.RandomRef(), nil, 5, nil)
-=======
-		key, _ := ecdsa.GeneratePrivateKey()
-		dht, _ := NewDHT(st, s, tp, r, &Options{BootstrapHosts: bootstrapHosts}, relay.NewProxy(), 4, false, testutils.RandomRef(), 5, key)
->>>>>>> 052b3f1f
+		dht, _ := NewDHT(st, s, tp, r, &Options{BootstrapHosts: bootstrapHosts}, relay.NewProxy(), 4, false, testutils.RandomRef(), 5, nil)
 		dhts = append(dhts, dht)
 		go dht.Listen()
 		dht.Bootstrap()
