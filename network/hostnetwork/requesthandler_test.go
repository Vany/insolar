--- conflicted
+++ resolved
@@ -116,7 +116,7 @@
 
 	hh.FoundHost = receiver
 	err = RelayOwnershipRequest(hh, receiver.ID.String())
-<<<<<<< HEAD
+	assert.NoError(t, err)
 }
 
 func TestCascadeSendMessage(t *testing.T) {
@@ -136,7 +136,4 @@
 		hosts = append(hosts, rhost)
 	}
 	ResendPulseToKnownHosts(hh, hosts, &packet.RequestPulse{})
-=======
-	assert.NoError(t, err)
->>>>>>> 5a645415
 }