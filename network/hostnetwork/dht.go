--- conflicted
+++ resolved
@@ -27,11 +27,7 @@
 
 	"github.com/huandu/xstrings"
 	"github.com/insolar/insolar/core"
-<<<<<<< HEAD
 	"github.com/insolar/insolar/log"
-	"github.com/insolar/insolar/network/cascade"
-=======
->>>>>>> 9257380b
 	"github.com/insolar/insolar/network/hostnetwork/host"
 	"github.com/insolar/insolar/network/hostnetwork/hosthandler"
 	"github.com/insolar/insolar/network/hostnetwork/id"
@@ -230,51 +226,6 @@
 	return value, exists, nil
 }
 
-<<<<<<< HEAD
-// FindHost returns target host's real network address.
-func (dht *DHT) FindHost(ctx Context, key string) (*host.Host, bool, error) {
-	keyBytes := base58.Decode(key)
-	if len(keyBytes) != routing.MaxContactsInBucket {
-		return nil, false, errors.New("invalid key")
-	}
-	ht := dht.htFromCtx(ctx)
-
-	if ht.Origin.ID.Equal(keyBytes) {
-		return ht.Origin, true, nil
-	}
-
-	var targetHost *host.Host
-	var exists = false
-	routeSet := ht.GetClosestContacts(1, keyBytes, nil)
-
-	if routeSet.Len() > 0 && routeSet.FirstHost().ID.Equal(keyBytes) {
-		targetHost = routeSet.FirstHost()
-		exists = true
-	} else if dht.proxy.ProxyHostsCount() > 0 {
-		address, _ := host.NewAddress(dht.proxy.GetNextProxyAddress())
-		// TODO: current key insertion
-		id1, _ := id.NewID()
-		targetHost = &host.Host{ID: id1, Address: address}
-		return targetHost, true, nil
-	} else {
-		log.Warnln("Host not found in routing table. Iterating through network...")
-		_, closest, err := dht.iterate(ctx, routing.IterateFindHost, keyBytes, nil)
-		if err != nil {
-			return nil, false, err
-		}
-		for i := range closest {
-			if closest[i].ID.Equal(keyBytes) {
-				targetHost = closest[i]
-				exists = true
-			}
-		}
-	}
-
-	return targetHost, exists, nil
-}
-
-=======
->>>>>>> 9257380b
 // NumHosts returns the total number of hosts stored in the local routing table.
 func (dht *DHT) NumHosts(ctx hosthandler.Context) int {
 	ht := dht.HtFromCtx(ctx)
@@ -779,42 +730,15 @@
 	packetBuilder := packet.NewBuilder().Sender(ht.Origin).Receiver(msg.Sender).Type(msg.Type)
 	response, err := ParseIncomingPacket(dht, ctx, msg, packetBuilder)
 	if err != nil {
-<<<<<<< HEAD
 		log.Errorln(err)
-	}
-}
-
-func buildContext(cb ContextBuilder, msg *packet.Packet) Context {
-	var ctx Context
-	var err error
-	if msg.Receiver.ID.Bytes() == nil {
-		ctx, err = cb.SetDefaultHost().Build()
-	} else {
-		ctx, err = cb.SetHostByID(msg.Receiver.ID).Build()
-	}
-	if err != nil {
-		// TODO: Do something sane with error!
-		log.Errorln(err) // don't return this error cuz don't know what to do with
-	}
-	return ctx
-}
-
-func (dht *DHT) confirmNodeRole(roleKey string) bool {
-	// TODO implement this func
-	return true
-}
-
-=======
-		log.Println(err)
 	} else if response != nil {
 		err = dht.transport.SendResponse(msg.RequestID, response)
 		if err != nil {
-			log.Println("Failed to send response:", err.Error())
-		}
-	}
-}
-
->>>>>>> 9257380b
+			log.Errorln("Failed to send response:", err.Error())
+		}
+	}
+}
+
 // CheckNodeRole starting a check all known nodes.
 func (dht *DHT) CheckNodeRole(domainID string) error {
 	var err error
@@ -827,82 +751,12 @@
 	return err
 }
 
-<<<<<<< HEAD
-func (dht *DHT) dispatchPacketType(ctx Context, msg *packet.Packet, ht *routing.HashTable) {
-	packetBuilder := packet.NewBuilder().Sender(ht.Origin).Receiver(msg.Sender).Type(msg.Type)
-	switch msg.Type {
-	case packet.TypeFindHost:
-		dht.processFindHost(ctx, msg, packetBuilder)
-	case packet.TypeFindValue:
-		dht.processFindValue(ctx, msg, packetBuilder)
-	case packet.TypeStore:
-		dht.processStore(ctx, msg, packetBuilder)
-	case packet.TypePing:
-		dht.processPing(ctx, msg, packetBuilder)
-	case packet.TypeRPC:
-		dht.processRPC(ctx, msg, packetBuilder)
-	case packet.TypeRelay:
-		dht.processRelay(ctx, msg, packetBuilder)
-	case packet.TypeCheckOrigin:
-		dht.processCheckOriginRequest(ctx, msg, packetBuilder)
-	case packet.TypeAuth:
-		dht.processAuthentication(ctx, msg, packetBuilder)
-	case packet.TypeObtainIP:
-		dht.processObtainIPRequest(ctx, msg, packetBuilder)
-	case packet.TypeRelayOwnership:
-		dht.processRelayOwnership(ctx, msg, packetBuilder)
-	case packet.TypeKnownOuterHosts:
-		dht.processKnownOuterHosts(ctx, msg, packetBuilder)
-	case packet.TypeCheckNodePriv:
-		dht.processCheckNodePriv(ctx, msg, packetBuilder)
-	case packet.TypeCascadeSend:
-		dht.processCascadeSend(ctx, msg, packetBuilder)
-	default:
-		log.Errorln("unknown request type")
-=======
 // RemoteProcedureRegister registers procedure for remote call on this host
 func (dht *DHT) RemoteProcedureRegister(name string, method core.RemoteProcedure) {
 	rp := func(sender *host.Host, args [][]byte) ([]byte, error) {
 		return method(args)
->>>>>>> 9257380b
-	}
-
-<<<<<<< HEAD
-	dht.addHost(ctx, routing.NewRouteHost(msg.Sender))
-	_, err := dht.rpc.Invoke(msg.Sender, data.RPC.Method, data.RPC.Args)
-	response := &packet.ResponseCascadeSend{
-		Success: true,
-		Error:   "",
-	}
-	if err != nil {
-		response.Success = false
-		response.Error = err.Error()
-	}
-	err = dht.transport.SendResponse(msg.RequestID, packetBuilder.Response(response).Build())
-	if err != nil {
-		log.Errorln("Failed to send response:", err.Error())
-	}
-	currentNodeID := dht.nodeNetwork.GetID()
-	err = dht.InitCascadeSendMessage(data.Data, &currentNodeID, ctx, data.RPC.Method, data.RPC.Args)
-	if err != nil {
-		log.Errorln("Failed to send message to next cascade layers:", err.Error())
-	}
-}
-
-func (dht *DHT) processCheckNodePriv(ctx Context, msg *packet.Packet, packetBuilder packet.Builder) {
-	data := msg.Data.(*packet.RequestCheckNodePriv)
-	var response packet.ResponseCheckNodePriv
-
-	if dht.confirmNodeRole(data.RoleKey) {
-		response.State = packet.Confirmed
-	} else {
-		response.State = packet.Declined
-	}
-
-	err := dht.transport.SendResponse(msg.RequestID, packetBuilder.Response(response).Build())
-	if err != nil {
-		log.Errorln("Failed to send response:", err.Error())
-=======
+	}
+
 	dht.ncf.GetRPC().RegisterMethod(name, rp)
 }
 
@@ -917,7 +771,6 @@
 				}
 			}
 		}
->>>>>>> 9257380b
 	}
 	return nil
 }
@@ -926,22 +779,6 @@
 	return dht.ncf
 }
 
-<<<<<<< HEAD
-	if data.Ready {
-		dht.subnet.PossibleProxyIDs = append(dht.subnet.PossibleProxyIDs, msg.Sender.ID.String())
-	} else {
-		for i, j := range dht.subnet.PossibleProxyIDs {
-			if j == msg.Sender.ID.String() {
-				dht.subnet.PossibleProxyIDs = append(dht.subnet.PossibleProxyIDs[:i], dht.subnet.PossibleProxyIDs[i+1:]...)
-				err := dht.AuthenticationRequest(ctx, "begin", msg.Sender.ID.String())
-				if err != nil {
-					log.Errorln("error to send auth request: ", err)
-				}
-				err = dht.RelayRequest(ctx, "start", msg.Sender.ID.String())
-				if err != nil {
-					log.Errorln("error to send relay request: ", err)
-				}
-=======
 func (dht *DHT) getHomeSubnetKey(ctx hosthandler.Context) (string, error) {
 	var result string
 	for key, subnet := range dht.subnet.SubnetIDs {
@@ -959,7 +796,6 @@
 			}
 			if !strings.Contains(target.Address.IP.String(), first) {
 				result = ""
->>>>>>> 9257380b
 				break
 			} else {
 				result = key
@@ -969,11 +805,6 @@
 	return result, nil
 }
 
-<<<<<<< HEAD
-	err := dht.transport.SendResponse(msg.RequestID, packetBuilder.Response(response).Build())
-	if err != nil {
-		log.Errorln("Failed to send response:", err.Error())
-=======
 func (dht *DHT) countOuterHosts() {
 	if len(dht.subnet.SubnetIDs) > 1 {
 		for key, hosts := range dht.subnet.SubnetIDs {
@@ -982,7 +813,6 @@
 			}
 			dht.subnet.HighKnownHosts.SelfKnownOuterHosts += len(hosts)
 		}
->>>>>>> 9257380b
 	}
 }
 
@@ -991,11 +821,7 @@
 	var err error
 	dht.subnet.HomeSubnetKey, err = dht.getHomeSubnetKey(ctx)
 	if err != nil {
-<<<<<<< HEAD
-		log.Errorln("Failed to send response:", err.Error())
-=======
 		return err
->>>>>>> 9257380b
 	}
 	dht.countOuterHosts()
 	dht.subnet.HighKnownHosts.OuterHosts = dht.subnet.HighKnownHosts.SelfKnownOuterHosts
@@ -1006,77 +832,21 @@
 			return err
 		}
 	}
-<<<<<<< HEAD
-	err := dht.transport.SendResponse(msg.RequestID, packetBuilder.Response(response).Build())
-	if err != nil {
-		log.Errorln("Failed to send response:", err.Error())
-=======
 	if len(dht.subnet.SubnetIDs) == 1 {
 		if dht.subnet.HomeSubnetKey == "" { // current host have a static IP
 			for _, subnetIDs := range dht.subnet.SubnetIDs {
 				dht.sendRelayOwnership(subnetIDs)
 			}
 		}
->>>>>>> 9257380b
 	}
 
 	return nil
 }
 
-<<<<<<< HEAD
-func (dht *DHT) processStore(ctx Context, msg *packet.Packet, packetBuilder packet.Builder) {
-	data := msg.Data.(*packet.RequestDataStore)
-	dht.addHost(ctx, routing.NewRouteHost(msg.Sender))
-	key := store.NewKey(data.Data)
-	expiration := dht.getExpirationTime(ctx, key)
-	replication := time.Now().Add(dht.options.ReplicateTime)
-	err := dht.store.Store(key, data.Data, replication, expiration, false)
-	if err != nil {
-		log.Errorln("Failed to store data:", err.Error())
-	}
-}
-
-func (dht *DHT) processPing(ctx Context, msg *packet.Packet, packetBuilder packet.Builder) {
-	log.Debugln("receive ping message from " + msg.Sender.Address.String())
-	err := dht.transport.SendResponse(msg.RequestID, packetBuilder.Response(nil).Build())
-	if err != nil {
-		log.Errorln("Failed to send response:", err.Error())
-	}
-}
-
-func (dht *DHT) processRPC(ctx Context, msg *packet.Packet, packetBuilder packet.Builder) {
-	log.Debugln("receive RPC message from " + msg.Sender.Address.String())
-	data := msg.Data.(*packet.RequestDataRPC)
-	dht.addHost(ctx, routing.NewRouteHost(msg.Sender))
-	result, err := dht.rpc.Invoke(msg.Sender, data.Method, data.Args)
-	response := &packet.ResponseDataRPC{
-		Success: true,
-		Result:  result,
-		Error:   "",
-	}
-	if err != nil {
-		response.Success = false
-		response.Error = err.Error()
-	}
-	err = dht.transport.SendResponse(msg.RequestID, packetBuilder.Response(response).Build())
-	if err != nil {
-		log.Errorln("Failed to send response:", err.Error())
-	}
-}
-
-// Precess relay request.
-func (dht *DHT) processRelay(ctx Context, msg *packet.Packet, packetBuilder packet.Builder) {
-	var err error
-	if !dht.auth.authenticatedHosts[msg.Sender.ID.String()] {
-		log.Warnln("relay request from unknown host rejected")
-		response := &packet.ResponseRelay{
-			State: relay.NoAuth,
-		}
-=======
 func (dht *DHT) sendRelayOwnership(subnetIDs []string) {
 	for _, id1 := range subnetIDs {
 		err := RelayOwnershipRequest(dht, id1)
-		log.Println(err.Error())
+		log.Errorln(err.Error())
 	}
 }
 
@@ -1099,7 +869,6 @@
 		return nil, false, errors.New("invalid key")
 	}
 	ht := dht.HtFromCtx(ctx)
->>>>>>> 9257380b
 
 	if ht.Origin.ID.Equal(keyBytes) {
 		return ht.Origin, true, nil
@@ -1122,73 +891,10 @@
 		if err != nil {
 			return nil, false, err
 		}
-<<<<<<< HEAD
-
-		log.Debugf("receive relay message from %s, state %v", msg.Sender.Address.String(), state)
-		err = dht.transport.SendResponse(msg.RequestID, packetBuilder.Response(response).Build())
-	}
-	if err != nil {
-		log.Errorln("Failed to send response:", err.Error())
-	}
-}
-
-func (dht *DHT) processAuthentication(ctx Context, msg *packet.Packet, packetBuilder packet.Builder) {
-	data := msg.Data.(*packet.RequestAuth)
-	switch data.Command {
-	case packet.BeginAuth:
-		if dht.auth.authenticatedHosts[msg.Sender.ID.String()] {
-			// TODO: whats next?
-			response := &packet.ResponseAuth{
-				Success:       false,
-				AuthUniqueKey: nil,
-			}
-
-			err := dht.transport.SendResponse(msg.RequestID, packetBuilder.Response(response).Build())
-			if err != nil {
-				log.Errorln("Failed to send response:", err)
-			}
-			break
-		}
-		key := make([]byte, 512)
-		_, err := rand.Read(key) // crypto/rand
-		if err != nil {
-			log.Errorln("failed to create auth key. ", err)
-			return
-		}
-		dht.auth.SentKeys[msg.Sender.ID.String()] = key
-		response := &packet.ResponseAuth{
-			Success:       true,
-			AuthUniqueKey: key,
-		}
-
-		err = dht.transport.SendResponse(msg.RequestID, packetBuilder.Response(response).Build())
-		if err != nil {
-			log.Errorln("Failed to send response:", err)
-		}
-		// TODO process verification msg.Sender host
-		// confirmed
-		err = dht.CheckOriginRequest(ctx, msg.Sender.ID.String())
-		if err != nil {
-			log.Errorln("error: ", err)
-		}
-	case packet.RevokeAuth:
-		delete(dht.auth.authenticatedHosts, msg.Sender.ID.String())
-		response := &packet.ResponseAuth{
-			Success:       true,
-			AuthUniqueKey: nil,
-		}
-
-		err := dht.transport.SendResponse(msg.RequestID, packetBuilder.Response(response).Build())
-		if err != nil {
-			log.Errorln("Failed to send response:", err)
-		}
-	default:
-		log.Warnln("unknown auth command")
-=======
 		targetHost = &host.Host{ID: id1, Address: address}
 		return targetHost, true, nil
 	} else {
-		log.Println("Host not found in routing table. Iterating through network...")
+		log.Infoln("Host not found in routing table. Iterating through network...")
 		_, closest, err := dht.iterate(ctx, routing.IterateFindHost, keyBytes, nil)
 		if err != nil {
 			return nil, false, err
@@ -1199,38 +905,14 @@
 				exists = true
 			}
 		}
->>>>>>> 9257380b
-	}
-
-<<<<<<< HEAD
-func (dht *DHT) processCheckOriginRequest(ctx Context, msg *packet.Packet, packetBuilder packet.Builder) {
-	dht.auth.mut.Lock()
-	defer dht.auth.mut.Unlock()
-	if key, ok := dht.auth.ReceivedKeys[msg.Sender.ID.String()]; ok {
-		response := &packet.ResponseCheckOrigin{AuthUniqueKey: key}
-		err := dht.transport.SendResponse(msg.RequestID, packetBuilder.Response(response).Build())
-		if err != nil {
-			log.Errorln("Failed to send check origin response:", err)
-		}
-	} else {
-		log.Warnln("CheckOrigin request from unregistered host")
-	}
-}
-
-func (dht *DHT) processObtainIPRequest(ctx Context, msg *packet.Packet, packetBuilder packet.Builder) {
-	response := &packet.ResponseObtainIP{IP: msg.RemoteAddress}
-	err := dht.transport.SendResponse(msg.RequestID, packetBuilder.Response(response).Build())
-	if err != nil {
-		log.Errorln("Failed to send obtain IP response:", err)
-	}
-=======
+	}
+
 	return targetHost, exists, nil
 }
 
 // InvokeRPC - invoke a method to rpc.
 func (dht *DHT) InvokeRPC(sender *host.Host, method string, args [][]byte) ([]byte, error) {
 	return dht.ncf.GetRPC().Invoke(sender, method, args)
->>>>>>> 9257380b
 }
 
 // AddHost adds a host into the appropriate k bucket
@@ -1247,15 +929,8 @@
 		return
 	}
 
-<<<<<<< HEAD
-	if err != nil {
-		log.Errorln(err.Error())
-		return err
-	}
-=======
 	ht.Lock()
 	defer ht.Unlock()
->>>>>>> 9257380b
 
 	bucket := ht.RoutingTable[index]
 
@@ -1302,17 +977,8 @@
 	closer := ht.GetAllHostsInBucketCloserThan(bucket, key)
 	score := total + len(closer)
 
-<<<<<<< HEAD
-	request := packet.NewCheckOriginPacket(dht.htFromCtx(ctx).Origin, targetHost)
-	future, err := dht.transport.SendRequest(request)
-
-	if err != nil {
-		log.Errorln(err.Error())
-		return err
-=======
 	if score == 0 {
 		score = 1
->>>>>>> 9257380b
 	}
 
 	if score > routing.MaxContactsInBucket {
@@ -1325,64 +991,9 @@
 	return time.Now().Add(dur)
 }
 
-<<<<<<< HEAD
-// AuthenticationRequest sends an authentication request.
-func (dht *DHT) AuthenticationRequest(ctx Context, command, targetID string) error {
-	targetHost, exist, err := dht.FindHost(ctx, targetID)
-	if err != nil {
-		return err
-	}
-	if !exist {
-		err = errors.New("target for auth request not found")
-		return err
-	}
-
-	origin := dht.htFromCtx(ctx).Origin
-	var authCommand packet.CommandType
-	switch command {
-	case "begin":
-		authCommand = packet.BeginAuth
-	case "revoke":
-		authCommand = packet.RevokeAuth
-	default:
-		err = errors.New("unknown command")
-		return err
-	}
-
-	log.Debugln("AuthenticationRequest to %s with command %s", targetID, command)
-	request := packet.NewAuthPacket(authCommand, origin, targetHost)
-	future, err := dht.transport.SendRequest(request)
-
-	if err != nil {
-		log.Errorln(err.Error())
-		return err
-	}
-
-	select {
-	case rsp := <-future.Result():
-		if rsp == nil {
-			err = errors.New("chanel closed unexpectedly")
-			return err
-		}
-
-		response := rsp.Data.(*packet.ResponseAuth)
-		err = dht.handleAuthResponse(response, targetHost.ID.String())
-		if err != nil {
-			return err
-		}
-
-	case <-time.After(dht.options.PacketTimeout):
-		future.Cancel()
-		err = errors.New("timeout")
-		return err
-	}
-
-	return nil
-=======
 // StoreRetrieves should return the local key/value if it exists.
 func (dht *DHT) StoreRetrieve(key store.Key) ([]byte, bool) {
 	return dht.store.Retrieve(key)
->>>>>>> 9257380b
 }
 
 // EqualAuthSentKey returns true if a given key equals to targetID key.
@@ -1401,40 +1012,10 @@
 	return dht.store.Store(key, data, replication, expiration, publisher)
 }
 
-<<<<<<< HEAD
-// ObtainIPRequest is request to self IP obtaining.
-func (dht *DHT) ObtainIPRequest(ctx Context, targetID string) error {
-	targetHost, exist, err := dht.FindHost(ctx, targetID)
-	if err != nil {
-		return err
-	}
-	if !exist {
-		err = errors.New("target for relay request not found")
-		return err
-	}
-
-	origin := dht.htFromCtx(ctx).Origin
-	request := packet.NewObtainIPPacket(origin, targetHost)
-
-	future, err := dht.transport.SendRequest(request)
-
-	if err != nil {
-		log.Errorln(err.Error())
-		return err
-	}
-
-	select {
-	case rsp := <-future.Result():
-		if rsp == nil {
-			err = errors.New("chanel closed unexpectedly")
-			return err
-		}
-=======
 // AddPossibleProxyID adds an id which could be a proxy.
 func (dht *DHT) AddPossibleProxyID(id string) {
 	dht.subnet.PossibleProxyIDs = append(dht.subnet.PossibleProxyIDs, id)
 }
->>>>>>> 9257380b
 
 // AddProxyHost adds a proxy host.
 func (dht *DHT) AddProxyHost(targetID string) {
@@ -1466,22 +1047,7 @@
 	}
 
 	if !exists {
-<<<<<<< HEAD
-		return nil, nil, errors.New("targetHost not found")
-	}
-
-	return targetHost, ht, nil
-}
-
-// RemoteProcedureCall calls remote procedure on target host.
-func (dht *DHT) RemoteProcedureCall(ctx Context, targetID string, method string, args [][]byte) ([]byte, error) {
-	log.Debugf("RemoteProcedureCall to target: %s, method: %s", targetID, method)
-	targetHost, ht, err := dht.getRoutingForSend(ctx, targetID)
-	if err != nil {
-		return nil, err
-=======
 		return nil, errors.New("targetHost not found")
->>>>>>> 9257380b
 	}
 
 	request := &packet.Packet{
@@ -1529,32 +1095,7 @@
 	if err != nil {
 		return err
 	}
-<<<<<<< HEAD
-	if len(nextNodes) == 0 {
-		return nil
-	}
-	var failedNodes []core.RecordRef
-	for _, nextNode := range nextNodes {
-		hostID := dht.nodeNetwork.ResolveHostID(nextNode)
-		err = dht.cascadeSendMessage(data, ctx, hostID, method, args)
-		if err != nil {
-			log.Errorln("failed to send cascade message: ", err)
-			failedNodes = append(failedNodes, nextNode)
-		}
-	}
-
-	if len(failedNodes) > 0 {
-		return errors.New("failed to send cascade message to nodes")
-	}
-
-	return nil
-}
-
-func (dht *DHT) cascadeSendMessage(data core.Cascade, ctx Context, targetID string, method string, args [][]byte) error {
-	targetHost, ht, err := dht.getRoutingForSend(ctx, targetID)
-=======
 	targetHost, exist, err := dht.FindHost(ctx, targetID)
->>>>>>> 9257380b
 	if err != nil {
 		return err
 	}
@@ -1579,20 +1120,9 @@
 	return checkResponse(dht, future, targetID, request)
 }
 
-<<<<<<< HEAD
-// RemoteProcedureRegister registers procedure for remote call on this host
-func (dht *DHT) RemoteProcedureRegister(name string, method core.RemoteProcedure) {
-	rp := func(sender *host.Host, args [][]byte) ([]byte, error) {
-		return method(args)
-	}
-
-	log.Debugln("RemoteProcedureRegister: " + name)
-	dht.rpc.RegisterMethod(name, rp)
-=======
 // AddReceivedKey adds a new received key from target.
 func (dht *DHT) AddReceivedKey(target string, key []byte) {
 	dht.auth.ReceivedKeys[target] = key
->>>>>>> 9257380b
 }
 
 // RemoveAuthHost removes a host from auth.
@@ -1620,41 +1150,6 @@
 	delete(dht.auth.SentKeys, targetID)
 }
 
-<<<<<<< HEAD
-// AnalyzeNetwork is func to analyze the network after IP obtaining.
-func (dht *DHT) AnalyzeNetwork(ctx Context) error {
-	log.Debugln("Network analyzing...")
-	var err error
-	dht.subnet.HomeSubnetKey, err = dht.getHomeSubnetKey(ctx)
-	if err != nil {
-		return err
-	}
-	dht.countOuterHosts()
-	dht.subnet.HighKnownHosts.OuterHosts = dht.subnet.HighKnownHosts.SelfKnownOuterHosts
-	hosts := dht.subnet.SubnetIDs[dht.subnet.HomeSubnetKey]
-	for _, ids := range hosts {
-		err = dht.knownOuterHostsRequest(ids, dht.subnet.HighKnownHosts.OuterHosts)
-		if err != nil {
-			return err
-		}
-	}
-	if len(dht.subnet.SubnetIDs) == 1 {
-		if dht.subnet.HomeSubnetKey == "" { // current host have a static IP
-			for _, subnetIDs := range dht.subnet.SubnetIDs {
-				dht.sendRelayOwnership(subnetIDs)
-			}
-		}
-	}
-
-	return nil
-}
-
-func (dht *DHT) sendRelayOwnership(subnetIDs []string) {
-	for _, id1 := range subnetIDs {
-		err := dht.relayOwnershipRequest(id1, true)
-		log.Errorln(err.Error()) // todo: check if
-	}
-=======
 // RemoveRelayClient removes a client from relay list.
 func (dht *DHT) RemoveRelayClient(host *host.Host) error {
 	return dht.relay.RemoveClient(host)
@@ -1663,7 +1158,6 @@
 // SetHighKnownHostID sets a new high known host ID.
 func (dht *DHT) SetHighKnownHostID(id string) {
 	dht.subnet.HighKnownHosts.ID = id
->>>>>>> 9257380b
 }
 
 // SetOuterHostsCount sets a new value to outer hosts count.
@@ -1686,16 +1180,9 @@
 	return dht.subnet.HighKnownHosts.OuterHosts
 }
 
-<<<<<<< HEAD
-	err := dht.transport.SendResponse(msg.RequestID, packetBuilder.Response(response).Build())
-	if err != nil {
-		log.Errorln("Failed to send response:", err.Error())
-	}
-=======
 // GetSelfKnownOuterHosts return a self known hosts count.
 func (dht *DHT) GetSelfKnownOuterHosts() int {
 	return dht.subnet.HighKnownHosts.SelfKnownOuterHosts
->>>>>>> 9257380b
 }
 
 // GetHighKnownHostID returns a high known host ID.
