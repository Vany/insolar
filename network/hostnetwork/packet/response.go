/*
 *    Copyright 2018 Insolar
 *
 *    Licensed under the Apache License, Version 2.0 (the "License");
 *    you may not use this file except in compliance with the License.
 *    You may obtain a copy of the License at
 *
 *        http://www.apache.org/licenses/LICENSE-2.0
 *
 *    Unless required by applicable law or agreed to in writing, software
 *    distributed under the License is distributed on an "AS IS" BASIS,
 *    WITHOUT WARRANTIES OR CONDITIONS OF ANY KIND, either express or implied.
 *    See the License for the specific language governing permissions and
 *    limitations under the License.
 */

package packet

import (
	"github.com/insolar/insolar/core"
	"github.com/insolar/insolar/network/hostnetwork/host"
	"github.com/insolar/insolar/network/hostnetwork/relay"
)

// CheckNodePrivState - state of check node privileges request.
type CheckNodePrivState int

const (
	// Error - some error, see error string.
	Error = CheckNodePrivState(iota + 1)
	// Confirmed - state confirmed.
	Confirmed
	// Declined - state declined.
	Declined
)

// ResponseCheckNodePriv is data for check node privileges response.
type ResponseCheckNodePriv struct {
	State CheckNodePrivState
	Error string
}

// ResponseDataFindHost is data for FindHost response.
type ResponseDataFindHost struct {
	Closest []*host.Host
}

// ResponseDataFindValue is data for FindValue response.
type ResponseDataFindValue struct {
	Closest []*host.Host
	Value   []byte
}

// ResponseDataStore is data for Store response.
type ResponseDataStore struct {
	Success bool
}

// ResponseDataRPC is data for RPC response.
type ResponseDataRPC struct {
	Success bool
	Result  []byte
	Error   string
}

// ResponseCascadeSend is the response data of a cascade sending call
type ResponseCascadeSend struct {
	Success bool
	Error   string
}

// ResponsePulse is the response for a new pulse from a pulsar
type ResponsePulse struct {
	Success bool
	Error   string
}

// ResponseGetRandomHosts is the response containing random hosts of the DHT network
type ResponseGetRandomHosts struct {
	Hosts []host.Host
	Error string
}

// ResponseRelay is data for relay request response.
type ResponseRelay struct {
	State relay.State
}

// ResponseAuthentication is data for authentication request response.
type ResponseAuthentication struct {
	Success       bool
	AuthUniqueKey []byte
}

// ResponseCheckOrigin is data for check originality request response.
type ResponseCheckOrigin struct {
	AuthUniqueKey []byte
}

// ResponseObtainIP is data for get a IP of requesting host.
type ResponseObtainIP struct {
	IP string
}

// ResponseRelayOwnership is data to response to relay ownership request.
type ResponseRelayOwnership struct {
	Accepted bool
}

// ResponseKnownOuterHosts is data to answer if origin host know more outer hosts.
type ResponseKnownOuterHosts struct {
	ID         string //	id of host in which more known outer hosts
	OuterHosts int    // number of known outer hosts
}

<<<<<<< HEAD
// ResponseCheckPublicKey is data to answer to authorization request.
type ResponseCheckPublicKey struct {
	Exist bool
	Nonce []byte
}

// ResponseCheckSignedNonce returns true if signed nonce is ok.
type ResponseCheckSignedNonce struct {
	Success bool
=======
// ResponseActiveNodes is data to answer to active nodes request.
type ResponseActiveNodes struct {
	ActiveNodes []*core.ActiveNode
>>>>>>> e3bf2fc6
}<|MERGE_RESOLUTION|>--- conflicted
+++ resolved
@@ -113,7 +113,6 @@
 	OuterHosts int    // number of known outer hosts
 }
 
-<<<<<<< HEAD
 // ResponseCheckPublicKey is data to answer to authorization request.
 type ResponseCheckPublicKey struct {
 	Exist bool
@@ -123,9 +122,9 @@
 // ResponseCheckSignedNonce returns true if signed nonce is ok.
 type ResponseCheckSignedNonce struct {
 	Success bool
-=======
+}
+
 // ResponseActiveNodes is data to answer to active nodes request.
 type ResponseActiveNodes struct {
 	ActiveNodes []*core.ActiveNode
->>>>>>> e3bf2fc6
 }