/*
 *    Copyright 2018 Insolar
 *
 *    Licensed under the Apache License, Version 2.0 (the "License");
 *    you may not use this file except in compliance with the License.
 *    You may obtain a copy of the License at
 *
 *        http://www.apache.org/licenses/LICENSE-2.0
 *
 *    Unless required by applicable law or agreed to in writing, software
 *    distributed under the License is distributed on an "AS IS" BASIS,
 *    WITHOUT WARRANTIES OR CONDITIONS OF ANY KIND, either express or implied.
 *    See the License for the specific language governing permissions and
 *    limitations under the License.
 */

package packet

import (
	"github.com/insolar/insolar/core"
	"github.com/insolar/insolar/network/hostnetwork/id"
)

// CommandType - type for commands.
type CommandType int

const (
	// Unknown - unknown command.
	Unknown = CommandType(iota + 1)
	// StartRelay - command start relay.
	StartRelay
	// StopRelay - command stop relay.
	StopRelay
	// BeginAuthentication - begin authentication.
	BeginAuthentication
	// RevokeAuthentication - revoke authentication.
	RevokeAuthentication
)

// RequestCheckNodePriv is data for check node privileges.
type RequestCheckNodePriv struct {
	RoleKey string
}

// RequestDataFindHost is data for FindHost request.
type RequestDataFindHost struct {
	Target []byte
}

// RequestDataFindValue is data for FindValue request.
type RequestDataFindValue struct {
	Target []byte
}

// RequestDataStore is data for Store request.
type RequestDataStore struct {
	Data       []byte
	Publishing bool // Whether or not we are the original publisher.
}

// RequestDataRPC is data for RPC request.
type RequestDataRPC struct {
	Method string
	Args   [][]byte
}

// RequestCascadeSend is data for cascade sending feature
type RequestCascadeSend struct {
	RPC  RequestDataRPC
	Data core.Cascade
}

// RequestPulse is data received from a pulsar
type RequestPulse struct {
	Pulse core.Pulse
}

// RequestGetRandomHosts is data for the call that returns random hosts of the DHT network
type RequestGetRandomHosts struct {
	HostsNumber int
}

// RequestRelay is data for relay request (commands: start/stop relay).
type RequestRelay struct {
	Command CommandType
}

// RequestAuthentication is data for authentication.
type RequestAuthentication struct {
	Command CommandType
}

// RequestCheckOrigin is data to check originality.
type RequestCheckOrigin struct {
}

// RequestObtainIP is data to obtain a self IP.
type RequestObtainIP struct {
}

// RequestRelayOwnership is data to notify that current host can be a relay.
type RequestRelayOwnership struct {
	Ready bool
}

// RequestKnownOuterHosts is data to notify home subnet about known outer hosts.
type RequestKnownOuterHosts struct {
	ID         string // origin ID
	OuterHosts int    // number of known outer hosts
}

<<<<<<< HEAD
// RequestCheckPublicKey is data to check a public key.
type RequestCheckPublicKey struct {
	NodeID core.RecordRef
	HostID id.ID
}

// RequestCheckSignedNonce is data to check a signed nonce.
type RequestCheckSignedNonce struct {
	Signed []byte
=======
// RequestActiveNodes is request to get an active nodes.
type RequestActiveNodes struct {
>>>>>>> e3bf2fc6
}<|MERGE_RESOLUTION|>--- conflicted
+++ resolved
@@ -109,7 +109,6 @@
 	OuterHosts int    // number of known outer hosts
 }
 
-<<<<<<< HEAD
 // RequestCheckPublicKey is data to check a public key.
 type RequestCheckPublicKey struct {
 	NodeID core.RecordRef
@@ -119,8 +118,8 @@
 // RequestCheckSignedNonce is data to check a signed nonce.
 type RequestCheckSignedNonce struct {
 	Signed []byte
-=======
+}
+
 // RequestActiveNodes is request to get an active nodes.
 type RequestActiveNodes struct {
->>>>>>> e3bf2fc6
 }