/*
 *    Copyright 2018 Insolar
 *
 *    Licensed under the Apache License, Version 2.0 (the "License");
 *    you may not use this file except in compliance with the License.
 *    You may obtain a copy of the License at
 *
 *        http://www.apache.org/licenses/LICENSE-2.0
 *
 *    Unless required by applicable law or agreed to in writing, software
 *    distributed under the License is distributed on an "AS IS" BASIS,
 *    WITHOUT WARRANTIES OR CONDITIONS OF ANY KIND, either express or implied.
 *    See the License for the specific language governing permissions and
 *    limitations under the License.
 */

package hostnetwork

import (
	"github.com/insolar/insolar/configuration"
	"github.com/insolar/insolar/core"
	"github.com/insolar/insolar/log"
	"github.com/insolar/insolar/network/cascade"
	"github.com/insolar/insolar/network/hostnetwork/consensus"
	"github.com/insolar/insolar/network/hostnetwork/host"
	"github.com/insolar/insolar/network/hostnetwork/hosthandler"
	"github.com/insolar/insolar/network/hostnetwork/id"
	"github.com/insolar/insolar/network/hostnetwork/relay"
	"github.com/insolar/insolar/network/hostnetwork/rpc"
	"github.com/insolar/insolar/network/hostnetwork/signhandler"
	"github.com/insolar/insolar/network/hostnetwork/store"
	"github.com/insolar/insolar/network/hostnetwork/transport"
	"github.com/insolar/insolar/network/nodenetwork"
	"github.com/pkg/errors"
)

// NewHostNetwork creates and returns DHT network.
func NewHostNetwork(
	cfg configuration.HostNetwork,
	nn *nodenetwork.NodeNetwork,
	cascade *cascade.Cascade,
	certificate core.Certificate,
) (*DHT, error) {

	proxy := relay.NewProxy()

	tp, err := transport.NewTransport(cfg.Transport, proxy)
	if err != nil {
		return nil, errors.Wrap(err, "Failed to create transport")
	}

	originAddress, err := host.NewAddress(tp.PublicAddress())
	if err != nil {
		return nil, errors.Wrap(err, "Failed to ")
	}

	encodedOriginID := nodenetwork.ResolveHostID(nn.GetID())
	originID := id.FromBase58(encodedOriginID)
	origin, err := host.NewOrigin([]id.ID{originID}, originAddress)
	if err != nil {
		return nil, errors.Wrap(err, "Failed to create Origin")
	}

	options := &Options{BootstrapHosts: getBootstrapHosts(cfg.BootstrapHosts)}
	sign := signhandler.NewSignHandler(certificate)
	ncf := hosthandler.NewNetworkCommonFacade(rpc.NewRPCFactory(nil).Create(), cascade, sign)

	network, err := NewDHT(
		store.NewMemoryStoreFactory().Create(),
		origin,
		tp,
		ncf,
		options,
		proxy,
		cfg.Timeout,
		cfg.InfinityBootstrap,
		nn.GetID(),
<<<<<<< HEAD
		keeper,
		5, //TODO: replace with config value
		certificate,
=======
		cfg.MajorityRule,
		key,
>>>>>>> 052b3f1f
	)
	if err != nil {
		return nil, errors.Wrap(err, "Failed to create DHT")
	}
	networkConsensus := consensus.NewInsolarConsensus(network)
	network.GetNetworkCommonFacade().SetConsensus(networkConsensus)
	return network, nil
}

func getBootstrapHosts(addresses []string) []*host.Host {
	var hosts []*host.Host
	for _, a := range addresses {
		address, err := host.NewAddress(a)
		if err != nil {
			log.Errorln("Failed to create bootstrap address:", err.Error())
		}
		hosts = append(hosts, host.NewHost(address))
	}
	return hosts
}<|MERGE_RESOLUTION|>--- conflicted
+++ resolved
@@ -17,6 +17,7 @@
 package hostnetwork
 
 import (
+
 	"github.com/insolar/insolar/configuration"
 	"github.com/insolar/insolar/core"
 	"github.com/insolar/insolar/log"
@@ -65,6 +66,7 @@
 	sign := signhandler.NewSignHandler(certificate)
 	ncf := hosthandler.NewNetworkCommonFacade(rpc.NewRPCFactory(nil).Create(), cascade, sign)
 
+
 	network, err := NewDHT(
 		store.NewMemoryStoreFactory().Create(),
 		origin,
@@ -75,14 +77,8 @@
 		cfg.Timeout,
 		cfg.InfinityBootstrap,
 		nn.GetID(),
-<<<<<<< HEAD
-		keeper,
-		5, //TODO: replace with config value
+		cfg.MajorityRule,
 		certificate,
-=======
-		cfg.MajorityRule,
-		key,
->>>>>>> 052b3f1f
 	)
 	if err != nil {
 		return nil, errors.Wrap(err, "Failed to create DHT")
