/*
 * The Clear BSD License
 *
 * Copyright (c) 2019 Insolar Technologies
 *
 * All rights reserved.
 *
 * Redistribution and use in source and binary forms, with or without modification, are permitted (subject to the limitations in the disclaimer below) provided that the following conditions are met:
 *
 *  Redistributions of source code must retain the above copyright notice, this list of conditions and the following disclaimer.
 *  Redistributions in binary form must reproduce the above copyright notice, this list of conditions and the following disclaimer in the documentation and/or other materials provided with the distribution.
 *  Neither the name of Insolar Technologies nor the names of its contributors may be used to endorse or promote products derived from this software without specific prior written permission.
 *
 * NO EXPRESS OR IMPLIED LICENSES TO ANY PARTY'S PATENT RIGHTS ARE GRANTED BY THIS LICENSE. THIS SOFTWARE IS PROVIDED BY THE COPYRIGHT HOLDERS AND CONTRIBUTORS "AS IS" AND ANY EXPRESS OR IMPLIED WARRANTIES, INCLUDING, BUT NOT LIMITED TO, THE IMPLIED WARRANTIES OF MERCHANTABILITY AND FITNESS FOR A PARTICULAR PURPOSE ARE DISCLAIMED. IN NO EVENT SHALL THE COPYRIGHT HOLDER OR CONTRIBUTORS BE LIABLE FOR ANY DIRECT, INDIRECT, INCIDENTAL, SPECIAL, EXEMPLARY, OR CONSEQUENTIAL DAMAGES (INCLUDING, BUT NOT LIMITED TO, PROCUREMENT OF SUBSTITUTE GOODS OR SERVICES; LOSS OF USE, DATA, OR PROFITS; OR BUSINESS INTERRUPTION) HOWEVER CAUSED AND ON ANY THEORY OF LIABILITY, WHETHER IN CONTRACT, STRICT LIABILITY, OR TORT (INCLUDING NEGLIGENCE OR OTHERWISE) ARISING IN ANY WAY OUT OF THE USE OF THIS SOFTWARE, EVEN IF ADVISED OF THE POSSIBILITY OF SUCH DAMAGE.
 *
 */

package hostnetwork

import (
	"context"
	"encoding/gob"
	"sync"
	"testing"
	"time"

	"github.com/insolar/insolar/configuration"
	"github.com/insolar/insolar/core"
	"github.com/insolar/insolar/log"
	"github.com/insolar/insolar/network"
	"github.com/insolar/insolar/network/transport/host"
	"github.com/insolar/insolar/network/transport/packet/types"
	"github.com/insolar/insolar/network/utils"
	"github.com/pkg/errors"
	"github.com/stretchr/testify/require"
)

const (
	InvalidPacket types.PacketType = 1024

	ID1       = "4K2V1kpVycZ6qSFsNdz2FtpNxnJs17eBNzf9rdCMcKoe"
	ID2       = "4NwnA4HWZurKyXWNowJwYmb9CwX4gBKzwQKov1ExMf8M"
	ID3       = "4Ss5JMkXAD9Z7cktFEdrqeMuT6jGMF1pVozTyPHZ6zT4"
	IDUNKNOWN = "4K3Mi2hyZ6QKgynGv33sR5n3zWmSzdo8zv5Em7X26r1w"
	DOMAIN    = ".4F7BsTMVPKFshM1MwLf6y23cid6fL3xMpazVoF9krzUw"
)

type MockResolver struct {
	mapping  map[core.RecordRef]*host.Host
	smapping map[core.ShortNodeID]*host.Host
}

func (m *MockResolver) ResolveConsensus(id core.ShortNodeID) (*host.Host, error) {
	result, exist := m.smapping[id]
	if !exist {
		return nil, errors.New("failed to resolve")
	}
	return result, nil
}

func (m *MockResolver) ResolveConsensusRef(nodeID core.RecordRef) (*host.Host, error) {
	return m.Resolve(nodeID)
}

func (m *MockResolver) Resolve(nodeID core.RecordRef) (*host.Host, error) {
	result, exist := m.mapping[nodeID]
	if !exist {
		return nil, errors.New("failed to resolve")
	}
	return result, nil
}

func (m *MockResolver) Inject(nodeKeeper network.NodeKeeper) {}
func (m *MockResolver) AddToKnownHosts(h *host.Host)         {}
func (m *MockResolver) Rebalance(network.PartitionPolicy)    {}
func (m *MockResolver) GetRandomNodes(int) []host.Host       { return nil }

func (m *MockResolver) addMapping(key, value string) error {
	k, err := core.NewRefFromBase58(key)
	if err != nil {
		return err
	}
	h, err := host.NewHostN(value, *k)
	if err != nil {
		return err
	}
	m.mapping[*k] = h
	return nil
}

func (m *MockResolver) addMappingHost(h *host.Host) {
	m.mapping[h.NodeID] = h
	m.smapping[h.ShortID] = h
}

func newMockResolver() *MockResolver {
	return &MockResolver{
		mapping:  make(map[core.RecordRef]*host.Host),
		smapping: make(map[core.ShortNodeID]*host.Host),
	}
}

func mockConfiguration(address string) configuration.Configuration {
	result := configuration.Configuration{}
	result.Host.Transport = configuration.Transport{Protocol: "TCP", Address: address, BehindNAT: false}
	return result
}

func TestNewInternalTransport(t *testing.T) {
	// broken address
	_, err := NewInternalTransport(mockConfiguration("abirvalg"), ID1+DOMAIN)
	require.Error(t, err)
	address := "127.0.0.1:0"
	tp, err := NewInternalTransport(mockConfiguration(address), ID1+DOMAIN)
	require.NoError(t, err)
	defer tp.Stop()
	// require that new address with correct port has been assigned
	require.NotEqual(t, address, tp.PublicAddress())
	ref, err := core.NewRefFromBase58(ID1 + DOMAIN)
	require.NoError(t, err)
	require.Equal(t, *ref, tp.GetNodeID())
}

func TestNewInternalTransport2(t *testing.T) {
	ctx := context.Background()
	tp, err := NewInternalTransport(mockConfiguration("127.0.0.1:0"), ID1+DOMAIN)
	require.NoError(t, err)
	go tp.Start(ctx)
	time.Sleep(time.Millisecond)
	// no assertion, check that Stop does not block
	defer func(t *testing.T) {
		tp.Stop()
		require.True(t, true)
	}(t)
}

func createTwoHostNetworks(id1, id2 string) (t1, t2 network.HostNetwork, err error) {
	m := newMockResolver()

	i1, err := NewInternalTransport(mockConfiguration("127.0.0.1:0"), ID1+DOMAIN)
	if err != nil {
		return nil, nil, err
	}
	tr1 := NewHostTransport(i1, m)
	i2, err := NewInternalTransport(mockConfiguration("127.0.0.1:0"), ID2+DOMAIN)
	if err != nil {
		return nil, nil, err
	}
	tr2 := NewHostTransport(i2, m)

	err = m.addMapping(id1, tr1.PublicAddress())
	if err != nil {
		return nil, nil, errors.Wrapf(err, "failed to add mapping %s -> %s", id1, tr1.PublicAddress())
	}
	err = m.addMapping(id2, tr2.PublicAddress())
	if err != nil {
		return nil, nil, errors.Wrapf(err, "failed to add mapping %s -> %s", id2, tr2.PublicAddress())
	}

	return tr1, tr2, nil
}

func TestNewInternalTransport3(t *testing.T) {
	_, err := NewInternalTransport(mockConfiguration("127.0.0.1:0"), "")
	require.Error(t, err)
}

func TestNewHostTransport(t *testing.T) {
	ctx := context.Background()
	ctx2 := context.Background()
	t1, t2, err := createTwoHostNetworks(ID1+DOMAIN, ID2+DOMAIN)
	ref1, err := core.NewRefFromBase58(ID1 + DOMAIN)
	require.NoError(t, err)
	require.Equal(t, *ref1, t1.GetNodeID())
	ref2, err := core.NewRefFromBase58(ID2 + DOMAIN)
	require.Equal(t, *ref2, t2.GetNodeID())
	require.NoError(t, err)

	count := 10
	wg := sync.WaitGroup{}
	wg.Add(count)

	handler := func(ctx context.Context, request network.Request) (network.Response, error) {
		log.Info("handler triggered")
		wg.Done()
		return t2.BuildResponse(ctx, request, nil), nil
	}
	t2.RegisterRequestHandler(types.Ping, handler)

	t2.Start(ctx)
	t1.Start(ctx2)

	defer func() {
		t1.Stop()
		t2.Stop()
	}()

	for i := 0; i < count; i++ {
		request := t1.NewRequestBuilder().Type(types.Ping).Data(nil).Build()
		ref, err := core.NewRefFromBase58(ID2 + DOMAIN)
		require.NoError(t, err)
		_, err = t1.SendRequest(ctx, request, *ref)
		require.NoError(t, err)
	}
	success := utils.WaitTimeout(&wg, time.Second)
	require.True(t, success)
}

func TestHostTransport_SendRequestPacket(t *testing.T) {
	m := newMockResolver()
	ctx := context.Background()

	i1, err := NewInternalTransport(mockConfiguration("127.0.0.1:0"), ID1+DOMAIN)
	require.NoError(t, err)
	t1 := NewHostTransport(i1, m)
	t1.Start(ctx)
	defer t1.Stop()

	unknownID, err := core.NewRefFromBase58(IDUNKNOWN + DOMAIN)
	require.NoError(t, err)

	// should return error because cannot resolve NodeID -> Address
	request := t1.NewRequestBuilder().Type(types.Ping).Data(nil).Build()
	_, err = t1.SendRequest(ctx, request, *unknownID)
	require.Error(t, err)

	err = m.addMapping(ID2+DOMAIN, "abirvalg")
	require.Error(t, err)
	err = m.addMapping(ID3+DOMAIN, "127.0.0.1:7654")
	require.NoError(t, err)

	ref, err := core.NewRefFromBase58(ID2 + DOMAIN)
	require.NoError(t, err)
	// should return error because resolved address is invalid
	_, err = t1.SendRequest(ctx, request, *ref)
	require.Error(t, err)
}

func TestHostTransport_SendRequestPacket2(t *testing.T) {
	t1, t2, err := createTwoHostNetworks(ID1+DOMAIN, ID2+DOMAIN)
	require.NoError(t, err)
	ctx := context.Background()
	ctx2 := context.Background()

	wg := sync.WaitGroup{}
	wg.Add(1)

	handler := func(ctx context.Context, r network.Request) (network.Response, error) {
		log.Info("handler triggered")
		ref, err := core.NewRefFromBase58(ID1 + DOMAIN)
		require.NoError(t, err)
		require.Equal(t, *ref, r.GetSender())
		require.Equal(t, t1.PublicAddress(), r.GetSenderHost().Address.String())
		wg.Done()
		return t2.BuildResponse(ctx, r, nil), nil
	}

	t2.RegisterRequestHandler(types.Ping, handler)

	t2.Start(ctx)
	t1.Start(ctx2)
	defer func() {
		t1.Stop()
		t2.Stop()
	}()

	request := t1.NewRequestBuilder().Type(types.Ping).Data(nil).Build()
	ref, err := core.NewRefFromBase58(ID1 + DOMAIN)
	require.NoError(t, err)
	require.Equal(t, *ref, request.GetSender())
	require.Equal(t, t1.PublicAddress(), request.GetSenderHost().Address.String())

	ref, err = core.NewRefFromBase58(ID2 + DOMAIN)
	require.NoError(t, err)
	_, err = t1.SendRequest(ctx, request, *ref)
	require.NoError(t, err)
	success := utils.WaitTimeout(&wg, time.Second)
	require.True(t, success)
}

func TestHostTransport_SendRequestPacket3(t *testing.T) {
	t1, t2, err := createTwoHostNetworks(ID1+DOMAIN, ID2+DOMAIN)
	require.NoError(t, err)
	ctx := context.Background()
	ctx2 := context.Background()

	type Data struct {
		Number int
	}
	gob.Register(&Data{})

	handler := func(ctx context.Context, r network.Request) (network.Response, error) {
		log.Info("handler triggered")
		d := r.GetData().(*Data)
		return t2.BuildResponse(ctx, r, &Data{Number: d.Number + 1}), nil
	}
	t2.RegisterRequestHandler(types.Ping, handler)

	t2.Start(ctx)
	t1.Start(ctx2)
	defer func() {
		t1.Stop()
		t2.Stop()
	}()

	magicNumber := 42
	request := t1.NewRequestBuilder().Type(types.Ping).Data(&Data{Number: magicNumber}).Build()
	ref, err := core.NewRefFromBase58(ID2 + DOMAIN)
	require.NoError(t, err)
	f, err := t1.SendRequest(ctx, request, *ref)
	require.NoError(t, err)
	require.Equal(t, f.GetRequest().GetSender(), request.GetSender())

	r, err := f.GetResponse(time.Second)
	require.NoError(t, err)

	d := r.GetData().(*Data)
	require.Equal(t, magicNumber+1, d.Number)

	magicNumber = 666
	request = t1.NewRequestBuilder().Type(types.Ping).Data(&Data{Number: magicNumber}).Build()
	f, err = t1.SendRequest(ctx, request, *ref)
	require.NoError(t, err)

	r = <-f.Response()
	d = r.GetData().(*Data)
	require.Equal(t, magicNumber+1, d.Number)
}

func TestHostTransport_SendRequestPacket_errors(t *testing.T) {
	t1, t2, err := createTwoHostNetworks(ID1+DOMAIN, ID2+DOMAIN)
	require.NoError(t, err)
	ctx := context.Background()
	ctx2 := context.Background()

	handler := func(ctx context.Context, r network.Request) (network.Response, error) {
		log.Info("handler triggered")
		time.Sleep(time.Second)
		return t2.BuildResponse(ctx, r, nil), nil
	}
	t2.RegisterRequestHandler(types.Ping, handler)

	t2.Start(ctx)
	defer t2.Stop()
	t1.Start(ctx2)

	request := t1.NewRequestBuilder().Type(types.Ping).Data(nil).Build()
	ref, err := core.NewRefFromBase58(ID2 + DOMAIN)
	require.NoError(t, err)
	f, err := t1.SendRequest(ctx, request, *ref)
	require.NoError(t, err)

	_, err = f.GetResponse(time.Millisecond)
	require.Error(t, err)

	f, err = t1.SendRequest(ctx, request, *ref)
	require.NoError(t, err)
	t1.Stop()

	_, err = f.GetResponse(time.Second)
	require.Error(t, err)
}

func TestHostTransport_WrongHandler(t *testing.T) {
	t1, t2, err := createTwoHostNetworks(ID1+DOMAIN, ID2+DOMAIN)
	require.NoError(t, err)
	ctx := context.Background()
	ctx2 := context.Background()

	wg := sync.WaitGroup{}
	wg.Add(1)

	handler := func(ctx context.Context, r network.Request) (network.Response, error) {
		log.Info("handler triggered")
		wg.Done()
		return t2.BuildResponse(ctx, r, nil), nil
	}
	t2.RegisterRequestHandler(InvalidPacket, handler)

	t2.Start(ctx)
	t1.Start(ctx2)
	defer func() {
		t1.Stop()
		t2.Stop()
	}()

	request := t1.NewRequestBuilder().Type(types.Ping).Build()
	ref, err := core.NewRefFromBase58(ID2 + DOMAIN)
	require.NoError(t, err)
	_, err = t1.SendRequest(ctx, request, *ref)
	require.NoError(t, err)

	// should timeout because there is no handler set for Ping packet
	result := utils.WaitTimeout(&wg, time.Millisecond*10)
	require.False(t, result)
}

func TestDoubleStart(t *testing.T) {
	ctx := context.Background()
	tp, err := NewInternalTransport(mockConfiguration("127.0.0.1:0"), ID1+DOMAIN)
	require.NoError(t, err)
	wg := sync.WaitGroup{}
	wg.Add(2)

	f := func(group *sync.WaitGroup, t network.InternalTransport) {
		t.Start(ctx)
		wg.Done()
	}
	go f(&wg, tp)
	go f(&wg, tp)
	wg.Wait()
	tp.Stop()
<<<<<<< HEAD
}

func TestHostTransport_RegisterPacketHandler(t *testing.T) {
	m := newMockResolver()

	i1, err := NewInternalTransport(mockConfiguration("127.0.0.1:0"), ID1+DOMAIN)
	require.NoError(t, err)
	tr1 := NewHostTransport(i1, m)

	handler := func(ctx context.Context, request network.Request) (network.Response, error) {
		return tr1.BuildResponse(ctx, request, nil), nil
	}
	f := func() {
		tr1.RegisterRequestHandler(types.Ping, handler)
	}
	require.NotPanics(t, f, "first request handler register should not panic")
	require.Panics(t, f, "second request handler register should panic because it is already registered")
=======
>>>>>>> 9d96817d
}<|MERGE_RESOLUTION|>--- conflicted
+++ resolved
@@ -126,7 +126,6 @@
 	tp, err := NewInternalTransport(mockConfiguration("127.0.0.1:0"), ID1+DOMAIN)
 	require.NoError(t, err)
 	go tp.Start(ctx)
-	time.Sleep(time.Millisecond)
 	// no assertion, check that Stop does not block
 	defer func(t *testing.T) {
 		tp.Stop()
@@ -410,7 +409,6 @@
 	go f(&wg, tp)
 	wg.Wait()
 	tp.Stop()
-<<<<<<< HEAD
 }
 
 func TestHostTransport_RegisterPacketHandler(t *testing.T) {
@@ -419,7 +417,6 @@
 	i1, err := NewInternalTransport(mockConfiguration("127.0.0.1:0"), ID1+DOMAIN)
 	require.NoError(t, err)
 	tr1 := NewHostTransport(i1, m)
-
 	handler := func(ctx context.Context, request network.Request) (network.Response, error) {
 		return tr1.BuildResponse(ctx, request, nil), nil
 	}
@@ -428,6 +425,4 @@
 	}
 	require.NotPanics(t, f, "first request handler register should not panic")
 	require.Panics(t, f, "second request handler register should panic because it is already registered")
-=======
->>>>>>> 9d96817d
 }