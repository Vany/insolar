--- conflicted
+++ resolved
@@ -69,12 +69,8 @@
 	assert.NoError(t, err)
 	for name, test := range tests {
 		t.Run(name, func(t *testing.T) {
-<<<<<<< HEAD
 			network, err := NewHostNetwork(test.cfg, nodenet, cascade1, nil)
-=======
-			network, err := NewHostNetwork(test.cfg, nodenet, cascade1, key)
 			network.SetNodeKeeper(nodekeeper.NewNodeKeeper(nodenet.GetID()))
->>>>>>> 052b3f1f
 			if test.expectedError {
 				assert.Error(t, err)
 				assert.Nil(t, network)
