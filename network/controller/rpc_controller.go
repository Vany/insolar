--- conflicted
+++ resolved
@@ -23,11 +23,8 @@
 	"strings"
 	"time"
 
-<<<<<<< HEAD
+	"github.com/insolar/insolar/component"
 	"github.com/insolar/insolar/instrumentation/instracer"
-=======
-	"github.com/insolar/insolar/component"
->>>>>>> 6009b32d
 	"github.com/insolar/insolar/metrics"
 	"go.opencensus.io/trace"
 
@@ -89,20 +86,16 @@
 	gob.Register(&ResponseCascade{})
 }
 
-<<<<<<< HEAD
-func (rpc *RPCController) RemoteProcedureRegister(name string, method core.RemoteProcedure) {
+func (rpc *rpcController) IAmRPCController() {
+	// hack for DI, else we receive ServiceNetwork injection in RPCController instead of rpcController that leads to stack overflow
+}
+
+func (rpc *rpcController) RemoteProcedureRegister(name string, method core.RemoteProcedure) {
 	_, span := instracer.StartSpan(context.Background(), "RPCController.RemoteProcedureRegister")
 	span.AddAttributes(
 		trace.StringAttribute("method", name),
 	)
 	defer span.End()
-=======
-func (rpc *rpcController) IAmRPCController() {
-	// hack for DI, else we receive ServiceNetwork injection in RPCController instead of rpcController that leads to stack overflow
-}
-
-func (rpc *rpcController) RemoteProcedureRegister(name string, method core.RemoteProcedure) {
->>>>>>> 6009b32d
 	rpc.methodTable[name] = method
 }
 
