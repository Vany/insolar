/*
 *    Copyright 2018 Insolar
 *
 *    Licensed under the Apache License, Version 2.0 (the "License");
 *    you may not use this file except in compliance with the License.
 *    You may obtain a copy of the License at
 *
 *        http://www.apache.org/licenses/LICENSE-2.0
 *
 *    Unless required by applicable law or agreed to in writing, software
 *    distributed under the License is distributed on an "AS IS" BASIS,
 *    WITHOUT WARRANTIES OR CONDITIONS OF ANY KIND, either express or implied.
 *    See the License for the specific language governing permissions and
 *    limitations under the License.
 */

package controller

import (
	"encoding/gob"
	"fmt"
	"strings"
	"time"

	"github.com/insolar/insolar/core"
	"github.com/insolar/insolar/core/message"
	"github.com/insolar/insolar/log"
	"github.com/insolar/insolar/network"
	"github.com/insolar/insolar/network/cascade"
	"github.com/insolar/insolar/network/controller/common"
	"github.com/insolar/insolar/network/transport/packet/types"
	"github.com/pkg/errors"
)

type RPCController struct {
	options     *common.Options
	hostNetwork network.HostNetwork
	methodTable map[string]core.RemoteProcedure
}

type RequestRPC struct {
	Method string
	Data   [][]byte
}

type ResponseRPC struct {
	Success bool
	Result  []byte
	Error   string
}

type RequestCascade struct {
	RPC     RequestRPC
	Cascade core.Cascade
}

type ResponseCascade struct {
	Success bool
	Error   string
}

func init() {
	gob.Register(&RequestRPC{})
	gob.Register(&ResponseRPC{})
	gob.Register(&RequestCascade{})
	gob.Register(&ResponseCascade{})
}

func (rpc *RPCController) RemoteProcedureRegister(name string, method core.RemoteProcedure) {
	rpc.methodTable[name] = method
}

func (rpc *RPCController) invoke(name string, data [][]byte) ([]byte, error) {
	method, exists := rpc.methodTable[name]
	if !exists {
		return nil, errors.New(fmt.Sprintf("RPC with name %s is not registered", name))
	}
	return method(data)
}

func (rpc *RPCController) SendCascadeMessage(data core.Cascade, method string, msg core.Parcel) error {
	if msg == nil {
		return errors.New("message is nil")
	}
<<<<<<< HEAD
	buff, err := message.ParcelToBytes(msg)
	if err != nil {
		return errors.Wrap(err, "Failed to serialize event")
	}

	return rpc.initCascadeSendMessage(data, false, method, [][]byte{buff})
=======
	return rpc.initCascadeSendMessage(data, false, method, [][]byte{message.SignedToBytes(msg)})
>>>>>>> b0596c77
}

func (rpc *RPCController) initCascadeSendMessage(data core.Cascade, findCurrentNode bool, method string, args [][]byte) error {
	if len(data.NodeIds) == 0 {
		return errors.New("node IDs list should not be empty")
	}
	if data.ReplicationFactor == 0 {
		return errors.New("replication factor should not be zero")
	}

	var nextNodes []core.RecordRef
	var err error

	if findCurrentNode {
		nodeID := rpc.hostNetwork.GetNodeID()
		nextNodes, err = cascade.CalculateNextNodes(data, &nodeID)
	} else {
		nextNodes, err = cascade.CalculateNextNodes(data, nil)
	}
	if err != nil {
		return errors.Wrap(err, "Failed to CalculateNextNodes")
	}
	if len(nextNodes) == 0 {
		return nil
	}

	var failedNodes []string
	for _, nextNode := range nextNodes {
		err = rpc.requestCascadeSendMessage(data, nextNode, method, args)
		if err != nil {
			log.Warnf("failed to send cascade message to node %s: %s", nextNode, err.Error())
			failedNodes = append(failedNodes, nextNode.String())
		}
	}

	if len(failedNodes) > 0 {
		return errors.New("failed to send cascade message to nodes: " + strings.Join(failedNodes, ", "))
	}

	return nil
}

func (rpc *RPCController) requestCascadeSendMessage(data core.Cascade, nodeID core.RecordRef,
	method string, args [][]byte) error {

	request := rpc.hostNetwork.NewRequestBuilder().Type(types.Cascade).Data(&RequestCascade{
		RPC: RequestRPC{
			Method: method,
			Data:   args,
		},
		Cascade: data,
	}).Build()

	future, err := rpc.hostNetwork.SendRequest(request, nodeID)
	if err != nil {
		return err
	}

	go func(f network.Future, duration time.Duration) {
		response, err := f.GetResponse(duration)
		if err != nil {
			log.Warnf("failed to get response to cascade message request from node %s: %s",
				future.GetRequest().GetSender(), err.Error())
			return
		}
		data := response.GetData().(*ResponseCascade)
		if !data.Success {
			log.Warnf("error response to cascade message request from node %s: %s",
				response.GetSender(), data.Error)
			return
		}
	}(future, rpc.options.PacketTimeout)

	return nil
}

func (rpc *RPCController) SendMessage(nodeID core.RecordRef, name string, msg core.Parcel) ([]byte, error) {
	start := time.Now()
<<<<<<< HEAD
	buff, err := message.ParcelToBytes(msg)
	if err != nil {
		return nil, errors.Wrap(err, "Failed to serialize event")
	}
=======
>>>>>>> b0596c77
	log.Debugf("SendMessage with nodeID = %s method = %s, message reference = %s", nodeID.String(),
		name, message.ExtractTarget(msg.Message()).String())
	request := rpc.hostNetwork.NewRequestBuilder().Type(types.RPC).Data(&RequestRPC{
		Method: name,
		Data:   [][]byte{message.SignedToBytes(msg)},
	}).Build()
	future, err := rpc.hostNetwork.SendRequest(request, nodeID)
	if err != nil {
		return nil, errors.Wrapf(err, "Error sending RPC request to node %s", nodeID.String())
	}
	response, err := future.GetResponse(rpc.options.PacketTimeout)
	if err != nil {
		return nil, errors.Wrapf(err, "Error getting RPC response from node %s", nodeID.String())
	}
	data := response.GetData().(*ResponseRPC)
	log.Debugf("Inside SendMessage: type - '%s', target - %s, caller - %s, targetRole - %s, time - %s",
		msg.Type(), message.ExtractTarget(msg.Message()), msg.GetCaller(), message.ExtractRole(msg), time.Since(start))
	if !data.Success {
		return nil, errors.New("RPC call returned error: " + data.Error)
	}
	return data.Result, nil
}

func (rpc *RPCController) processMessage(request network.Request) (network.Response, error) {
	payload := request.GetData().(*RequestRPC)
	result, err := rpc.invoke(payload.Method, payload.Data)
	if err != nil {
		return rpc.hostNetwork.BuildResponse(request, &ResponseRPC{Success: false, Error: err.Error()}), nil
	}
	return rpc.hostNetwork.BuildResponse(request, &ResponseRPC{Success: true, Result: result}), nil
}

func (rpc *RPCController) processCascade(request network.Request) (network.Response, error) {
	payload := request.GetData().(*RequestCascade)

	generalError := ""
	_, invokeErr := rpc.invoke(payload.RPC.Method, payload.RPC.Data)
	if invokeErr != nil {
		log.Debugf("failed to invoke RPC: %s", invokeErr.Error())
		generalError += invokeErr.Error() + "; "
	}
	sendErr := rpc.initCascadeSendMessage(payload.Cascade, true, payload.RPC.Method, payload.RPC.Data)
	if sendErr != nil {
		log.Debugf("failed to send message to next cascade layer: %s", sendErr.Error())
		generalError += sendErr.Error()
	}

	if generalError != "" {
		return rpc.hostNetwork.BuildResponse(request, &ResponseCascade{Success: false, Error: generalError}), nil
	}
	return rpc.hostNetwork.BuildResponse(request, &ResponseCascade{Success: true}), nil
}

func (rpc *RPCController) Start() {
	rpc.hostNetwork.RegisterRequestHandler(types.RPC, rpc.processMessage)
	rpc.hostNetwork.RegisterRequestHandler(types.Cascade, rpc.processCascade)
}

func NewRPCController(options *common.Options, hostNetwork network.HostNetwork) *RPCController {
	return &RPCController{options: options, hostNetwork: hostNetwork, methodTable: make(map[string]core.RemoteProcedure)}
}<|MERGE_RESOLUTION|>--- conflicted
+++ resolved
@@ -78,20 +78,11 @@
 	return method(data)
 }
 
-func (rpc *RPCController) SendCascadeMessage(data core.Cascade, method string, msg core.Parcel) error {
+func (rpc *RPCController) SendCascadeMessage(data core.Cascade, method string, msg core.SignedMessage) error {
 	if msg == nil {
 		return errors.New("message is nil")
 	}
-<<<<<<< HEAD
-	buff, err := message.ParcelToBytes(msg)
-	if err != nil {
-		return errors.Wrap(err, "Failed to serialize event")
-	}
-
-	return rpc.initCascadeSendMessage(data, false, method, [][]byte{buff})
-=======
 	return rpc.initCascadeSendMessage(data, false, method, [][]byte{message.SignedToBytes(msg)})
->>>>>>> b0596c77
 }
 
 func (rpc *RPCController) initCascadeSendMessage(data core.Cascade, findCurrentNode bool, method string, args [][]byte) error {
@@ -168,17 +159,10 @@
 	return nil
 }
 
-func (rpc *RPCController) SendMessage(nodeID core.RecordRef, name string, msg core.Parcel) ([]byte, error) {
+func (rpc *RPCController) SendMessage(nodeID core.RecordRef, name string, msg core.SignedMessage) ([]byte, error) {
 	start := time.Now()
-<<<<<<< HEAD
-	buff, err := message.ParcelToBytes(msg)
-	if err != nil {
-		return nil, errors.Wrap(err, "Failed to serialize event")
-	}
-=======
->>>>>>> b0596c77
 	log.Debugf("SendMessage with nodeID = %s method = %s, message reference = %s", nodeID.String(),
-		name, message.ExtractTarget(msg.Message()).String())
+		name, msg.Target().String())
 	request := rpc.hostNetwork.NewRequestBuilder().Type(types.RPC).Data(&RequestRPC{
 		Method: name,
 		Data:   [][]byte{message.SignedToBytes(msg)},
@@ -193,7 +177,7 @@
 	}
 	data := response.GetData().(*ResponseRPC)
 	log.Debugf("Inside SendMessage: type - '%s', target - %s, caller - %s, targetRole - %s, time - %s",
-		msg.Type(), message.ExtractTarget(msg.Message()), msg.GetCaller(), message.ExtractRole(msg), time.Since(start))
+		msg.Type(), msg.Target(), msg.GetCaller(), msg.TargetRole(), time.Since(start))
 	if !data.Success {
 		return nil, errors.New("RPC call returned error: " + data.Error)
 	}
