--- conflicted
+++ resolved
@@ -157,13 +157,8 @@
 
 func (ac *AuthorizationController) sendAuthorizeRequest(signature core.Signature, h *host.Host) ([]core.Node, error) {
 	request := ac.transport.NewRequestBuilder().Type(types.Authorize).Data(&RequestAuthorize{
-<<<<<<< HEAD
-		SignedNonce: signedNonce,
+		SignedNonce: signature.Bytes(),
 		NodeRole:    core.RoleUnknown,
-=======
-		SignedNonce: signature.Bytes(),
-		NodeRoles:   []core.NodeRole{core.RoleUnknown},
->>>>>>> 2aa2cf21
 		Address:     ac.transport.PublicAddress(),
 		Version:     version.Version,
 	}).Build()
@@ -226,20 +221,9 @@
 	// 	return ac.getAuthErrorResponse(request, "Error adding to unsync list: timeout"), nil
 	// }
 
-<<<<<<< HEAD
-	ac.keeper.AddActiveNodes([]core.Node{
-		nodenetwork.NewNode(
-			request.GetSender(),
-			data.NodeRole,
-			nil,
-			core.PulseNumber(0),
-			data.Address,
-			data.Version),
-	})
-=======
 	node := nodenetwork.NewNode(
 		request.GetSender(),
-		data.NodeRoles,
+		data.NodeRole,
 		nil,
 		core.PulseNumber(0),
 		data.Address,
@@ -249,7 +233,6 @@
 		CorrectShortIDCollision(ac.keeper, node)
 	}
 	ac.keeper.AddActiveNodes([]core.Node{node})
->>>>>>> 2aa2cf21
 
 	return ac.transport.BuildResponse(request, &ResponseAuthorize{ActiveNodes: ac.keeper.GetActiveNodes()}), nil
 }
