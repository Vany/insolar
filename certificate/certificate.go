--- conflicted
+++ resolved
@@ -123,20 +123,9 @@
 		return nil, errors.Wrap(err, "[ NewCertificatesWithKeys ] Problem with setting keys.")
 	}
 
-<<<<<<< HEAD
 	cert.Reference = testutils.RandomRef().String()
 
 	return &cert, nil
-=======
-// Start is method from Component interface and it do nothing
-func (c *Certificate) Start(ctx context.Context, components core.Components) error {
-	return nil
-}
-
-// Stop is method from Component interface and it do nothing
-func (c *Certificate) Stop(ctx context.Context) error {
-	return nil
->>>>>>> 9480d2a2
 }
 
 // GetPublicKey returns public key as string
@@ -155,12 +144,12 @@
 }
 
 // Start is method from Component interface and it do nothing
-func (cert *Certificate) Start(ctx core.Context, components core.Components) error {
+func (cert *Certificate) Start(ctx context.Context, components core.Components) error {
 	return nil
 }
 
 // Stop is method from Component interface and it do nothing
-func (cert *Certificate) Stop(ctx core.Context) error {
+func (cert *Certificate) Stop(ctx context.Context) error {
 	return nil
 }
 
