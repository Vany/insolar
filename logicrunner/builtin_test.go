--- conflicted
+++ resolved
@@ -25,11 +25,7 @@
 	"github.com/insolar/insolar/testutils/nodekeeper"
 
 	"github.com/insolar/insolar/core/reply"
-<<<<<<< HEAD
-	"github.com/insolar/insolar/inscontext"
 	"github.com/insolar/insolar/testutils"
-=======
->>>>>>> b4b50366
 	"github.com/stretchr/testify/assert"
 
 	"github.com/insolar/insolar/configuration"
@@ -104,17 +100,8 @@
 	signed, _ := message.NewSignedMessage(msg, testutils.RandomRef(), key)
 	// #1
 	resp, err := lr.Execute(
-<<<<<<< HEAD
-		inscontext.TODO(),
+		context.TODO(),
 		signed,
-=======
-		context.TODO(),
-		&message.CallMethod{
-			ObjectRef: reqref,
-			Method:    "Greet",
-			Arguments: goplugintestutils.CBORMarshal(t, []interface{}{"Vany"}),
-		},
->>>>>>> b4b50366
 	)
 	assert.NoError(t, err, "contract call")
 
@@ -132,17 +119,8 @@
 	signed, _ = message.NewSignedMessage(msg, testutils.RandomRef(), key)
 	// #2
 	resp, err = lr.Execute(
-<<<<<<< HEAD
-		inscontext.TODO(),
+		context.TODO(),
 		signed,
-=======
-		context.TODO(),
-		&message.CallMethod{
-			ObjectRef: reqref,
-			Method:    "Greet",
-			Arguments: goplugintestutils.CBORMarshal(t, []interface{}{"Ruz"}),
-		},
->>>>>>> b4b50366
 	)
 	assert.NoError(t, err, "contract call")
 
