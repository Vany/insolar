/*
 *    Copyright 2018 Insolar
 *
 *    Licensed under the Apache License, Version 2.0 (the "License");
 *    you may not use this file except in compliance with the License.
 *    You may obtain a copy of the License at
 *
 *        http://www.apache.org/licenses/LICENSE-2.0
 *
 *    Unless required by applicable law or agreed to in writing, software
 *    distributed under the License is distributed on an "AS IS" BASIS,
 *    WITHOUT WARRANTIES OR CONDITIONS OF ANY KIND, either express or implied.
 *    See the License for the specific language governing permissions and
 *    limitations under the License.
 */

package logicrunner

import (
	"context"
	"testing"

	"github.com/insolar/insolar/component"
	"github.com/insolar/insolar/instrumentation/inslogger"

	"github.com/insolar/insolar/cryptohelpers/ecdsa"
	"github.com/insolar/insolar/testutils/certificate"
	"github.com/insolar/insolar/testutils/network"
	"github.com/insolar/insolar/testutils/nodekeeper"

	"github.com/insolar/insolar/core/reply"
	"github.com/insolar/insolar/testutils"
	"github.com/stretchr/testify/assert"

	"github.com/insolar/insolar/configuration"
	"github.com/insolar/insolar/core"
	"github.com/insolar/insolar/core/message"
	"github.com/insolar/insolar/logicrunner/builtin/helloworld"

	"github.com/insolar/insolar/ledger/ledgertestutils"
	"github.com/insolar/insolar/logicrunner/goplugin/goplugintestutils"
	"github.com/insolar/insolar/testutils/testmessagebus"
)

func byteRecorRef(b byte) core.RecordRef {
	var ref core.RecordRef
	ref[core.RecordRefSize-1] = b
	return ref
}

func TestBareHelloworld(t *testing.T) {
	ctx := context.TODO()
	lr, err := NewLogicRunner(&configuration.LogicRunner{
		BuiltIn: &configuration.BuiltIn{},
	})

	ce := certificate.GetTestCertificate()
	nk := nodekeeper.GetTestNodekeeper(ce)

	c := core.Components{LogicRunner: lr, NodeNetwork: nk}

	l, cleaner := ledgertestutils.TmpLedger(t, "", c)
	defer cleaner()

	mb := testmessagebus.NewTestMessageBus()
<<<<<<< HEAD
	mb.PulseNumber = 0

	l.GetPulseManager().Set(
		ctx,
		core.Pulse{PulseNumber: mb.PulseNumber, Entropy: core.Entropy{}},
	)

=======
>>>>>>> ea286e5a
	nw := network.GetTestNetwork()

	cm := &component.Manager{}
	cm.Register(nk, l, lr, nw, mb)
	err = cm.Start(ctx)
	assert.NoError(t, err)

	am := l.GetArtifactManager()

	MessageBusTrivialBehavior(mb, lr)

	hw := helloworld.NewHelloWorld()

	domain := byteRecorRef(2)
	request := byteRecorRef(3)
	_, _, protoRef, err := goplugintestutils.AMPublishCode(t, am, domain, request, core.MachineTypeBuiltin, []byte("helloworld"))
	assert.NoError(t, err)

	contract, err := am.RegisterRequest(ctx, &message.CallConstructor{PrototypeRef: byteRecorRef(4)})
	assert.NoError(t, err)

	// TODO: use proper conversion
	reqref := core.RecordRef{}
	reqref.SetRecord(*contract)

	_, err = am.ActivateObject(
		ctx, domain, reqref, *am.GenesisRef(), *protoRef, false,
		goplugintestutils.CBORMarshal(t, hw),
	)
	assert.NoError(t, err)
	assert.Equal(t, true, contract != nil, "contract created")

	msg := &message.CallMethod{
		ObjectRef: reqref,
		Method:    "Greet",
		Arguments: goplugintestutils.CBORMarshal(t, []interface{}{"Vany"}),
	}
	key, _ := ecdsa.GeneratePrivateKey()
<<<<<<< HEAD
	signed, _ := message.NewParcel(ctx, msg, testutils.RandomRef(), key, mb.PulseNumber, nil)
=======
	parcel, _ := message.NewParcel(ctx, msg, testutils.RandomRef(), key, 0, nil)
>>>>>>> ea286e5a
	// #1
	ctx = inslogger.ContextWithTrace(ctx, "TestBareHelloworld1")
	resp, err := lr.Execute(
		ctx,
		parcel,
	)
	assert.NoError(t, err, "contract call")

	d := goplugintestutils.CBORUnMarshal(t, resp.(*reply.CallMethod).Data)
	r := goplugintestutils.CBORUnMarshal(t, resp.(*reply.CallMethod).Result)
	assert.Equal(t, []interface{}([]interface{}{"Hello Vany's world"}), r)
	assert.Equal(t, map[interface{}]interface{}(map[interface{}]interface{}{"Greeted": uint64(1)}), d)

	msg = &message.CallMethod{
		ObjectRef: reqref,
		Method:    "Greet",
		Arguments: goplugintestutils.CBORMarshal(t, []interface{}{"Ruz"}),
	}
	key, _ = ecdsa.GeneratePrivateKey()
<<<<<<< HEAD
	signed, _ = message.NewParcel(ctx, msg, testutils.RandomRef(), key, mb.PulseNumber, nil)
=======
	parcel, _ = message.NewParcel(ctx, msg, testutils.RandomRef(), key, 0, nil)
>>>>>>> ea286e5a
	// #2
	ctx = inslogger.ContextWithTrace(ctx, "TestBareHelloworld2")
	resp, err = lr.Execute(
		ctx,
		parcel,
	)
	assert.NoError(t, err, "contract call")

	d = goplugintestutils.CBORUnMarshal(t, resp.(*reply.CallMethod).Data)
	r = goplugintestutils.CBORUnMarshal(t, resp.(*reply.CallMethod).Result)
	assert.Equal(t, []interface{}([]interface{}{"Hello Ruz's world"}), r)
	assert.Equal(t, map[interface{}]interface{}(map[interface{}]interface{}{"Greeted": uint64(2)}), d)
}<|MERGE_RESOLUTION|>--- conflicted
+++ resolved
@@ -63,7 +63,7 @@
 	defer cleaner()
 
 	mb := testmessagebus.NewTestMessageBus()
-<<<<<<< HEAD
+
 	mb.PulseNumber = 0
 
 	l.GetPulseManager().Set(
@@ -71,8 +71,6 @@
 		core.Pulse{PulseNumber: mb.PulseNumber, Entropy: core.Entropy{}},
 	)
 
-=======
->>>>>>> ea286e5a
 	nw := network.GetTestNetwork()
 
 	cm := &component.Manager{}
@@ -111,11 +109,8 @@
 		Arguments: goplugintestutils.CBORMarshal(t, []interface{}{"Vany"}),
 	}
 	key, _ := ecdsa.GeneratePrivateKey()
-<<<<<<< HEAD
-	signed, _ := message.NewParcel(ctx, msg, testutils.RandomRef(), key, mb.PulseNumber, nil)
-=======
-	parcel, _ := message.NewParcel(ctx, msg, testutils.RandomRef(), key, 0, nil)
->>>>>>> ea286e5a
+
+	parcel, _ := message.NewParcel(ctx, msg, testutils.RandomRef(), key, mb.PulseNumber, nil)
 	// #1
 	ctx = inslogger.ContextWithTrace(ctx, "TestBareHelloworld1")
 	resp, err := lr.Execute(
@@ -135,11 +130,7 @@
 		Arguments: goplugintestutils.CBORMarshal(t, []interface{}{"Ruz"}),
 	}
 	key, _ = ecdsa.GeneratePrivateKey()
-<<<<<<< HEAD
-	signed, _ = message.NewParcel(ctx, msg, testutils.RandomRef(), key, mb.PulseNumber, nil)
-=======
-	parcel, _ = message.NewParcel(ctx, msg, testutils.RandomRef(), key, 0, nil)
->>>>>>> ea286e5a
+	parcel, _ = message.NewParcel(ctx, msg, testutils.RandomRef(), key, mb.PulseNumber, nil)
 	// #2
 	ctx = inslogger.ContextWithTrace(ctx, "TestBareHelloworld2")
 	resp, err = lr.Execute(
