--- conflicted
+++ resolved
@@ -89,11 +89,7 @@
 
 	req := record.Request{
 		Parcel:      message.ParcelToBytes(parcel),
-<<<<<<< HEAD
-		MessageHash: message.ParcelHash(m.PlatformCryptographyScheme, parcel),
-=======
-		MessageHash: m.PCS.IntegrityHasher().Hash(message.MustSerializeBytes(parcel.Message())),
->>>>>>> 0fbf17d6
+		MessageHash: message.ParcelHash(m.PCS, parcel),
 		Object:      *obj.Record(),
 	}
 
