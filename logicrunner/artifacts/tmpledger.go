//
// Copyright 2019 Insolar Technologies GmbH
//
// Licensed under the Apache License, Version 2.0 (the "License");
// you may not use this file except in compliance with the License.
// You may obtain a copy of the License at
//
//     http://www.apache.org/licenses/LICENSE-2.0
//
// Unless required by applicable law or agreed to in writing, software
// distributed under the License is distributed on an "AS IS" BASIS,
// WITHOUT WARRANTIES OR CONDITIONS OF ANY KIND, either express or implied.
// See the License for the specific language governing permissions and
// limitations under the License.
//

package artifacts

import (
	"context"
	"testing"

	"github.com/gojuno/minimock"

	"github.com/insolar/insolar/component"
	"github.com/insolar/insolar/configuration"
	"github.com/insolar/insolar/insolar"
	"github.com/insolar/insolar/insolar/jet"
	"github.com/insolar/insolar/instrumentation/inslogger"
	"github.com/insolar/insolar/internal/ledger/store"
	"github.com/insolar/insolar/ledger/artifactmanager"
	"github.com/insolar/insolar/ledger/recentstorage"
	"github.com/insolar/insolar/ledger/storage"
	"github.com/insolar/insolar/ledger/storage/blob"
	"github.com/insolar/insolar/ledger/storage/drop"
	"github.com/insolar/insolar/ledger/storage/node"
	"github.com/insolar/insolar/ledger/storage/pulse"
	"github.com/insolar/insolar/ledger/storage/storagetest"
	"github.com/insolar/insolar/log"
	"github.com/insolar/insolar/logicrunner/pulsemanager"
	"github.com/insolar/insolar/messagebus"
	networknode "github.com/insolar/insolar/network/node"
	"github.com/insolar/insolar/network/nodenetwork"
	"github.com/insolar/insolar/platformpolicy"
	"github.com/insolar/insolar/testutils"
	"github.com/insolar/insolar/testutils/testmessagebus"
)

// TMPLedger
// DEPRECATED
type TMPLedger struct {
	db              storage.DBContext
	ArtifactManager Client
	PulseManager    insolar.PulseManager   `inject:""`
	JetCoordinator  insolar.JetCoordinator `inject:""`
}

// Deprecated: remove after deleting TmpLedger
// GetPulseManager returns PulseManager.
func (l *TMPLedger) GetPulseManager() insolar.PulseManager {
	log.Warn("GetPulseManager is deprecated. Use component injection.")
	return l.PulseManager
}

// Deprecated: remove after deleting TmpLedger
// GetJetCoordinator returns JetCoordinator.
func (l *TMPLedger) GetJetCoordinator() insolar.JetCoordinator {
	log.Warn("GetJetCoordinator is deprecated. Use component injection.")
	return l.JetCoordinator
}

// Deprecated: remove after deleting TmpLedger
// GetArtifactManager returns artifact manager to work with.
func (l *TMPLedger) GetArtifactManager() Client {
	log.Warn("GetArtifactManager is deprecated. Use component injection.")
	return l.ArtifactManager
}

// NewTestLedger is the util function for creation of Ledger with provided
// private members (suitable for tests).
func NewTestLedger(
	db storage.DBContext,
	am Client,
	pm *pulsemanager.PulseManager,
	jc insolar.JetCoordinator,
) *TMPLedger {
	return &TMPLedger{
		db:              db,
		ArtifactManager: am,
		PulseManager:    pm,
		JetCoordinator:  jc,
	}
}

// TmpLedger creates ledger on top of temporary database.
// Returns *ledger.Ledger and cleanup function.
// DEPRECATED
func TmpLedger(t *testing.T, dir string, c insolar.Components) (*TMPLedger, storage.DBContext, func()) {
	log.Warn("TmpLedger is deprecated. Use mocks.")

	pcs := platformpolicy.NewPlatformCryptographyScheme()
	mc := minimock.NewController(t)
	ps := pulse.NewStorageMem()

	// Init subcomponents.
	ctx := inslogger.TestContext(t)
	conf := configuration.NewLedger()
<<<<<<< HEAD
	tmpDB, dbcancel := storagetest.TmpDB(ctx, t, storagetest.Dir(dir), storagetest.PulseStorage(ps))
	memoryMockDB := store.NewMemoryMockDB()

	cm := &component.Manager{}
	gi := genesis.NewGenesisInitializer()
=======
	tmpDB, recMem, dbcancel := storagetest.TmpDB(ctx, t, storagetest.Dir(dir))
	memoryMockDB := store.NewMemoryMockDB()

	cm := &component.Manager{}
	pt := storage.NewPulseTracker()
	ps := storage.NewPulseStorage()
>>>>>>> 72c3f6f7
	js := jet.NewStore()
	os := storage.NewObjectStorage()
	ns := node.NewStorage()
	ds := drop.NewStorageDB(memoryMockDB)
	bs := blob.NewStorageDB(memoryMockDB)
	rs := storage.NewReplicaStorage()
	cl := storage.NewCleaner()

	recordAccessor := recMem
	recordModifier := recMem

	am := NewClient()
	am.PlatformCryptographyScheme = testutils.NewPlatformCryptographyScheme()

	conf.PulseManager.HeavySyncEnabled = false
	pm := pulsemanager.NewPulseManager()
	jc := testutils.NewJetCoordinatorMock(mc)
	jc.IsAuthorizedMock.Return(true, nil)
	jc.LightExecutorForJetMock.Return(&insolar.Reference{}, nil)
	jc.HeavyMock.Return(&insolar.Reference{}, nil)
	jc.MeMock.Return(insolar.Reference{})
	jc.IsBeyondLimitMock.Return(false, nil)

	// Init components.
	if c.MessageBus == nil {
		mb := testmessagebus.NewTestMessageBus(t)
		mb.PulseAccessor = ps
		c.MessageBus = mb
	} else {
		switch mb := c.MessageBus.(type) {
		case *messagebus.MessageBus:
			mb.PulseAccessor = ps
		case *testmessagebus.TestMessageBus:
			mb.PulseAccessor = ps
		default:
			panic("unknown message bus")
		}
	}
	if c.NodeNetwork == nil {
		c.NodeNetwork = nodenetwork.NewNodeKeeper(networknode.NewNode(insolar.Reference{}, insolar.StaticRoleLightMaterial, nil, "127.0.0.1:5432", ""))
	}

	handler := artifactmanager.NewMessageHandler(&conf)
	handler.JetStorage = js
	handler.Nodes = ns
	handler.DBContext = tmpDB
	handler.ObjectStorage = os
	handler.DropModifier = ds
	handler.BlobModifier = bs
	handler.BlobAccessor = bs
	handler.RecordModifier = recordModifier
	handler.RecordAccessor = recordAccessor

	idLockerMock := storage.NewIDLockerMock(t)
	idLockerMock.LockMock.Return()
	idLockerMock.UnlockMock.Return()

	handler.IDLocker = idLockerMock

	handler.PlatformCryptographyScheme = pcs
	handler.JetCoordinator = jc

	am.DefaultBus = c.MessageBus
	am.JetCoordinator = jc

	cm.Inject(
		platformpolicy.NewPlatformCryptographyScheme(),
		tmpDB,
		memoryMockDB,
		js,
		os,
		ns,
		ps,
		ps,
		ds,
		am,
		rs,
		cl,
		recordAccessor,
		recordModifier,
	)

	err := cm.Init(ctx)
	if err != nil {
		t.Error("ComponentManager init failed", err)
	}
	err = cm.Start(ctx)
	if err != nil {
		t.Error("ComponentManager start failed", err)
	}

	gilMock := testutils.NewGlobalInsolarLockMock(t)
	gilMock.AcquireFunc = func(context.Context) {}
	gilMock.ReleaseFunc = func(context.Context) {}

	alsMock := testutils.NewActiveListSwapperMock(t)
	alsMock.MoveSyncToActiveFunc = func(context.Context) error { return nil }

	handler.Bus = c.MessageBus

	pm.NodeNet = c.NodeNetwork
	pm.GIL = gilMock
	pm.Bus = c.MessageBus
	pm.LR = c.LogicRunner
	pm.ActiveListSwapper = alsMock
	// pm.PulseStorage = ps
	pm.Nodes = ns
	pm.NodeSetter = ns
	pm.JetModifier = js

	pm.PulseAccessor = ps
	pm.PulseAppender = ps

	hdw := artifactmanager.NewHotDataWaiterConcrete()

	handler.HotDataWaiter = hdw

	indexMock := recentstorage.NewRecentIndexStorageMock(t)
	pendingMock := recentstorage.NewPendingStorageMock(t)

	indexMock.AddObjectMock.Return()
	pendingMock.GetRequestsForObjectMock.Return(nil)
	pendingMock.AddPendingRequestMock.Return()
	pendingMock.RemovePendingRequestMock.Return()

	provideMock := recentstorage.NewProviderMock(t)
	provideMock.GetIndexStorageMock.Return(indexMock)
	provideMock.GetPendingStorageMock.Return(pendingMock)
	provideMock.CountMock.Return(0)

	handler.RecentStorageProvider = provideMock

	err = handler.Init(ctx)
	if err != nil {
		panic(err)
	}

	// Create ledger.
	l := NewTestLedger(tmpDB, am, pm, jc)

	return l, tmpDB, dbcancel
}<|MERGE_RESOLUTION|>--- conflicted
+++ resolved
@@ -105,20 +105,10 @@
 	// Init subcomponents.
 	ctx := inslogger.TestContext(t)
 	conf := configuration.NewLedger()
-<<<<<<< HEAD
-	tmpDB, dbcancel := storagetest.TmpDB(ctx, t, storagetest.Dir(dir), storagetest.PulseStorage(ps))
+	tmpDB, recMem, dbcancel := storagetest.TmpDB(ctx, t, storagetest.Dir(dir), storagetest.PulseStorage(ps))
 	memoryMockDB := store.NewMemoryMockDB()
 
 	cm := &component.Manager{}
-	gi := genesis.NewGenesisInitializer()
-=======
-	tmpDB, recMem, dbcancel := storagetest.TmpDB(ctx, t, storagetest.Dir(dir))
-	memoryMockDB := store.NewMemoryMockDB()
-
-	cm := &component.Manager{}
-	pt := storage.NewPulseTracker()
-	ps := storage.NewPulseStorage()
->>>>>>> 72c3f6f7
 	js := jet.NewStore()
 	os := storage.NewObjectStorage()
 	ns := node.NewStorage()
