//
// Copyright 2019 Insolar Technologies GmbH
//
// Licensed under the Apache License, Version 2.0 (the "License");
// you may not use this file except in compliance with the License.
// You may obtain a copy of the License at
//
//     http://www.apache.org/licenses/LICENSE-2.0
//
// Unless required by applicable law or agreed to in writing, software
// distributed under the License is distributed on an "AS IS" BASIS,
// WITHOUT WARRANTIES OR CONDITIONS OF ANY KIND, either express or implied.
// See the License for the specific language governing permissions and
// limitations under the License.
//

package artifacts

import (
	"context"
	"testing"

	"github.com/gojuno/minimock"
	"github.com/stretchr/testify/require"

	"github.com/insolar/insolar/component"
	"github.com/insolar/insolar/configuration"
	"github.com/insolar/insolar/insolar"
	"github.com/insolar/insolar/insolar/jet"
	"github.com/insolar/insolar/instrumentation/inslogger"
	"github.com/insolar/insolar/internal/ledger/store"
	"github.com/insolar/insolar/ledger/artifactmanager"
	"github.com/insolar/insolar/ledger/recentstorage"
	"github.com/insolar/insolar/ledger/storage"
	"github.com/insolar/insolar/ledger/storage/blob"
	"github.com/insolar/insolar/ledger/storage/drop"
	"github.com/insolar/insolar/ledger/storage/genesis"
	"github.com/insolar/insolar/ledger/storage/node"
	pulse2 "github.com/insolar/insolar/ledger/storage/pulse"
	"github.com/insolar/insolar/ledger/storage/storagetest"
	"github.com/insolar/insolar/log"
	"github.com/insolar/insolar/logicrunner/pulsemanager"
	"github.com/insolar/insolar/messagebus"
	networknode "github.com/insolar/insolar/network/node"
	"github.com/insolar/insolar/network/nodenetwork"
	"github.com/insolar/insolar/platformpolicy"
	"github.com/insolar/insolar/testutils"
	"github.com/insolar/insolar/testutils/testmessagebus"
)

// TMPLedger
// DEPRECATED
type TMPLedger struct {
	db              storage.DBContext
	ArtifactManager Client
	PulseManager    insolar.PulseManager   `inject:""`
	JetCoordinator  insolar.JetCoordinator `inject:""`
}

// Deprecated: remove after deleting TmpLedger
// GetPulseManager returns PulseManager.
func (l *TMPLedger) GetPulseManager() insolar.PulseManager {
	log.Warn("GetPulseManager is deprecated. Use component injection.")
	return l.PulseManager
}

// Deprecated: remove after deleting TmpLedger
// GetJetCoordinator returns JetCoordinator.
func (l *TMPLedger) GetJetCoordinator() insolar.JetCoordinator {
	log.Warn("GetJetCoordinator is deprecated. Use component injection.")
	return l.JetCoordinator
}

// Deprecated: remove after deleting TmpLedger
// GetArtifactManager returns artifact manager to work with.
func (l *TMPLedger) GetArtifactManager() Client {
	log.Warn("GetArtifactManager is deprecated. Use component injection.")
	return l.ArtifactManager
}

// NewTestLedger is the util function for creation of Ledger with provided
// private members (suitable for tests).
func NewTestLedger(
	db storage.DBContext,
	am Client,
	pm *pulsemanager.PulseManager,
	jc insolar.JetCoordinator,
) *TMPLedger {
	return &TMPLedger{
		db:              db,
		ArtifactManager: am,
		PulseManager:    pm,
		JetCoordinator:  jc,
	}
}

// TmpLedger creates ledger on top of temporary database.
// Returns *ledger.Ledger and cleanup function.
// DEPRECATED
func TmpLedger(t *testing.T, dir string, c insolar.Components) (*TMPLedger, storage.DBContext, func()) {
	log.Warn("TmpLedger is deprecated. Use mocks.")

	pcs := platformpolicy.NewPlatformCryptographyScheme()
	mc := minimock.NewController(t)
	ps := pulse2.NewStorageMem()

	// Init subcomponents.
	ctx := inslogger.TestContext(t)
	conf := configuration.NewLedger()
<<<<<<< HEAD
	tmpDB, dbcancel := storagetest.TmpDB(ctx, t, storagetest.Dir(dir), storagetest.PulseStorage(ps))
	memoryMockDB := db.NewMemoryMockDB()
=======
	tmpDB, dbcancel := storagetest.TmpDB(ctx, t, storagetest.Dir(dir))
	memoryMockDB := store.NewMemoryMockDB()
>>>>>>> 8ce29867

	cm := &component.Manager{}
	gi := genesis.NewGenesisInitializer()
	js := jet.NewStore()
	os := storage.NewObjectStorage()
	ns := node.NewStorage()
	ds := drop.NewStorageDB(memoryMockDB)
	bs := blob.NewStorageDB(memoryMockDB)
	rs := storage.NewReplicaStorage()
	cl := storage.NewCleaner()

	am := NewClient()
	am.PlatformCryptographyScheme = testutils.NewPlatformCryptographyScheme()

	conf.PulseManager.HeavySyncEnabled = false
<<<<<<< HEAD
	pm := pulsemanager.NewPulseManager(conf, drop.NewCleanerMock(t), blob.NewCleanerMock(t), blob.NewCollectionAccessorMock(t), pulse2.NewShifterMock(t))
=======
	pm := pulsemanager.NewPulseManager()
>>>>>>> 8ce29867
	jc := testutils.NewJetCoordinatorMock(mc)
	jc.IsAuthorizedMock.Return(true, nil)
	jc.LightExecutorForJetMock.Return(&insolar.Reference{}, nil)
	jc.HeavyMock.Return(&insolar.Reference{}, nil)
	jc.MeMock.Return(insolar.Reference{})
	jc.IsBeyondLimitMock.Return(false, nil)

	// Init components.
	if c.MessageBus == nil {
		mb := testmessagebus.NewTestMessageBus(t)
		mb.PulseAccessor = ps
		c.MessageBus = mb
	} else {
		switch mb := c.MessageBus.(type) {
		case *messagebus.MessageBus:
			mb.PulseAccessor = ps
		case *testmessagebus.TestMessageBus:
			mb.PulseAccessor = ps
		default:
			panic("unknown message bus")
		}
	}
	if c.NodeNetwork == nil {
		c.NodeNetwork = nodenetwork.NewNodeKeeper(networknode.NewNode(insolar.Reference{}, insolar.StaticRoleLightMaterial, nil, "127.0.0.1:5432", ""))
	}

	handler := artifactmanager.NewMessageHandler(&conf)
	handler.JetStorage = js
	handler.Nodes = ns
	handler.DBContext = tmpDB
	handler.ObjectStorage = os
	handler.DropModifier = ds
	handler.BlobModifier = bs
	handler.BlobAccessor = bs

	idLockerMock := storage.NewIDLockerMock(t)
	idLockerMock.LockMock.Return()
	idLockerMock.UnlockMock.Return()

	handler.IDLocker = idLockerMock

	handler.PlatformCryptographyScheme = pcs
	handler.JetCoordinator = jc

	am.DefaultBus = c.MessageBus
	am.JetCoordinator = jc

	cm.Inject(
		platformpolicy.NewPlatformCryptographyScheme(),
		tmpDB,
		memoryMockDB,
		js,
		os,
		ns,
		ps,
		ps,
		ds,
		gi,
		am,
		rs,
		cl,
	)

	err := cm.Init(ctx)
	if err != nil {
		t.Error("ComponentManager init failed", err)
	}
	err = cm.Start(ctx)
	if err != nil {
		t.Error("ComponentManager start failed", err)
	}

	// pulse, err := ps.Latest(ctx)
	// require.NoError(t, err)
	// ps.Set(&pulse.Pulse)

	gilMock := testutils.NewGlobalInsolarLockMock(t)
	gilMock.AcquireFunc = func(context.Context) {}
	gilMock.ReleaseFunc = func(context.Context) {}

	alsMock := testutils.NewActiveListSwapperMock(t)
	alsMock.MoveSyncToActiveFunc = func(context.Context) error { return nil }

	handler.Bus = c.MessageBus

	pm.NodeNet = c.NodeNetwork
	pm.GIL = gilMock
	pm.Bus = c.MessageBus
	pm.LR = c.LogicRunner
	pm.ActiveListSwapper = alsMock
<<<<<<< HEAD
	// pm.PulseStorage = ps
	pm.JetAccessor = js
	pm.JetModifier = js
	pm.DropModifier = ds
	pm.DropAccessor = ds
	pm.DropCleaner = nil
	pm.ObjectStorage = os
	pm.Nodes = ns
	pm.NodeSetter = ns
	// pm.PulseTracker = pt
	pm.ReplicaStorage = rs
	pm.StorageCleaner = cl
	pm.PulseAccessor = ps
	pm.PulseAppender = ps
	pm.PulseCalculator = ps
	pm.PulseShifter = ps
=======
	pm.PulseStorage = ps
	pm.Nodes = ns
	pm.NodeSetter = ns
	pm.PulseTracker = pt
	pm.JetModifier = js
>>>>>>> 8ce29867

	hdw := artifactmanager.NewHotDataWaiterConcrete()

	handler.HotDataWaiter = hdw

	indexMock := recentstorage.NewRecentIndexStorageMock(t)
	pendingMock := recentstorage.NewPendingStorageMock(t)

	indexMock.AddObjectMock.Return()
	pendingMock.GetRequestsForObjectMock.Return(nil)
	pendingMock.AddPendingRequestMock.Return()
	pendingMock.RemovePendingRequestMock.Return()

	provideMock := recentstorage.NewProviderMock(t)
	provideMock.GetIndexStorageMock.Return(indexMock)
	provideMock.GetPendingStorageMock.Return(pendingMock)
	provideMock.CountMock.Return(0)

	handler.RecentStorageProvider = provideMock

	err = handler.Init(ctx)
	if err != nil {
		panic(err)
	}

	// Create ledger.
	l := NewTestLedger(tmpDB, am, pm, jc)

	return l, tmpDB, dbcancel
}<|MERGE_RESOLUTION|>--- conflicted
+++ resolved
@@ -107,13 +107,8 @@
 	// Init subcomponents.
 	ctx := inslogger.TestContext(t)
 	conf := configuration.NewLedger()
-<<<<<<< HEAD
 	tmpDB, dbcancel := storagetest.TmpDB(ctx, t, storagetest.Dir(dir), storagetest.PulseStorage(ps))
-	memoryMockDB := db.NewMemoryMockDB()
-=======
-	tmpDB, dbcancel := storagetest.TmpDB(ctx, t, storagetest.Dir(dir))
 	memoryMockDB := store.NewMemoryMockDB()
->>>>>>> 8ce29867
 
 	cm := &component.Manager{}
 	gi := genesis.NewGenesisInitializer()
@@ -129,11 +124,7 @@
 	am.PlatformCryptographyScheme = testutils.NewPlatformCryptographyScheme()
 
 	conf.PulseManager.HeavySyncEnabled = false
-<<<<<<< HEAD
-	pm := pulsemanager.NewPulseManager(conf, drop.NewCleanerMock(t), blob.NewCleanerMock(t), blob.NewCollectionAccessorMock(t), pulse2.NewShifterMock(t))
-=======
 	pm := pulsemanager.NewPulseManager()
->>>>>>> 8ce29867
 	jc := testutils.NewJetCoordinatorMock(mc)
 	jc.IsAuthorizedMock.Return(true, nil)
 	jc.LightExecutorForJetMock.Return(&insolar.Reference{}, nil)
@@ -224,30 +215,11 @@
 	pm.Bus = c.MessageBus
 	pm.LR = c.LogicRunner
 	pm.ActiveListSwapper = alsMock
-<<<<<<< HEAD
 	// pm.PulseStorage = ps
-	pm.JetAccessor = js
-	pm.JetModifier = js
-	pm.DropModifier = ds
-	pm.DropAccessor = ds
-	pm.DropCleaner = nil
-	pm.ObjectStorage = os
-	pm.Nodes = ns
-	pm.NodeSetter = ns
-	// pm.PulseTracker = pt
-	pm.ReplicaStorage = rs
-	pm.StorageCleaner = cl
-	pm.PulseAccessor = ps
-	pm.PulseAppender = ps
-	pm.PulseCalculator = ps
-	pm.PulseShifter = ps
-=======
-	pm.PulseStorage = ps
 	pm.Nodes = ns
 	pm.NodeSetter = ns
 	pm.PulseTracker = pt
 	pm.JetModifier = js
->>>>>>> 8ce29867
 
 	hdw := artifactmanager.NewHotDataWaiterConcrete()
 
