/*
 *
 *  *    Copyright 2018 Insolar
 *  *
 *  *    Licensed under the Apache License, Version 2.0 (the "License");
 *  *    you may not use this file except in compliance with the License.
 *  *    You may obtain a copy of the License at
 *  *
 *  *        http://www.apache.org/licenses/LICENSE-2.0
 *  *
 *  *    Unless required by applicable law or agreed to in writing, software
 *  *    distributed under the License is distributed on an "AS IS" BASIS,
 *  *    WITHOUT WARRANTIES OR CONDITIONS OF ANY KIND, either express or implied.
 *  *    See the License for the specific language governing permissions and
 *  *    limitations under the License.
 *
 */

package logicrunner

import (
	"bytes"
	"net"
	"net/rpc"

	"github.com/insolar/insolar/core"
	"github.com/insolar/insolar/core/message"
	"github.com/insolar/insolar/core/reply"
	"github.com/insolar/insolar/log"
	"github.com/insolar/insolar/logicrunner/goplugin/rpctypes"
	"github.com/pkg/errors"
)

// StartRPC starts RPC server for isolated executors to use
func StartRPC(lr *LogicRunner) *RPC {
	rpcService := &RPC{lr: lr}

	rpcServer := rpc.NewServer()
	err := rpcServer.Register(rpcService)
	if err != nil {
		panic("Fail to register LogicRunner RPC Service: " + err.Error())
	}

	l, e := net.Listen(lr.Cfg.RPCProtocol, lr.Cfg.RPCListen)
	if e != nil {
		log.Fatal("couldn't setup listener on '"+lr.Cfg.RPCListen+"' over "+lr.Cfg.RPCProtocol+": ", e)
	}
	lr.sock = l

	log.Infof("starting LogicRunner RPC service on %q over %s", lr.Cfg.RPCListen, lr.Cfg.RPCProtocol)
	go func() {
		rpcServer.Accept(l)
		log.Info("LogicRunner RPC service stopped")
	}()

	return rpcService
}

// RPC is a RPC interface for runner to use for various tasks, e.g. code fetching
type RPC struct {
	lr *LogicRunner
}

// GetCode is an RPC retrieving a code by its reference
func (gpr *RPC) GetCode(req rpctypes.UpGetCodeReq, reply *rpctypes.UpGetCodeResp) error {
	am := gpr.lr.ArtifactManager
	codeDescriptor, err := am.GetCode(req.Code, []core.MachineType{req.MType})
	if err != nil {
		return err
	}
	reply.Code = codeDescriptor.Code()
	return nil
}

// MakeBaseMessage makes base of logicrunner event from base of up request
func MakeBaseMessage(req rpctypes.UpBaseReq) message.BaseLogicMessage {
	return message.BaseLogicMessage{
		Caller: req.Me,
	}
}

// RouteCall routes call from a contract to a contract through event bus.
func (gpr *RPC) RouteCall(req rpctypes.UpRouteReq, rep *rpctypes.UpRouteResp) error {
	if gpr.lr.MessageBus == nil {
		return errors.New("event bus was not set during initialization")
	}

	cr, step := gpr.lr.getNextValidationStep(req.Me)
	if step >= 0 { // validate
		if core.CaseRecordTypeRouteCall != cr.Type {
			return errors.New("Wrong validation type on RouteCall")
		}
		sig := HashInterface(req)
		if !bytes.Equal(cr.ReqSig, sig) {
			return errors.New("Wrong validation sig on RouteCall")
		}

		rep.Result = cr.Resp.(core.Arguments)
		return nil

	}

	var mode message.MethodReturnMode
	if req.Wait {
		mode = message.ReturnResult
	} else {
		mode = message.ReturnNoWait
	}

	msg := &message.CallMethod{
		BaseLogicMessage: MakeBaseMessage(req.UpBaseReq),
		ReturnMode:       mode,
		ObjectRef:        req.Object,
		Method:           req.Method,
		Arguments:        req.Arguments,
	}

	res, err := gpr.lr.MessageBus.Send(msg)
	if err != nil {
		return errors.Wrap(err, "couldn't dispatch event")
	}

	rep.Result = res.(*reply.Common).Result

	gpr.lr.addObjectCaseRecord(req.Me, core.CaseRecord{
		Type:   core.CaseRecordTypeRouteCall,
		ReqSig: HashInterface(req),
		Resp:   rep.Result,
	})
<<<<<<< HEAD
	rep.Result = res.(*reply.CallMethod).Result
=======
>>>>>>> 5ca5d62b

	return nil
}

// SaveAsChild is an RPC saving data as memory of a contract as child a parent
func (gpr *RPC) SaveAsChild(req rpctypes.UpSaveAsChildReq, rep *rpctypes.UpSaveAsChildResp) error {
	if gpr.lr.MessageBus == nil {
		return errors.New("event bus was not set during initialization")
	}

	cr, step := gpr.lr.getNextValidationStep(req.Me)
	if step >= 0 { // validate
		if core.CaseRecordTypeRouteCall != cr.Type {
			return errors.New("Wrong validation type on RouteCall")
		}
		sig := HashInterface(req)
		if !bytes.Equal(cr.ReqSig, sig) {
			return errors.New("Wrong validation sig on RouteCall")
		}

		rep.Data = cr.Resp.([]byte)
		return nil

	}

	msg := &message.CallConstructor{
<<<<<<< HEAD
		BaseLogicEvent: MakeBaseEvent(req.UpBaseReq),
		ClassRef:       req.Class,
		ParentRef:      req.Parent,
		Name:           req.ConstructorName,
		Arguments:      req.ArgsSerialized,
		SaveAs:         message.Child,
=======
		BaseLogicMessage: MakeBaseMessage(req.UpBaseReq),
		ClassRef:         req.Reference,
		Name:             req.Constructor,
		Arguments:        req.Arguments,
>>>>>>> 5ca5d62b
	}

	res, err := gpr.lr.MessageBus.Send(msg)
	if err != nil {
		return errors.Wrap(err, "couldn't save new object as child")
	}
<<<<<<< HEAD

	gpr.lr.addObjectCaseRecord(req.Me, CaseRecord{
		Type:   CaseRecordTypeSaveAsChild,
		ReqSig: HashInterface(req),
		Resp:   rep,
	})
	rep.Reference = res.(*reply.CallConstructor).Object
=======

	rep.Data = res.(*reply.Common).Data
	gpr.lr.addObjectCaseRecord(req.Me, core.CaseRecord{
		Type:   core.CaseRecordTypeRouteCall,
		ReqSig: HashInterface(req),
		Resp:   rep.Data,
	})
	return nil
}

// SaveAsChild is an RPC saving data as memory of a contract as child a parent
func (gpr *RPC) SaveAsChild(req rpctypes.UpSaveAsChildReq, rep *rpctypes.UpSaveAsChildResp) error {
	cr, step := gpr.lr.getNextValidationStep(req.Me)
	if step >= 0 { // validate
		if core.CaseRecordTypeSaveAsChild != cr.Type {
			return errors.New("Wrong validation type on RouteCall")
		}
		sig := HashInterface(req)
		if !bytes.Equal(cr.ReqSig, sig) {
			return errors.New("Wrong validation sig on RouteCall")
		}

		rep.Reference = cr.Resp.(core.RecordRef)
		return nil

	}

	ref, err := gpr.lr.ArtifactManager.ActivateObject(
		core.RecordRef{}, core.RandomRef(), req.Class, req.Parent, req.Data,
	)
	if err != nil {
		return errors.Wrap(err, "couldn't save new object")
	}
	rep.Reference = *ref

	gpr.lr.addObjectCaseRecord(req.Me, core.CaseRecord{
		Type:   core.CaseRecordTypeSaveAsChild,
		ReqSig: HashInterface(req),
		Resp:   rep.Reference,
	})
>>>>>>> 5ca5d62b
	return nil
}

// GetObjChildren is an RPC returns set of object children
func (gpr *RPC) GetObjChildren(req rpctypes.UpGetObjChildrenReq, rep *rpctypes.UpGetObjChildrenResp) error {
	// TODO: INS-408

	cr, step := gpr.lr.getNextValidationStep(req.Me)
	if step >= 0 { // validate
		if core.CaseRecordTypeGetObjChildren != cr.Type {
			return errors.New("Wrong validation type on RouteCall")
		}
		sig := HashInterface(req)
		if !bytes.Equal(cr.ReqSig, sig) {
			return errors.New("Wrong validation sig on RouteCall")
		}

		rep.Children = cr.Resp.([]core.RecordRef)
		return nil
	}

	am := gpr.lr.ArtifactManager
	obj, err := am.GetObject(req.Obj, nil)
	if err != nil {
		return errors.Wrap(err, "am.GetObject failed")
	}
	i := obj.Children()
	for i.HasNext() {
		r, err := i.Next()
		if err != nil {
			return err
		}
		o, err := am.GetObject(r, nil)
		if err != nil {
			return errors.Wrap(err, "Have ref, have no object")
		}
		cd, err := o.ClassDescriptor(nil)
		if err != nil {
			return errors.Wrap(err, "Have ref, have no object")
		}
		ref := cd.HeadRef()
		if ref.Equal(req.Class) {
			rep.Children = append(rep.Children, r)
		}
	}
	gpr.lr.addObjectCaseRecord(req.Me, core.CaseRecord{ // bad idea, we can store gadzillion of children
		Type:   core.CaseRecordTypeGetObjChildren,
		ReqSig: HashInterface(req),
		Resp:   rep.Children,
	})
	return nil
}

// SaveAsDelegate is an RPC saving data as memory of a contract as child a parent
func (gpr *RPC) SaveAsDelegate(req rpctypes.UpSaveAsDelegateReq, rep *rpctypes.UpSaveAsDelegateResp) error {
<<<<<<< HEAD
	if gpr.lr.MessageBus == nil {
		return errors.New("event bus was not set during initialization")
	}

	msg := &message.CallConstructor{
		BaseLogicEvent: MakeBaseEvent(req.UpBaseReq),
		ClassRef:       req.Class,
		ParentRef:      req.Into,
		Name:           req.ConstructorName,
		Arguments:      req.ArgsSerialized,
		SaveAs:         message.Delegate,
	}

	res, err := gpr.lr.MessageBus.Send(msg)
=======
	cr, step := gpr.lr.getNextValidationStep(req.Me)
	if step >= 0 { // validate
		if core.CaseRecordTypeSaveAsDelegate != cr.Type {
			return errors.New("Wrong validation type on RouteCall")
		}
		sig := HashInterface(req)
		if !bytes.Equal(cr.ReqSig, sig) {
			return errors.New("Wrong validation sig on RouteCall")
		}

		rep.Reference = cr.Resp.(core.RecordRef)
		return nil
	}

	ref, err := gpr.lr.ArtifactManager.ActivateObjectDelegate(
		core.RecordRef{}, core.RandomRef(), req.Class, req.Into, req.Data,
	)
>>>>>>> 5ca5d62b
	if err != nil {
		return errors.Wrap(err, "couldn't save new object as delegate")
	}
<<<<<<< HEAD

	gpr.lr.addObjectCaseRecord(req.Me, CaseRecord{
		Type:   CaseRecordTypeSaveAsDelegate,
		ReqSig: HashInterface(req),
		Resp:   rep,
	})
	rep.Reference = res.(*reply.CallConstructor).Object
=======
	rep.Reference = *ref
	gpr.lr.addObjectCaseRecord(req.Me, core.CaseRecord{
		Type:   core.CaseRecordTypeSaveAsDelegate,
		ReqSig: HashInterface(req),
		Resp:   rep.Reference,
	})
>>>>>>> 5ca5d62b
	return nil
}

// GetDelegate is an RPC saving data as memory of a contract as child a parent
func (gpr *RPC) GetDelegate(req rpctypes.UpGetDelegateReq, rep *rpctypes.UpGetDelegateResp) error {
	cr, step := gpr.lr.getNextValidationStep(req.Me)
	if step >= 0 { // validate
		if core.CaseRecordTypeGetDelegate != cr.Type {
			return errors.New("Wrong validation type on RouteCall")
		}
		sig := HashInterface(req)
		if !bytes.Equal(cr.ReqSig, sig) {
			return errors.New("Wrong validation sig on RouteCall")
		}

		rep.Object = cr.Resp.(core.RecordRef)
		return nil
	}
	am := gpr.lr.ArtifactManager
	ref, err := am.GetDelegate(req.Object, req.OfType)
	if err != nil {
		return err
	}
	rep.Object = *ref
	gpr.lr.addObjectCaseRecord(req.Me, core.CaseRecord{
		Type:   core.CaseRecordTypeGetDelegate,
		ReqSig: HashInterface(req),
		Resp:   rep.Object,
	})
	return nil
}<|MERGE_RESOLUTION|>--- conflicted
+++ resolved
@@ -81,10 +81,6 @@
 
 // RouteCall routes call from a contract to a contract through event bus.
 func (gpr *RPC) RouteCall(req rpctypes.UpRouteReq, rep *rpctypes.UpRouteResp) error {
-	if gpr.lr.MessageBus == nil {
-		return errors.New("event bus was not set during initialization")
-	}
-
 	cr, step := gpr.lr.getNextValidationStep(req.Me)
 	if step >= 0 { // validate
 		if core.CaseRecordTypeRouteCall != cr.Type {
@@ -120,17 +116,13 @@
 		return errors.Wrap(err, "couldn't dispatch event")
 	}
 
-	rep.Result = res.(*reply.Common).Result
-
 	gpr.lr.addObjectCaseRecord(req.Me, core.CaseRecord{
 		Type:   core.CaseRecordTypeRouteCall,
 		ReqSig: HashInterface(req),
 		Resp:   rep.Result,
 	})
-<<<<<<< HEAD
+
 	rep.Result = res.(*reply.CallMethod).Result
-=======
->>>>>>> 5ca5d62b
 
 	return nil
 }
@@ -151,81 +143,32 @@
 			return errors.New("Wrong validation sig on RouteCall")
 		}
 
-		rep.Data = cr.Resp.([]byte)
-		return nil
-
+		//rep.Reference = cr.Resp.(*reply.CallConstructor).Object
+		rep.Reference = cr.Resp.(*core.RecordRef)
+		return nil
 	}
 
 	msg := &message.CallConstructor{
-<<<<<<< HEAD
-		BaseLogicEvent: MakeBaseEvent(req.UpBaseReq),
+		BaseLogicMessage: MakeBaseMessage(req.UpBaseReq),
 		ClassRef:       req.Class,
 		ParentRef:      req.Parent,
 		Name:           req.ConstructorName,
 		Arguments:      req.ArgsSerialized,
 		SaveAs:         message.Child,
-=======
-		BaseLogicMessage: MakeBaseMessage(req.UpBaseReq),
-		ClassRef:         req.Reference,
-		Name:             req.Constructor,
-		Arguments:        req.Arguments,
->>>>>>> 5ca5d62b
 	}
 
 	res, err := gpr.lr.MessageBus.Send(msg)
 	if err != nil {
 		return errors.Wrap(err, "couldn't save new object as child")
 	}
-<<<<<<< HEAD
-
-	gpr.lr.addObjectCaseRecord(req.Me, CaseRecord{
-		Type:   CaseRecordTypeSaveAsChild,
+
+
+	gpr.lr.addObjectCaseRecord(req.Me, core.CaseRecord{
+		Type:   core.CaseRecordTypeSaveAsChild,
 		ReqSig: HashInterface(req),
 		Resp:   rep,
 	})
 	rep.Reference = res.(*reply.CallConstructor).Object
-=======
-
-	rep.Data = res.(*reply.Common).Data
-	gpr.lr.addObjectCaseRecord(req.Me, core.CaseRecord{
-		Type:   core.CaseRecordTypeRouteCall,
-		ReqSig: HashInterface(req),
-		Resp:   rep.Data,
-	})
-	return nil
-}
-
-// SaveAsChild is an RPC saving data as memory of a contract as child a parent
-func (gpr *RPC) SaveAsChild(req rpctypes.UpSaveAsChildReq, rep *rpctypes.UpSaveAsChildResp) error {
-	cr, step := gpr.lr.getNextValidationStep(req.Me)
-	if step >= 0 { // validate
-		if core.CaseRecordTypeSaveAsChild != cr.Type {
-			return errors.New("Wrong validation type on RouteCall")
-		}
-		sig := HashInterface(req)
-		if !bytes.Equal(cr.ReqSig, sig) {
-			return errors.New("Wrong validation sig on RouteCall")
-		}
-
-		rep.Reference = cr.Resp.(core.RecordRef)
-		return nil
-
-	}
-
-	ref, err := gpr.lr.ArtifactManager.ActivateObject(
-		core.RecordRef{}, core.RandomRef(), req.Class, req.Parent, req.Data,
-	)
-	if err != nil {
-		return errors.Wrap(err, "couldn't save new object")
-	}
-	rep.Reference = *ref
-
-	gpr.lr.addObjectCaseRecord(req.Me, core.CaseRecord{
-		Type:   core.CaseRecordTypeSaveAsChild,
-		ReqSig: HashInterface(req),
-		Resp:   rep.Reference,
-	})
->>>>>>> 5ca5d62b
 	return nil
 }
 
@@ -281,13 +224,26 @@
 
 // SaveAsDelegate is an RPC saving data as memory of a contract as child a parent
 func (gpr *RPC) SaveAsDelegate(req rpctypes.UpSaveAsDelegateReq, rep *rpctypes.UpSaveAsDelegateResp) error {
-<<<<<<< HEAD
-	if gpr.lr.MessageBus == nil {
-		return errors.New("event bus was not set during initialization")
+	cr, step := gpr.lr.getNextValidationStep(req.Me)
+	if step >= 0 { // validate
+		if core.CaseRecordTypeSaveAsDelegate != cr.Type {
+			return errors.New("Wrong validation type on RouteCall")
+		}
+		sig := HashInterface(req)
+		if !bytes.Equal(cr.ReqSig, sig) {
+			return errors.New("Wrong validation sig on RouteCall")
+		}
+
+		//rep.Reference = cr.Resp.(*reply.CallConstructor).Object
+		rep.Reference = cr.Resp.(*core.RecordRef)
+		//fmt.Print(rep.Reference)
+		//fmt.Print(cr.Resp.(*reply.CallConstructor).Object)
+		//panic(123)
+		return nil
 	}
 
 	msg := &message.CallConstructor{
-		BaseLogicEvent: MakeBaseEvent(req.UpBaseReq),
+		BaseLogicMessage: MakeBaseMessage(req.UpBaseReq),
 		ClassRef:       req.Class,
 		ParentRef:      req.Into,
 		Name:           req.ConstructorName,
@@ -296,44 +252,18 @@
 	}
 
 	res, err := gpr.lr.MessageBus.Send(msg)
-=======
-	cr, step := gpr.lr.getNextValidationStep(req.Me)
-	if step >= 0 { // validate
-		if core.CaseRecordTypeSaveAsDelegate != cr.Type {
-			return errors.New("Wrong validation type on RouteCall")
-		}
-		sig := HashInterface(req)
-		if !bytes.Equal(cr.ReqSig, sig) {
-			return errors.New("Wrong validation sig on RouteCall")
-		}
-
-		rep.Reference = cr.Resp.(core.RecordRef)
-		return nil
-	}
-
-	ref, err := gpr.lr.ArtifactManager.ActivateObjectDelegate(
-		core.RecordRef{}, core.RandomRef(), req.Class, req.Into, req.Data,
-	)
->>>>>>> 5ca5d62b
+
 	if err != nil {
 		return errors.Wrap(err, "couldn't save new object as delegate")
 	}
-<<<<<<< HEAD
-
-	gpr.lr.addObjectCaseRecord(req.Me, CaseRecord{
-		Type:   CaseRecordTypeSaveAsDelegate,
+
+
+	gpr.lr.addObjectCaseRecord(req.Me, core.CaseRecord{
+		Type:   core.CaseRecordTypeSaveAsDelegate,
 		ReqSig: HashInterface(req),
 		Resp:   rep,
 	})
 	rep.Reference = res.(*reply.CallConstructor).Object
-=======
-	rep.Reference = *ref
-	gpr.lr.addObjectCaseRecord(req.Me, core.CaseRecord{
-		Type:   core.CaseRecordTypeSaveAsDelegate,
-		ReqSig: HashInterface(req),
-		Resp:   rep.Reference,
-	})
->>>>>>> 5ca5d62b
 	return nil
 }
 
