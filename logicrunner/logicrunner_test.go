/*
 *    Copyright 2018 Insolar
 *
 *    Licensed under the Apache License, Version 2.0 (the "License");
 *    you may not use this file except in compliance with the License.
 *    You may obtain a copy of the License at
 *
 *        http://www.apache.org/licenses/LICENSE-2.0
 *
 *    Unless required by applicable law or agreed to in writing, software
 *    distributed under the License is distributed on an "AS IS" BASIS,
 *    WITHOUT WARRANTIES OR CONDITIONS OF ANY KIND, either express or implied.
 *    See the License for the specific language governing permissions and
 *    limitations under the License.
 */

package logicrunner

import (
	"bytes"
	"crypto/ecdsa"
	"crypto/rand"
	"fmt"
	"io/ioutil"
	"os"
	"os/exec"
	"path"
	"testing"

	"github.com/insolar/insolar/application/contract/member"
	"github.com/insolar/insolar/application/contract/member/signer"
	"github.com/insolar/insolar/application/contract/rootdomain"
	"github.com/insolar/insolar/configuration"
	"github.com/insolar/insolar/core"
	"github.com/insolar/insolar/core/message"
	"github.com/insolar/insolar/core/reply"
	cryptoHelper "github.com/insolar/insolar/cryptohelpers/ecdsa"
	"github.com/insolar/insolar/ledger/ledgertestutils"
	"github.com/insolar/insolar/log"
	"github.com/insolar/insolar/logicrunner/goplugin/foundation"
	"github.com/insolar/insolar/logicrunner/goplugin/goplugintestutils"
	"github.com/insolar/insolar/logicrunner/goplugin/preprocessor"
	"github.com/insolar/insolar/pulsar"
	"github.com/insolar/insolar/testutils"
	"github.com/pkg/errors"
	"github.com/stretchr/testify/assert"
	"github.com/ugorji/go/codec"
)

var icc = ""
var runnerbin = ""
var parallel = true

func TestMain(m *testing.M) {
	var err error
	err = log.SetLevel("Debug")
	if err != nil {
		log.Errorln(err.Error())
	}
	if runnerbin, icc, err = goplugintestutils.Build(); err != nil {
		fmt.Println("Logic runner build failed, skip tests:", err.Error())
		os.Exit(1)
	}
	os.Exit(m.Run())
}

func PrepareLrAmCb(t testing.TB) (core.LogicRunner, core.ArtifactManager, *goplugintestutils.ContractsBuilder, func()) {
	lrSock := os.TempDir() + "/" + testutils.RandomString() + ".sock"
	rundSock := os.TempDir() + "/" + testutils.RandomString() + ".sock"

	rundCleaner, err := testutils.StartInsgorund(runnerbin, "unix", rundSock, "unix", lrSock)
	assert.NoError(t, err)

	lr, err := NewLogicRunner(&configuration.LogicRunner{
		RPCListen:   lrSock,
		RPCProtocol: "unix",
		GoPlugin: &configuration.GoPlugin{
			RunnerListen:   rundSock,
			RunnerProtocol: "unix",
		},
	})
	assert.NoError(t, err, "Initialize runner")

	l, cleaner := ledgertestutils.TmpLedger(t, lr, "")

	assert.NoError(t, lr.Start(core.Components{
		Ledger:     l,
		MessageBus: &testMessageBus{LogicRunner: lr},
	}), "starting logicrunner")
	err = l.GetPulseManager().Set(*pulsar.NewPulse(configuration.NewPulsar().NumberDelta, 0, &pulsar.StandardEntropyGenerator{}))
	if err != nil {
		t.Fatal("pulse set died, ", err)
	}
	am := l.GetArtifactManager()
	cb := goplugintestutils.NewContractBuilder(am, icc)

	return lr, am, cb, func() {
		cb.Clean()
		lr.Stop()
		cleaner()
		rundCleaner()
	}
}

func ValidateAllResults(t testing.TB, lr core.LogicRunner, mustfail ...core.RecordRef) {
	failmap := make(map[core.RecordRef]struct{})
	for _, r := range mustfail {
		failmap[r] = struct{}{}
	}
	rlr := lr.(*LogicRunner)
	rlr.caseBindMutex.Lock()
	rlrcbr := rlr.caseBind.Records
	rlr.caseBind.Records = make(map[core.RecordRef][]core.CaseRecord)
	rlr.caseBindMutex.Unlock()
	for ref, cr := range rlrcbr {
		assert.Equal(t, configuration.NewPulsar().NumberDelta, uint32(rlr.caseBind.Pulse.PulseNumber), "right pulsenumber")
		vstep, err := lr.Validate(ref, rlr.caseBind.Pulse, cr)
		if _, ok := failmap[ref]; ok {
			assert.Error(t, err, "validation")
			assert.True(t, len(cr) > vstep, "Validation failed before end")
		} else {
			assert.NoError(t, err, "validation")
			assert.Equal(t, len(cr), vstep, "Validation passed to the end")
		}
	}
}

func TestTypeCompatibility(t *testing.T) {
	var _ core.LogicRunner = (*LogicRunner)(nil)
}

type testExecutor struct {
	constructorResponses []*testResp
	methodResponses      []*testResp
}

func (r *testExecutor) Stop() error {
	return nil
}

type testResp struct {
	data []byte
	res  core.Arguments
	err  error
}

func newTestExecutor() *testExecutor {
	return &testExecutor{
		constructorResponses: make([]*testResp, 0),
		methodResponses:      make([]*testResp, 0),
	}
}

func (r *testExecutor) CallMethod(ctx *core.LogicCallContext, code core.RecordRef, data []byte, method string, args core.Arguments) ([]byte, core.Arguments, error) {
	if len(r.methodResponses) < 1 {
		panic(errors.New("no expected 'CallMethod' calls"))
	}

	res := r.methodResponses[0]
	r.methodResponses = r.methodResponses[1:]
	return res.data, res.res, res.err
}

func (r *testExecutor) CallConstructor(ctx *core.LogicCallContext, code core.RecordRef, name string, args core.Arguments) ([]byte, error) {
	if len(r.constructorResponses) < 1 {
		panic(errors.New("no expected 'CallConstructor' calls"))
	}

	res := r.constructorResponses[0]
	r.constructorResponses = r.constructorResponses[1:]
	return res.data, res.err
}

func TestBasics(t *testing.T) {
	if parallel {
		t.Parallel()
	}
	lr, err := NewLogicRunner(&configuration.LogicRunner{})
	assert.NoError(t, err)
	lr.OnPulse(*pulsar.NewPulse(configuration.NewPulsar().NumberDelta, 0, &pulsar.StandardEntropyGenerator{}))

	comps := core.Components{
		Ledger:     &testLedger{am: goplugintestutils.NewTestArtifactManager()},
		MessageBus: &testMessageBus{},
	}
	assert.NoError(t, lr.Start(comps))
	assert.IsType(t, &LogicRunner{}, lr)

	_, err = lr.GetExecutor(core.MachineTypeGoPlugin)
	assert.Error(t, err)

	te := newTestExecutor()

	err = lr.RegisterExecutor(core.MachineTypeGoPlugin, te)
	assert.NoError(t, err)

	te2, err := lr.GetExecutor(core.MachineTypeGoPlugin)
	assert.NoError(t, err)
	assert.Equal(t, te, te2)
}

type testLedger struct {
	am core.ArtifactManager
}

func (r *testLedger) GetPulseManager() core.PulseManager {
	panic("implement me")
}

func (r *testLedger) GetJetCoordinator() core.JetCoordinator {
	panic("implement me")
}

func (r *testLedger) Start(components core.Components) error   { return nil }
func (r *testLedger) Stop() error                              { return nil }
func (r *testLedger) GetArtifactManager() core.ArtifactManager { return r.am }

func (r *testLedger) HandleMessage(core.Message) (core.Reply, error) {
	panic("implement me")
}

type testMessageBus struct {
	LogicRunner core.LogicRunner
}

func (eb *testMessageBus) Register(p core.MessageType, handler core.MessageHandler) error {
	return nil
}

func (eb *testMessageBus) MustRegister(p core.MessageType, handler core.MessageHandler) {
}

func (*testMessageBus) Start(components core.Components) error { return nil }
func (*testMessageBus) Stop() error                            { return nil }

func (eb *testMessageBus) Send(event core.Message) (resp core.Reply, err error) {
	switch event.Type() {
	case core.TypeCallMethod:
	case core.TypeCallConstructor:
		return eb.LogicRunner.Execute(event)
	case core.TypeValidateCaseBind:
		return eb.LogicRunner.ValidateCaseBind(event)
	case core.TypeValidationResults:
		return eb.LogicRunner.ProcessValidationResults(event)
	case core.TypeExecutorResults:
		return eb.LogicRunner.ExecutorResults(event)
	}

	return eb.LogicRunner.Execute(event)
}
func (*testMessageBus) SendAsync(msg core.Message) {}

func TestExecution(t *testing.T) {
	if parallel {
		t.Parallel()
	}
	am := goplugintestutils.NewTestArtifactManager()
	ld := &testLedger{am: am}
	eb := &testMessageBus{}
	lr, err := NewLogicRunner(&configuration.LogicRunner{})
	assert.NoError(t, err)
	lr.Start(core.Components{
		Ledger:     ld,
		MessageBus: eb,
	})
	lr.OnPulse(*pulsar.NewPulse(configuration.NewPulsar().NumberDelta, 0, &pulsar.StandardEntropyGenerator{}))
	eb.LogicRunner = lr

	codeRef := core.NewRefFromBase58("someCode")
	dataRef := core.NewRefFromBase58("someObject")
	classRef := core.NewRefFromBase58("someClass")
	am.Objects[dataRef] = &goplugintestutils.TestObjectDescriptor{
		AM:    am,
		Data:  []byte("origData"),
		Code:  &codeRef,
		Class: &classRef,
	}
	am.Classes[classRef] = &goplugintestutils.TestClassDescriptor{AM: am, ARef: &classRef, ACode: &codeRef}
	am.Codes[codeRef] = &goplugintestutils.TestCodeDescriptor{ARef: codeRef, AMachineType: core.MachineTypeGoPlugin}

	te := newTestExecutor()
	te.methodResponses = append(te.methodResponses, &testResp{data: []byte("data"), res: core.Arguments("res")})

	err = lr.RegisterExecutor(core.MachineTypeGoPlugin, te)
	assert.NoError(t, err)

	resp, err := lr.Execute(&message.CallMethod{ObjectRef: dataRef})
	assert.NoError(t, err)
	assert.Equal(t, []byte("data"), resp.(*reply.CallMethod).Data)
	assert.Equal(t, []byte("res"), resp.(*reply.CallMethod).Result)

	te.constructorResponses = append(te.constructorResponses, &testResp{data: []byte("data"), res: core.Arguments("res")})
	resp, err = lr.Execute(&message.CallConstructor{ClassRef: classRef})
	assert.NoError(t, err)
}

func TestContractCallingContract(t *testing.T) {
	if parallel {
		t.Parallel()
	}
	var contractOneCode = `
package main

import "github.com/insolar/insolar/logicrunner/goplugin/foundation"
import "github.com/insolar/insolar/application/proxy/two"
import "github.com/insolar/insolar/core"

type One struct {
	foundation.BaseContract
	Friend core.RecordRef
}

func (r *One) Hello(s string) string {
	holder := two.New()
	friend := holder.AsChild(r.GetReference())
	res := friend.Hello(s)
	r.Friend = friend.GetReference()
	return "Hi, " + s + "! Two said: " + res
}

func (r *One) Again(s string) string {
	res := two.GetObject(r.Friend).Hello(s)
	return "Hi, " + s + "! Two said: " + res
}

func (r *One)GetFriend() core.RecordRef {
	return r.Friend
}
`

	var contractTwoCode = `
package main

import (
	"fmt"

	"github.com/insolar/insolar/logicrunner/goplugin/foundation"
)

type Two struct {
	foundation.BaseContract
	X int
}

func New() *Two {
	return &Two{X:0};
}

func (r *Two) Hello(s string) string {
	r.X ++
	return fmt.Sprintf("Hello you too, %s. %d times!", s, r.X)
}
`

	lr, am, cb, cleaner := PrepareLrAmCb(t)
	defer cleaner()

	err := cb.Build(map[string]string{"one": contractOneCode, "two": contractTwoCode})
	assert.NoError(t, err)

	obj, err := am.RegisterRequest(&message.CallConstructor{})
	_, err = am.ActivateObject(
		core.RecordRef{}, *obj,
		*cb.Classes["one"],
		*am.GenesisRef(),
		goplugintestutils.CBORMarshal(t, &struct{}{}),
	)
	assert.NoError(t, err)

	resp, err := lr.Execute(&message.CallMethod{
		ObjectRef: *obj,
		Method:    "Hello",
		Arguments: goplugintestutils.CBORMarshal(t, []interface{}{"ins"}),
	})
	assert.NoError(t, err, "contract call")
	r := goplugintestutils.CBORUnMarshal(t, resp.(*reply.CallMethod).Result)
	f := r.([]interface{})[0]
	assert.Equal(t, "Hi, ins! Two said: Hello you too, ins. 1 times!", f)

	for i := 2; i <= 5; i++ {
		resp, err := lr.Execute(&message.CallMethod{
			ObjectRef: *obj,
			Method:    "Again",
			Arguments: goplugintestutils.CBORMarshal(t, []interface{}{"ins"}),
		})
		assert.NoError(t, err, "contract call")
		r := goplugintestutils.CBORUnMarshal(t, resp.(*reply.CallMethod).Result)
		f := r.([]interface{})[0]
		assert.Equal(t, fmt.Sprintf("Hi, ins! Two said: Hello you too, ins. %d times!", i), f)
	}

	resp, err = lr.Execute(&message.CallMethod{
		ObjectRef: *obj,
		Method:    "GetFriend",
		Arguments: goplugintestutils.CBORMarshal(t, []interface{}{}),
	})
	assert.NoError(t, err, "contract call")
	r = goplugintestutils.CBORUnMarshal(t, resp.(*reply.CallMethod).Result)
	r0 := r.([]interface{})[0].([]uint8)
	var two core.RecordRef
	for i := 0; i < 64; i++ {
		two[i] = r0[i]
	}

	for i := 6; i <= 9; i++ {
		resp, err := lr.Execute(&message.CallMethod{
			ObjectRef: two,
			Method:    "Hello",
			Arguments: goplugintestutils.CBORMarshal(t, []interface{}{"Insolar"}),
		})
		assert.NoError(t, err, "contract call")
		r := goplugintestutils.CBORUnMarshal(t, resp.(*reply.CallMethod).Result)
		f := r.([]interface{})[0]
		assert.Equal(t, fmt.Sprintf("Hello you too, Insolar. %d times!", i), f)
	}
	ValidateAllResults(t, lr)

}

func TestInjectingDelegate(t *testing.T) {
	if parallel {
		t.Parallel()
	}
	var contractOneCode = `
package main

import "github.com/insolar/insolar/logicrunner/goplugin/foundation"
import "github.com/insolar/insolar/application/proxy/two"

type One struct {
	foundation.BaseContract
}

func (r *One) Hello(s string) string {
	holder := two.New()
	friend := holder.AsDelegate(r.GetReference())

	res := friend.Hello(s)

	return "Hi, " + s + "! Two said: " + res
}

func (r *One) HelloFromDelegate(s string) string {
	friend := two.GetImplementationFrom(r.GetReference())
	return friend.Hello(s)
}
`

	var contractTwoCode = `
package main

import (
	"fmt"

	"github.com/insolar/insolar/logicrunner/goplugin/foundation"
)

type Two struct {
	foundation.BaseContract
	X int
}

func New() *Two {
	return &Two{X:322};
}

func (r *Two) Hello(s string) string {
	r.X *= 2
	return fmt.Sprintf("Hello you too, %s. %d times!", s, r.X)
}
`
	lr, am, cb, cleaner := PrepareLrAmCb(t)
	gp := lr.(*LogicRunner).Executors[core.MachineTypeGoPlugin]
	defer cleaner()

	data := goplugintestutils.CBORMarshal(t, &struct{}{})
	argsSerialized := goplugintestutils.CBORMarshal(t, []interface{}{"ins"})

	err := cb.Build(map[string]string{"one": contractOneCode, "two": contractTwoCode})
	assert.NoError(t, err)

	obj, err := am.RegisterRequest(&message.CallConstructor{})
	_, err = am.ActivateObject(
		core.RecordRef{}, *obj,
		*cb.Classes["one"],
		*am.GenesisRef(),
		data,
	)
	assert.NoError(t, err)

	_, res, err := gp.CallMethod(
		&core.LogicCallContext{Class: cb.Classes["one"], Callee: obj}, *cb.Codes["one"],
		data, "Hello", argsSerialized,
	)
	assert.NoError(t, err)

	resParsed := goplugintestutils.CBORUnMarshalToSlice(t, res)
	assert.Equal(t, "Hi, ins! Two said: Hello you too, ins. 644 times!", resParsed[0])

	_, res, err = gp.CallMethod(
		&core.LogicCallContext{Class: cb.Classes["one"], Callee: obj}, *cb.Codes["one"],
		data, "HelloFromDelegate", argsSerialized,
	)
	assert.NoError(t, err)

	resParsed = goplugintestutils.CBORUnMarshalToSlice(t, res)

	assert.Equal(t, "Hello you too, ins. 1288 times!", resParsed[0])
}

func TestBasicNotificationCall(t *testing.T) {
	if parallel {
		t.Parallel()
	}
	var contractOneCode = `
package main

import "github.com/insolar/insolar/logicrunner/goplugin/foundation"
import "github.com/insolar/insolar/application/proxy/two"

type One struct {
	foundation.BaseContract
}

func (r *One) Hello() {
	holder := two.New()
	friend := holder.AsDelegate(r.GetReference())
	friend.HelloNoWait()
}
`

	var contractTwoCode = `
package main

import (
	"fmt"

	"github.com/insolar/insolar/logicrunner/goplugin/foundation"
)

type Two struct {
	foundation.BaseContract
	X int
}

func New() *Two {
	return &Two{X:322};
}

func (r *Two) Hello() string {
	r.X *= 2
	return fmt.Sprintf("Hello %d times!", r.X)
}
`
	// TODO: use am := testutil.NewTestArtifactManager() here
	lr, am, cb, cleaner := PrepareLrAmCb(t)
	gp := lr.(*LogicRunner).Executors[core.MachineTypeGoPlugin]
	defer cleaner()

	data := goplugintestutils.CBORMarshal(t, &struct{}{})
	argsSerialized := goplugintestutils.CBORMarshal(t, []interface{}{})
	err := cb.Build(map[string]string{"one": contractOneCode, "two": contractTwoCode})
	assert.NoError(t, err)

	obj, err := am.RegisterRequest(&message.CallConstructor{})
	_, err = am.ActivateObject(
		core.RecordRef{},
		*obj,
		*cb.Classes["one"],
		*am.GenesisRef(),
		data,
	)
	assert.NoError(t, err)

	_, _, err = gp.CallMethod(
		&core.LogicCallContext{Class: cb.Classes["one"], Callee: obj}, *cb.Codes["one"],
		data, "Hello", argsSerialized,
	)
	assert.NoError(t, err)
}

func TestContextPassing(t *testing.T) {
	if parallel {
		t.Parallel()
	}
	var code = `
package main

import "github.com/insolar/insolar/logicrunner/goplugin/foundation"

type One struct {
	foundation.BaseContract
}

func (r *One) Hello() string {
	return r.GetClass().String()
}
`
	lr, _, cb, cleaner := PrepareLrAmCb(t)
	gp := lr.(*LogicRunner).Executors[core.MachineTypeGoPlugin]
	defer cleaner()

	data := goplugintestutils.CBORMarshal(t, &struct{}{})
	argsSerialized := goplugintestutils.CBORMarshal(t, []struct{}{})

	err := cb.Build(map[string]string{"one": code})
	assert.NoError(t, err)

	_, res, err := gp.CallMethod(
		&core.LogicCallContext{Class: cb.Classes["one"]}, *cb.Codes["one"],
		data, "Hello", argsSerialized,
	)
	assert.NoError(t, err)

	resParsed := goplugintestutils.CBORUnMarshalToSlice(t, res)
	assert.Equal(t, cb.Classes["one"].String(), resParsed[0])
}

func TestDeactivation(t *testing.T) {
	if parallel {
		t.Parallel()
	}
	var code = `
package main

import "github.com/insolar/insolar/logicrunner/goplugin/foundation"

type One struct {
	foundation.BaseContract
}

func (r *One) Kill() {
	r.SelfDestruct()
}
`
	lr, am, cb, cleaner := PrepareLrAmCb(t)
	defer cleaner()

	err := cb.Build(map[string]string{"one": code})
	assert.NoError(t, err)

	obj, err := am.RegisterRequest(&message.CallConstructor{})
	_, err = am.ActivateObject(
		core.RecordRef{}, *obj,
		*cb.Classes["one"],
		*am.GenesisRef(),
		goplugintestutils.CBORMarshal(t, &struct{}{}),
	)
	assert.NoError(t, err)

	_, err = lr.Execute(&message.CallMethod{
		ObjectRef: *obj,
		Method:    "Kill",
		Arguments: goplugintestutils.CBORMarshal(t, []interface{}{}),
	})
	assert.NoError(t, err, "contract call")
}

func TestGetChildren(t *testing.T) {
	if parallel {
		t.Parallel()
	}
	goContract := `
package main

import (
	"github.com/insolar/insolar/logicrunner/goplugin/foundation"
	"github.com/insolar/insolar/application/proxy/child"
)

type Contract struct {
	foundation.BaseContract
}

func (c *Contract) NewChilds(cnt int) int {
	s := 0
	for i := 1; i < cnt; i++ {
        child.New(i).AsChild(c.GetReference())
		s += i
	} 
	return s
}

func (c *Contract) SumChilds() int {
	s := 0
	childs, err := c.GetChildrenTyped(child.GetClass())
	if err != nil {
		panic(err)
	}
	for _, chref := range childs {
		o := child.GetObject(chref)
		s += o.GetNum()
	}
	return s
}

func (c *Contract) GetChildRefs() (ret []string) {
	childs, err := c.GetChildrenTyped(child.GetClass())
	if err != nil {
		panic(err)
	}

	for _, chref := range childs {
		ret = append(ret, chref.String())
	}
	return ret
}
`
	goChild := `
package main
import "github.com/insolar/insolar/logicrunner/goplugin/foundation"

type Child struct {
	foundation.BaseContract
	Num int
}

func (c *Child) GetNum() int {
	return c.Num
}


func New(n int) *Child {
	return &Child{Num: n};
}
`
	lr, am, cb, cleaner := PrepareLrAmCb(t)
	defer cleaner()

	err := cb.Build(map[string]string{"child": goChild})
	assert.NoError(t, err)
	err = cb.Build(map[string]string{"contract": goContract})
	assert.NoError(t, err)

	domain := core.NewRefFromBase58("c1")
	contract, err := am.RegisterRequest(&message.CallConstructor{ClassRef: core.NewRefFromBase58("dassads")})
	_, err = am.ActivateObject(domain, *contract, *cb.Classes["contract"], *am.GenesisRef(), goplugintestutils.CBORMarshal(t, nil))
	assert.NoError(t, err, "create contract")
	assert.NotEqual(t, contract, nil, "contract created")

	resp, err := lr.Execute(&message.CallMethod{
		ObjectRef: *contract,
		Method:    "NewChilds",
		Arguments: goplugintestutils.CBORMarshal(t, []interface{}{10}),
	})
	assert.NoError(t, err, "contract call")
	r := goplugintestutils.CBORUnMarshal(t, resp.(*reply.CallMethod).Result)
	assert.Equal(t, []interface{}([]interface{}{uint64(45)}), r)

	resp, err = lr.Execute(&message.CallMethod{
		ObjectRef: *contract,
		Method:    "SumChilds",
		Arguments: goplugintestutils.CBORMarshal(t, []interface{}{}),
	})

	ValidateAllResults(t, lr)

	assert.NoError(t, err, "contract call")
	r = goplugintestutils.CBORUnMarshal(t, resp.(*reply.CallMethod).Result)
	assert.Equal(t, []interface{}([]interface{}{uint64(45)}), r)
}

func TestFailValidate(t *testing.T) {
	if parallel {
		t.Parallel()
	}
	goContract := `
package main

import (
	"math/rand"
	"time"
	"github.com/insolar/insolar/logicrunner/goplugin/foundation"
)

type Contract struct {
	foundation.BaseContract
}

func (c *Contract) Rand() int {
	rand.Seed(time.Now().UnixNano())
	return rand.Intn(77)
}
`
	lr, am, cb, cleaner := PrepareLrAmCb(t)
	defer cleaner()

	err := cb.Build(map[string]string{"contract": goContract})
	assert.NoError(t, err)

	domain := core.NewRefFromBase58("c1")
	contract, err := am.RegisterRequest(&message.CallConstructor{ClassRef: core.NewRefFromBase58("dassads")})
	_, err = am.ActivateObject(domain, *contract, *cb.Classes["contract"], *am.GenesisRef(), goplugintestutils.CBORMarshal(t, nil))
	assert.NoError(t, err, "create contract")
	assert.NotEqual(t, contract, nil, "contract created")

	for i := 0; i < 5; i++ {
		_, err = lr.Execute(&message.CallMethod{
			ObjectRef: *contract,
			Method:    "Rand",
			Arguments: goplugintestutils.CBORMarshal(t, []interface{}{}),
		})
		assert.NoError(t, err, "contract call")
	}
	ValidateAllResults(t, lr, *contract)
}

func TestErrorInterface(t *testing.T) {
	if parallel {
		t.Parallel()
	}
	var contractOneCode = `
package main

import (
	"github.com/insolar/insolar/logicrunner/goplugin/foundation"
	"github.com/insolar/insolar/application/proxy/two"
)

type One struct {
	foundation.BaseContract
}

func (r *One) AnError() error {
	holder := two.New()
	friend := holder.AsChild(r.GetReference())

	return friend.AnError()
}

func (r *One) NoError() error {
	holder := two.New()
	friend := holder.AsChild(r.GetReference())

	return friend.NoError()
}
`

	var contractTwoCode = `
package main

import (
	"errors"

	"github.com/insolar/insolar/logicrunner/goplugin/foundation"
)

type Two struct {
	foundation.BaseContract
}
func New() *Two {
	return &Two{}
}
func (r *Two) AnError() error {
	return errors.New("an error")
}
func (r *Two) NoError() error {
	return nil
}
`
	lr, am, cb, cleaner := PrepareLrAmCb(t)
	defer cleaner()

	err := cb.Build(map[string]string{
		"one": contractOneCode,
		"two": contractTwoCode,
	})
	assert.NoError(t, err)

	domain := core.NewRefFromBase58("c1")
	contract, err := am.RegisterRequest(&message.CallConstructor{})
	_, err = am.ActivateObject(domain, *contract, *cb.Classes["one"], *am.GenesisRef(), goplugintestutils.CBORMarshal(t, nil))
	assert.NoError(t, err, "create contract")
	assert.NotEqual(t, contract, nil, "contract created")

	resp, err := lr.Execute(&message.CallMethod{
		ObjectRef: *contract,
		Method:    "AnError",
		Arguments: goplugintestutils.CBORMarshal(t, []interface{}{}),
	})
	assert.NoError(t, err, "contract call")

	ValidateAllResults(t, lr)

	ch := new(codec.CborHandle)
	res := []interface{}{&foundation.Error{}}
	err = codec.NewDecoderBytes(resp.(*reply.CallMethod).Result, ch).Decode(&res)
	assert.NoError(t, err, "contract call")
	assert.Equal(t, &foundation.Error{S: "an error"}, res[0])

	resp, err = lr.Execute(&message.CallMethod{
		ObjectRef: *contract,
		Method:    "NoError",
		Arguments: goplugintestutils.CBORMarshal(t, []interface{}{}),
	})
	assert.NoError(t, err, "contract call")

	ValidateAllResults(t, lr)

	r := goplugintestutils.CBORUnMarshal(t, resp.(*reply.CallMethod).Result)
	assert.Equal(t, []interface{}([]interface{}{nil}), r)
<<<<<<< HEAD
=======

	SendDataToValidate(lr)
>>>>>>> 4bf9b7e2
}

func TestNilResult(t *testing.T) {
	if parallel {
		t.Parallel()
	}
	var contractOneCode = `
package main

import (
	"github.com/insolar/insolar/logicrunner/goplugin/foundation"
	"github.com/insolar/insolar/application/proxy/two"
)

type One struct {
	foundation.BaseContract
}

func (r *One) Hello() *string {
	holder := two.New()
	friend := holder.AsChild(r.GetReference())

	return friend.Hello()
}
`

	var contractTwoCode = `
package main

import (
	"github.com/insolar/insolar/logicrunner/goplugin/foundation"
)

type Two struct {
	foundation.BaseContract
}
func New() *Two {
	return &Two{}
}
func (r *Two) Hello() *string {
	return nil
}
`
	lr, am, cb, cleaner := PrepareLrAmCb(t)
	defer cleaner()

	err := cb.Build(map[string]string{
		"one": contractOneCode,
		"two": contractTwoCode,
	})
	assert.NoError(t, err)

	domain := core.NewRefFromBase58("c1")
	contract, err := am.RegisterRequest(&message.CallConstructor{})
	_, err = am.ActivateObject(domain, *contract, *cb.Classes["one"], *am.GenesisRef(), goplugintestutils.CBORMarshal(t, nil))
	assert.NoError(t, err, "create contract")
	assert.NotEqual(t, contract, nil, "contract created")

	resp, err := lr.Execute(&message.CallMethod{
		ObjectRef: *contract,
		Method:    "Hello",
		Arguments: goplugintestutils.CBORMarshal(t, []interface{}{}),
	})
	assert.NoError(t, err, "contract call")

	ValidateAllResults(t, lr)

	r := goplugintestutils.CBORUnMarshal(t, resp.(*reply.CallMethod).Result)
	assert.Equal(t, []interface{}([]interface{}{nil}), r)
}

type Caller struct {
	member string
	key    *ecdsa.PrivateKey
	lr     core.LogicRunner
	t      *testing.T
}

func (s *Caller) SignedCall(ref core.RecordRef, delegate core.RecordRef, method string, params []interface{}, resp []interface{}) {
	seed := make([]byte, 32)
	_, err := rand.Read(seed)
	assert.NoError(s.t, err)

	buf := goplugintestutils.CBORMarshal(s.t, params)

	serialized, err := signer.Serialize(ref[:], delegate[:], method, buf, seed)
	assert.NoError(s.t, err)

	sign, err := cryptoHelper.Sign(serialized, s.key)
	assert.NoError(s.t, err)
	res, err := s.lr.Execute(&message.CallMethod{
		ObjectRef: core.NewRefFromBase58(s.member),
		Method:    "AuthorizedCall",
		Arguments: goplugintestutils.CBORMarshal(s.t, []interface{}{ref, delegate, method, buf, seed, sign}),
	})
	assert.NoError(s.t, err, "contract call")
	result := goplugintestutils.CBORUnMarshal(s.t, res.(*reply.CallMethod).Result).([]interface{})
	assert.Nil(s.t, result[1])
	if result[0] != nil {
		ch := new(codec.CborHandle)
		err = codec.NewDecoderBytes(result[0].([]byte), ch).Decode(&resp)
	}
}

func TestRootDomainContract(t *testing.T) {
	if parallel {
		t.Parallel()
	}
	rootDomainCode, err := ioutil.ReadFile("../application/contract/rootdomain/rootdomain.go" +
		"")
	if err != nil {
		fmt.Print(err)
	}
	memberCode, err := ioutil.ReadFile("../application/contract/member/member.go")
	if err != nil {
		fmt.Print(err)
	}
	allowanceCode, err := ioutil.ReadFile("../application/contract/allowance/allowance.go")
	if err != nil {
		fmt.Print(err)
	}
	walletCode, err := ioutil.ReadFile("../application/contract/wallet/wallet.go")
	if err != nil {
		fmt.Print(err)
	}

	lr, am, cb, cleaner := PrepareLrAmCb(t)
	defer cleaner()
	err = cb.Build(map[string]string{"member": string(memberCode), "allowance": string(allowanceCode), "wallet": string(walletCode), "rootdomain": string(rootDomainCode)})
	assert.NoError(t, err)

	// Initializing Root Domain
	rootDomainRef, err := am.RegisterRequest(&message.BootstrapRequest{Name: "c1"})
	_, err = am.ActivateObject(core.RecordRef{}, *rootDomainRef, *cb.Classes["rootdomain"], *am.GenesisRef(), goplugintestutils.CBORMarshal(t, nil))
	assert.NoError(t, err, "create contract")
	assert.NotEqual(t, rootDomainRef, nil, "contract created")

	// Creating Root member
	rootKey, err := cryptoHelper.GeneratePrivateKey()
	assert.NoError(t, err)
	rootPubKey, err := cryptoHelper.ExportPublicKey(&rootKey.PublicKey)
	assert.NoError(t, err)

	rootMemberRef, err := am.RegisterRequest(&message.BootstrapRequest{Name: "c2"})
	assert.NoError(t, err)
	_, err = am.ActivateObject(core.RecordRef{}, *rootMemberRef, *cb.Classes["member"], *rootDomainRef, goplugintestutils.CBORMarshal(t, member.New("root", rootPubKey)))
	assert.NoError(t, err)

	// Updating root domain with root member
	_, err = am.UpdateObject(core.RecordRef{}, core.RecordRef{}, *rootDomainRef, goplugintestutils.CBORMarshal(t, rootdomain.RootDomain{RootMember: *rootMemberRef}))
	assert.NoError(t, err)

	root := Caller{rootMemberRef.String(), rootKey, lr, t}

	// Creating Member1
	member1Key, err := cryptoHelper.GeneratePrivateKey()
	assert.NoError(t, err)
	member1PubKey, err := cryptoHelper.ExportPublicKey(&member1Key.PublicKey)
	assert.NoError(t, err)

	res1 := []interface{}{""}
	root.SignedCall(*rootDomainRef, core.RecordRef{}, "CreateMember", []interface{}{"Member1", member1PubKey}, res1)
	member1Ref := res1[0].(string)
	assert.NotEqual(t, "", member1Ref)

	// Creating Member2
	member2Key, err := cryptoHelper.GeneratePrivateKey()
	assert.NoError(t, err)
	member2PubKey, err := cryptoHelper.ExportPublicKey(&member2Key.PublicKey)
	assert.NoError(t, err)

	res2 := []interface{}{""}
	root.SignedCall(*rootDomainRef, core.RecordRef{}, "CreateMember", []interface{}{"Member2", member2PubKey}, res2)
	member2Ref := res2[0].(string)
	assert.NotEqual(t, "", member2Ref)

	// Transfer 1 coin from Member1 to Member2
	member1 := Caller{member1Ref, member1Key, lr, t}
	z := core.NewRefFromBase58(member2Ref)
	member1.SignedCall(core.NewRefFromBase58(member1Ref), *cb.Classes["wallet"], "Transfer", []interface{}{1, &z}, nil)

	// Verify Member1 balance
	res3 := []interface{}{0}
	root.SignedCall(core.NewRefFromBase58(member1Ref), *cb.Classes["wallet"], "GetTotalBalance", []interface{}{}, res3)
	assert.Equal(t, 999, res3[0])

	// Verify Member2 balance
	res4 := []interface{}{0}
	root.SignedCall(core.NewRefFromBase58(member2Ref), *cb.Classes["wallet"], "GetTotalBalance", []interface{}{}, res4)
	assert.Equal(t, 1001, res4[0])
}

func BenchmarkContractCall(b *testing.B) {
	goParent := `
package main

import "github.com/insolar/insolar/logicrunner/goplugin/foundation"
import "github.com/insolar/insolar/application/proxy/child"
import "github.com/insolar/insolar/core"

type Parent struct {
	foundation.BaseContract
}

func (c *Parent) CCC(ref *core.RecordRef) int {	
	o := child.GetObject(*ref)	
	return o.GetNum()
}
`
	goChild := `
package main
import "github.com/insolar/insolar/logicrunner/goplugin/foundation"

type Child struct {
	foundation.BaseContract
}

func (c *Child) GetNum() int {
	return 5
}
`
	lr, am, cb, cleaner := PrepareLrAmCb(b)
	defer cleaner()
	err := cb.Build(map[string]string{"child": goChild, "parent": goParent})
	assert.NoError(b, err)

	domain := core.NewRefFromBase58("c1")
	parent, err := am.RegisterRequest(&message.CallConstructor{})
	_, err = am.ActivateObject(domain, *parent, *cb.Classes["parent"], *am.GenesisRef(), goplugintestutils.CBORMarshal(b, nil))
	assert.NoError(b, err, "create parent")
	assert.NotEqual(b, parent, nil, "parent created")
	child, err := am.RegisterRequest(&message.CallConstructor{ParentRef: *parent})
	_, err = am.ActivateObject(domain, *child, *cb.Classes["child"], *am.GenesisRef(), goplugintestutils.CBORMarshal(b, nil))
	assert.NoError(b, err, "create child")
	assert.NotEqual(b, child, nil, "child created")

	b.N = 1000
	for i := 0; i < b.N; i++ {
		resp, err := lr.Execute(&message.CallMethod{
			ObjectRef: *parent,
			Method:    "CCC",
			Arguments: goplugintestutils.CBORMarshal(b, []interface{}{child}),
		})
		assert.NoError(b, err, "parent call")
		r := goplugintestutils.CBORUnMarshal(b, resp.(*reply.CallMethod).Result)
		assert.Equal(b, []interface{}([]interface{}{uint64(5)}), r)
	}
}

func TestProxyGeneration(t *testing.T) {
	if parallel {
		t.Parallel()
	}
	contracts, err := preprocessor.GetRealContractsNames()
	assert.NoError(t, err)

	for _, contract := range contracts {
		t.Run(contract, func(t *testing.T) {
			parsed, err := preprocessor.ParseFile("../application/contract/" + contract + "/" + contract + ".go")
			assert.NoError(t, err)

			proxyPath, err := preprocessor.GetRealApplicationDir("proxy")
			assert.NoError(t, err)

			name, err := parsed.ProxyPackageName()
			assert.NoError(t, err)

			proxy := path.Join(proxyPath, name, name+".go")
			_, err = os.Stat(proxy)
			assert.NoError(t, err)

			buff := bytes.NewBufferString("")
			parsed.WriteProxy("", buff)

			cmd := exec.Command("diff", proxy, "-")
			cmd.Stdin = buff
			out, err := cmd.CombinedOutput()
			assert.NoError(t, err, string(out))
		})
	}
<<<<<<< HEAD
=======
}

func SendDataToValidate(lr core.LogicRunner) {
	lr.OnPulse(*pulsar.NewPulse(configuration.NewPulsar().NumberDelta, 0, &pulsar.StandardEntropyGenerator{}))
	// TODO: validate data on another node
>>>>>>> 4bf9b7e2
}<|MERGE_RESOLUTION|>--- conflicted
+++ resolved
@@ -899,11 +899,6 @@
 
 	r := goplugintestutils.CBORUnMarshal(t, resp.(*reply.CallMethod).Result)
 	assert.Equal(t, []interface{}([]interface{}{nil}), r)
-<<<<<<< HEAD
-=======
-
-	SendDataToValidate(lr)
->>>>>>> 4bf9b7e2
 }
 
 func TestNilResult(t *testing.T) {
@@ -1184,12 +1179,4 @@
 			assert.NoError(t, err, string(out))
 		})
 	}
-<<<<<<< HEAD
-=======
-}
-
-func SendDataToValidate(lr core.LogicRunner) {
-	lr.OnPulse(*pulsar.NewPulse(configuration.NewPulsar().NumberDelta, 0, &pulsar.StandardEntropyGenerator{}))
-	// TODO: validate data on another node
->>>>>>> 4bf9b7e2
 }