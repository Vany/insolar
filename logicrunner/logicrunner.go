/*
 *    Copyright 2018 Insolar
 *
 *    Licensed under the Apache License, Version 2.0 (the "License");
 *    you may not use this file except in compliance with the License.
 *    You may obtain a copy of the License at
 *
 *        http://www.apache.org/licenses/LICENSE-2.0
 *
 *    Unless required by applicable law or agreed to in writing, software
 *    distributed under the License is distributed on an "AS IS" BASIS,
 *    WITHOUT WARRANTIES OR CONDITIONS OF ANY KIND, either express or implied.
 *    See the License for the specific language governing permissions and
 *    limitations under the License.
 */

// Package logicrunner - infrastructure for executing smartcontracts
package logicrunner

import (
	"bytes"
	"context"
	"encoding/gob"
	"net"
	"sync"
	"time"

	"github.com/pkg/errors"

	"github.com/insolar/insolar/configuration"
	"github.com/insolar/insolar/core"
	"github.com/insolar/insolar/core/message"
	"github.com/insolar/insolar/core/reply"
	"github.com/insolar/insolar/instrumentation/inslogger"
	"github.com/insolar/insolar/logicrunner/builtin"
	"github.com/insolar/insolar/logicrunner/goplugin"
)

type Ref = core.RecordRef

// Context of one contract execution
type ObjectState struct {
	sync.Mutex
	Ref *Ref

	ExecutionState *ExecutionState
	Validation     *ExecutionState
	Consensus      *Consensus
}

type ExecutionState struct {
	sync.Mutex
	objectbody *ObjectBody
	deactivate bool
	nonce      uint64

	Behaviour ValidationBehaviour
	Current   *CurrentExecution
	Queue     []ExecutionQueueElement
<<<<<<< HEAD

	// Pending flag is set to true in OnPulse when next pulse happens
	// and Current was not nil, i.e. something was executing. Using
	// this flag we can tell in ProcessExecutionQueue that pulse has
	// ended.
	Pending bool
=======
	pending   bool // TODO not using in validation, need separate ObjectState.ExecutionState and ObjectState.Validation from ExecutionState struct
>>>>>>> be8db634
}

type CurrentExecution struct {
	sync.Mutex
	Context      context.Context
	LogicContext *core.LogicCallContext
	Request      *Ref
}

type ExecutionQueueResult struct {
	reply        core.Reply
	err          error
	somebodyElse bool
}

type ExecutionQueueElement struct {
	ctx     context.Context
	parcel  core.Parcel
	request *Ref
	pulse   core.PulseNumber
	result  chan ExecutionQueueResult
}

type Error struct {
	Err      error
	Request  *Ref
	Contract *Ref
	Method   string
}

func (lre Error) Error() string {
	var buffer bytes.Buffer

	buffer.WriteString(lre.Err.Error())
	if lre.Contract != nil {
		buffer.WriteString(" Contract=" + lre.Contract.String())
	}
	if lre.Method != "" {
		buffer.WriteString(" Method=" + lre.Method)
	}
	if lre.Request != nil {
		buffer.WriteString(" Request=" + lre.Request.String())
	}

	return buffer.String()
}

func (st *ObjectState) MustModeState(mode string) (res *ExecutionState) {
	switch mode {
	case "execution":
		res = st.ExecutionState
	case "validation":
		res = st.Validation
	default:
		panic("'" + mode + "' is unknown object processing mode")
	}
	if res == nil {
		panic("object is not in " + mode + " mode")
	}
	return res
}

func (st *ObjectState) WrapError(err error, message string) error {
	if err == nil {
		err = errors.New(message)
	} else {
		err = errors.Wrap(err, message)
	}
	return Error{
		Err:      err,
		Contract: st.Ref,
	}
}

func (es *ExecutionState) WrapError(err error, message string) error {
	if err == nil {
		err = errors.New(message)
	} else {
		err = errors.Wrap(err, message)
	}
	res := Error{Err: err}
	if es.objectbody != nil {
		res.Contract = es.objectbody.objDescriptor.HeadRef()
	}
	if es.Current != nil {
		res.Request = es.Current.Request
	}
	return res
}

// releaseQueue must be calling only with es.Lock
func (es *ExecutionState) releaseQueue() []ExecutionQueueElement {
	q := es.Queue
	es.Queue = make([]ExecutionQueueElement, 0)

	for _, qe := range q {
		qe.result <- ExecutionQueueResult{somebodyElse: true}
		close(qe.result)
	}

	return q
}

// LogicRunner is a general interface of contract executor
type LogicRunner struct {
	// FIXME: Ledger component is deprecated. Inject required sub-components.
	MessageBus                 core.MessageBus                 `inject:""`
	Ledger                     core.Ledger                     `inject:""`
	NodeNetwork                core.NodeNetwork                `inject:""`
	PlatformCryptographyScheme core.PlatformCryptographyScheme `inject:""`
	ParcelFactory              message.ParcelFactory           `inject:""`
	PulseStorage               core.PulseStorage               `inject:""`
	ArtifactManager            core.ArtifactManager            `inject:""`
	JetCoordinator             core.JetCoordinator             `inject:""`

	Executors    [core.MachineTypesLastID]core.MachineLogicExecutor
	machinePrefs []core.MachineType
	Cfg          *configuration.LogicRunner

	state      map[Ref]*ObjectState // if object exists, we are validating or executing it right now
	stateMutex sync.Mutex

	sock net.Listener
}

// NewLogicRunner is constructor for LogicRunner
func NewLogicRunner(cfg *configuration.LogicRunner) (*LogicRunner, error) {
	if cfg == nil {
		return nil, errors.New("LogicRunner have nil configuration")
	}
	res := LogicRunner{
		Cfg:   cfg,
		state: make(map[Ref]*ObjectState),
	}
	return &res, nil
}

// Start starts logic runner component
func (lr *LogicRunner) Start(ctx context.Context) error {
	if lr.Cfg.BuiltIn != nil {
		bi := builtin.NewBuiltIn(lr.MessageBus, lr.ArtifactManager)
		if err := lr.RegisterExecutor(core.MachineTypeBuiltin, bi); err != nil {
			return err
		}
		lr.machinePrefs = append(lr.machinePrefs, core.MachineTypeBuiltin)
	}

	if lr.Cfg.GoPlugin != nil {
		if lr.Cfg.RPCListen != "" {
			StartRPC(ctx, lr, lr.PulseStorage)
		}

		gp, err := goplugin.NewGoPlugin(lr.Cfg, lr.MessageBus, lr.ArtifactManager)
		if err != nil {
			return err
		}
		if err := lr.RegisterExecutor(core.MachineTypeGoPlugin, gp); err != nil {
			return err
		}
		lr.machinePrefs = append(lr.machinePrefs, core.MachineTypeGoPlugin)
	}

	lr.RegisterHandlers()

	return nil
}

func (lr *LogicRunner) RegisterHandlers() {
	lr.MessageBus.MustRegister(core.TypeCallMethod, lr.Execute)
	lr.MessageBus.MustRegister(core.TypeCallConstructor, lr.Execute)
	lr.MessageBus.MustRegister(core.TypeExecutorResults, lr.ExecutorResults)
	lr.MessageBus.MustRegister(core.TypeValidateCaseBind, lr.ValidateCaseBind)
	lr.MessageBus.MustRegister(core.TypeValidationResults, lr.ProcessValidationResults)
}

// Stop stops logic runner component and its executors
func (lr *LogicRunner) Stop(ctx context.Context) error {
	reterr := error(nil)
	for _, e := range lr.Executors {
		if e == nil {
			continue
		}
		err := e.Stop()
		if err != nil {
			reterr = errors.Wrap(reterr, err.Error())
		}
	}

	if lr.sock != nil {
		if err := lr.sock.Close(); err != nil {
			return err
		}
	}

	return reterr
}

func (lr *LogicRunner) CheckOurRole(ctx context.Context, msg core.Message, role core.DynamicRole) error {
	// TODO do map of supported objects for pulse, go to jetCoordinator only if map is empty for ref
	target := msg.DefaultTarget()
	isAuthorized, err := lr.JetCoordinator.IsAuthorized(
		ctx, role, target.Record(), lr.pulse(ctx).PulseNumber, lr.NodeNetwork.GetOrigin().ID(),
	)
	if err != nil {
		return errors.Wrap(err, "authorization failed with error")
	}
	if !isAuthorized {
		return errors.New("can't execute this object")
	}
	return nil
}

func (lr *LogicRunner) RegisterRequest(ctx context.Context, parcel core.Parcel) (*Ref, error) {
	id, err := lr.ArtifactManager.RegisterRequest(ctx, parcel)
	if err != nil {
		return nil, err
	}

	// TODO: use proper conversion
	res := &Ref{}
	res.SetRecord(*id)
	return res, nil
}

// Execute runs a method on an object, ATM just thin proxy to `GoPlugin.Exec`
func (lr *LogicRunner) Execute(ctx context.Context, parcel core.Parcel) (core.Reply, error) {
	msg, ok := parcel.Message().(message.IBaseLogicMessage)
	if !ok {
		return nil, errors.New("Execute( ! message.IBaseLogicMessage )")
	}
	ref := msg.GetReference()
	os := lr.UpsertObjectState(ref)

	os.Lock()
	if os.ExecutionState == nil {
		os.ExecutionState = &ExecutionState{
			Queue:     make([]ExecutionQueueElement, 0),
			Behaviour: &ValidationSaver{lr: lr, caseBind: NewCaseBind()},
		}
	}
	es := os.ExecutionState
	os.Unlock()

	// ExecutionState should be locked between CheckOurRole and
	// appending ExecutionQueueElement to the queue to prevent a race condition.
	// Otherwise it's possible that OnPulse will clean up the queue and set
	// ExecutionState.Pending to false. Execute will add an element to the
	// queue afterwards. In this case cross-pulse execution will break.
	es.Lock()

	err := lr.CheckOurRole(ctx, msg, core.DynamicRoleVirtualExecutor)
	if err != nil {
		es.Unlock()
		return nil, errors.Wrap(err, "can't play role")
	}

	if es.Current != nil {
		// TODO: check no wait call
		if inslogger.TraceID(es.Current.Context) == inslogger.TraceID(ctx) {
			es.Unlock()
			return nil, os.WrapError(nil, "loop detected")
		}
	}

	request, err := lr.RegisterRequest(ctx, parcel)
	if err != nil {
		es.Unlock()
		return nil, os.WrapError(err, "can't create request")
	}

	qElement := ExecutionQueueElement{
		ctx:     ctx,
		parcel:  parcel,
		request: request,
		pulse:   lr.pulse(ctx).PulseNumber,
		result:  make(chan ExecutionQueueResult, 1),
	}

	es.Queue = append(es.Queue, qElement)

	if es.Current == nil {
		inslogger.FromContext(ctx).Debug("Starting a new queue processor")
		go lr.ProcessExecutionQueue(ctx, es)
	}
	es.Unlock()

	if msg, ok := parcel.Message().(*message.CallMethod); ok && msg.ReturnMode == message.ReturnNoWait {
		return &reply.CallMethod{}, nil
	}

	res := <-qElement.result
	if res.err != nil {
		return nil, res.err
	} else if res.somebodyElse {
		panic("not implemented, should be implemented as part of async contract calls")
	}
	return res.reply, nil
}

func (lr *LogicRunner) ProcessExecutionQueue(ctx context.Context, es *ExecutionState) {
	// Current == nil indicates that we have no queue processor
	// and one should be started
	defer func() {
		inslogger.FromContext(ctx).Debug("Quiting queue processing, empty")
		es.Lock()
		es.Current = nil
		es.Unlock()
	}()

	for {
		es.Lock()

		q := es.Queue
		if len(q) == 0 {
			es.Unlock()
			return
		}
		qe, q := q[0], q[1:]
		es.Queue = q

		es.Current = &CurrentExecution{
			Request: qe.request,
		}
		es.Unlock()

		res := ExecutionQueueResult{}

		finish := func() {
			qe.result <- res
			close(qe.result)
		}

		recordingBus, err := lr.MessageBus.NewRecorder(qe.ctx, *lr.pulse(qe.ctx))
		if err != nil {
			res.err = err
			finish()
			continue
		}

		es.Current.Context = core.ContextWithMessageBus(qe.ctx, recordingBus)

		inslogger.FromContext(qe.ctx).Debug("Registering request within execution behaviour")
		es.Behaviour.(*ValidationSaver).NewRequest(
			qe.parcel.Message(), *qe.request, recordingBus,
		)

		res.reply, res.err = lr.executeOrValidate(es.Current.Context, es, qe.parcel)

		// TODO: check pulse change and do different things

		inslogger.FromContext(qe.ctx).Debug("Registering result within execution behaviour")
		err = es.Behaviour.Result(res.reply, res.err)
		if err != nil {
			res.err = err
		}

		finish()
	}
}

func (lr *LogicRunner) executeOrValidate(
	ctx context.Context, es *ExecutionState, parcel core.Parcel,
) (
	core.Reply, error,
) {
	msg := parcel.Message().(message.IBaseLogicMessage)
	ref := msg.GetReference()

	es.Current.LogicContext = &core.LogicCallContext{
		Mode:            es.Behaviour.Mode(),
		Caller:          msg.GetCaller(),
		Callee:          &ref,
		Request:         es.Current.Request,
		Time:            time.Now(), // TODO: probably we should take it earlier
		Pulse:           *lr.pulse(ctx),
		TraceID:         inslogger.TraceID(ctx),
		CallerPrototype: msg.GetCallerPrototype(),
	}

	switch m := msg.(type) {
	case *message.CallMethod:
		re, err := lr.executeMethodCall(ctx, es, m)
		return re, err

	case *message.CallConstructor:
		re, err := lr.executeConstructorCall(ctx, es, m)
		return re, err

	default:
		panic("Unknown e type")
	}
}

// ObjectBody is an inner representation of object and all it accessory
// make it private again when we start it serialize before sending
type ObjectBody struct {
	objDescriptor   core.ObjectDescriptor
	Object          []byte
	Prototype       *Ref
	CodeMachineType core.MachineType
	CodeRef         *Ref
	Parent          *Ref
}

func init() {
	gob.Register(&ObjectBody{})
}

func (lr *LogicRunner) executeMethodCall(ctx context.Context, es *ExecutionState, m *message.CallMethod) (core.Reply, error) {
	if es.objectbody == nil {
		objDesc, protoDesc, codeDesc, err := lr.getDescriptorsByObjectRef(ctx, m.ObjectRef)
		if err != nil {
			return nil, errors.Wrap(err, "couldn't get descriptors by object reference")
		}
		es.objectbody = &ObjectBody{
			objDescriptor:   objDesc,
			Object:          objDesc.Memory(),
			Prototype:       protoDesc.HeadRef(),
			CodeMachineType: codeDesc.MachineType(),
			CodeRef:         codeDesc.Ref(),
			Parent:          objDesc.Parent(),
		}
		inslogger.FromContext(ctx).Info("LogicRunner.executeMethodCall starts")
	}

	es.Current.LogicContext.Prototype = es.objectbody.Prototype
	es.Current.LogicContext.Code = es.objectbody.CodeRef
	es.Current.LogicContext.Parent = es.objectbody.Parent
	// it's needed to assure that we call method on ref, that has same prototype as proxy, that we import in contract code
	if !m.ProxyPrototype.IsEmpty() && !m.ProxyPrototype.Equal(*es.objectbody.Prototype) {
		return nil, errors.New("proxy call error: try to call method of prototype as method of another prototype")
	}

	executor, err := lr.GetExecutor(es.objectbody.CodeMachineType)
	if err != nil {
		return nil, es.WrapError(err, "no executor registered")
	}

	newData, result, err := executor.CallMethod(
		ctx, es.Current.LogicContext, *es.objectbody.CodeRef, es.objectbody.Object, m.Method, m.Arguments,
	)
	if err != nil {
		return nil, es.WrapError(err, "executor error")
	}

	am := lr.ArtifactManager
	if es.deactivate {
		_, err = am.DeactivateObject(
			ctx, Ref{}, *es.Current.Request, es.objectbody.objDescriptor,
		)
	} else {
		od, e := am.UpdateObject(ctx, Ref{}, *es.Current.Request, es.objectbody.objDescriptor, newData)
		err = e
		if od != nil && e == nil {
			es.objectbody.objDescriptor = od
		}
	}
	if err != nil {
		return nil, es.WrapError(err, "couldn't update object")
	}
	_, err = am.RegisterResult(ctx, *es.Current.Request, result)
	if err != nil {
		return nil, es.WrapError(err, "couldn't save results")
	}

	es.objectbody.Object = newData

	return &reply.CallMethod{Data: newData, Result: result}, nil
}

func (lr *LogicRunner) getDescriptorsByPrototypeRef(
	ctx context.Context, protoRef Ref,
) (
	core.ObjectDescriptor, core.CodeDescriptor, error,
) {
	protoDesc, err := lr.ArtifactManager.GetObject(ctx, protoRef, nil, false)
	if err != nil {
		return nil, nil, errors.Wrap(err, "couldn't get prototype descriptor")
	}
	codeRef, err := protoDesc.Code()
	if err != nil {
		return nil, nil, errors.Wrap(err, "couldn't get code reference")
	}
	// we don't want to record GetCode messages because of cache
	ctx = core.ContextWithMessageBus(ctx, lr.MessageBus)
	codeDesc, err := lr.ArtifactManager.GetCode(ctx, *codeRef)
	if err != nil {
		return nil, nil, errors.Wrap(err, "couldn't get code descriptor")
	}

	return protoDesc, codeDesc, nil
}

func (lr *LogicRunner) getDescriptorsByObjectRef(
	ctx context.Context, objRef Ref,
) (
	core.ObjectDescriptor, core.ObjectDescriptor, core.CodeDescriptor, error,
) {
	objDesc, err := lr.ArtifactManager.GetObject(ctx, objRef, nil, false)
	if err != nil {
		return nil, nil, nil, errors.Wrap(err, "couldn't get object")
	}

	protoRef, err := objDesc.Prototype()
	if err != nil {
		return nil, nil, nil, errors.Wrap(err, "couldn't get prototype reference")
	}

	protoDesc, codeDesc, err := lr.getDescriptorsByPrototypeRef(ctx, *protoRef)
	if err != nil {
		return nil, nil, nil, errors.Wrap(err, "couldn't resolve prototype reference to descriptors")
	}

	return objDesc, protoDesc, codeDesc, nil
}

func (lr *LogicRunner) executeConstructorCall(
	ctx context.Context, es *ExecutionState, m *message.CallConstructor,
) (
	core.Reply, error,
) {
	if es.Current.LogicContext.Caller.IsEmpty() {
		return nil, es.WrapError(nil, "Call constructor from nowhere")
	}

	protoDesc, codeDesc, err := lr.getDescriptorsByPrototypeRef(ctx, m.PrototypeRef)
	if err != nil {
		return nil, es.WrapError(err, "couldn't descriptors")
	}
	es.Current.LogicContext.Prototype = protoDesc.HeadRef()
	es.Current.LogicContext.Code = codeDesc.Ref()

	executor, err := lr.GetExecutor(codeDesc.MachineType())
	if err != nil {
		return nil, es.WrapError(err, "no executer registered")
	}

	newData, err := executor.CallConstructor(ctx, es.Current.LogicContext, *codeDesc.Ref(), m.Name, m.Arguments)
	if err != nil {
		return nil, es.WrapError(err, "executer error")
	}

	switch m.SaveAs {
	case message.Child, message.Delegate:
		_, err = lr.ArtifactManager.ActivateObject(
			ctx,
			Ref{}, *es.Current.Request, m.ParentRef, m.PrototypeRef, m.SaveAs == message.Delegate, newData,
		)
		return &reply.CallConstructor{Object: es.Current.Request}, err
	default:
		return nil, es.WrapError(nil, "unsupported type of save object")
	}
}

func (lr *LogicRunner) OnPulse(ctx context.Context, pulse core.Pulse) error {
	// start of new Pulse, lock CaseBind data, copy it, clean original, unlock original

	lr.stateMutex.Lock()
	defer lr.stateMutex.Unlock()

	messages := make([]core.Message, 0)

	// send copy for validation
	for ref, state := range lr.state {
		state.Lock()

		// some old stuff
		state.RefreshConsensus()

		if es := state.ExecutionState; es != nil {
			es.Lock()

			es.pending = es.pending || es.Current != nil
			queue := es.releaseQueue()

			caseBind := es.Behaviour.(*ValidationSaver).caseBind
			requests := caseBind.getCaseBindForMessage(ctx)

			messages = append(
				messages,
				&message.ValidateCaseBind{
					RecordRef: ref,
					Requests:  requests,
					Pulse:     pulse,
				},
				&message.ExecutorResults{
					RecordRef: ref,
					Pending:   state.ExecutionState.pending,
					Requests:  requests,
					Queue:     convertQueueToMessageQueue(queue),
				},
			)

			// TODO: if Current is not nil then we should request here for a delegation token
			// to continue execution of the current request

			if es.Current == nil {
				state.ExecutionState = nil
			}
			es.Unlock()
		}

		state.Unlock()
	}

	for _, msg := range messages {
		_, err := lr.MessageBus.Send(ctx, msg, pulse, nil)
		if err != nil {
			return errors.Wrap(err, "error while sending validation data on pulse")
		}
	}

	return nil
}

func convertQueueToMessageQueue(queue []ExecutionQueueElement) []message.ExecutionQueueElement {
	mq := make([]message.ExecutionQueueElement, 0)
	for _, elem := range queue {
		mq = append(mq, message.ExecutionQueueElement{
			Ctx:     elem.ctx,
			Parcel:  elem.parcel,
			Request: elem.request,
			Pulse:   elem.pulse,
		})
	}

	return mq
}<|MERGE_RESOLUTION|>--- conflicted
+++ resolved
@@ -57,16 +57,7 @@
 	Behaviour ValidationBehaviour
 	Current   *CurrentExecution
 	Queue     []ExecutionQueueElement
-<<<<<<< HEAD
-
-	// Pending flag is set to true in OnPulse when next pulse happens
-	// and Current was not nil, i.e. something was executing. Using
-	// this flag we can tell in ProcessExecutionQueue that pulse has
-	// ended.
-	Pending bool
-=======
 	pending   bool // TODO not using in validation, need separate ObjectState.ExecutionState and ObjectState.Validation from ExecutionState struct
->>>>>>> be8db634
 }
 
 type CurrentExecution struct {
@@ -378,7 +369,6 @@
 
 	for {
 		es.Lock()
-
 		q := es.Queue
 		if len(q) == 0 {
 			es.Unlock()
@@ -414,7 +404,6 @@
 		)
 
 		res.reply, res.err = lr.executeOrValidate(es.Current.Context, es, qe.parcel)
-
 		// TODO: check pulse change and do different things
 
 		inslogger.FromContext(qe.ctx).Debug("Registering result within execution behaviour")
