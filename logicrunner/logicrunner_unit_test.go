--- conflicted
+++ resolved
@@ -21,6 +21,69 @@
 	mc := minimock.NewController(t)
 	defer mc.Finish()
 
+	mb := testutils.NewMessageBusMock(t)
+	mb.SendMock.Return(&reply.ID{}, nil)
+
+	lr, _ := NewLogicRunner(&configuration.LogicRunner{})
+	lr.MessageBus = mb
+
+	// test empty lr
+	pulse := core.Pulse{}
+
+	err := lr.OnPulse(ctx, pulse)
+	require.NoError(t, err)
+
+	objectRef := testutils.RandomRef()
+
+	// test empty es
+	lr.state[objectRef] = &ObjectState{ExecutionState: &ExecutionState{Behaviour: &ValidationSaver{}}}
+	err = lr.OnPulse(ctx, pulse)
+	require.NoError(t, err)
+	require.Nil(t, lr.state[objectRef].ExecutionState)
+
+	// test empty es with query in current
+	lr.state[objectRef] = &ObjectState{
+		ExecutionState: &ExecutionState{
+			Behaviour: &ValidationSaver{},
+			Current:   &CurrentExecution{},
+		},
+	}
+	err = lr.OnPulse(ctx, pulse)
+	require.NoError(t, err)
+	require.Equal(t, InPending, lr.state[objectRef].ExecutionState.pending)
+
+	// test empty es with query in current and query in queue - es.pending true, message.ExecutorResults.Pending = true, message.ExecutorResults.Queue one element
+	result := make(chan ExecutionQueueResult, 1)
+
+	// TODO maybe need do something more stable and easy to debug
+	go func() {
+		<-result
+	}()
+
+	qe := ExecutionQueueElement{
+		result: result,
+	}
+
+	queue := append(make([]ExecutionQueueElement, 0), qe)
+
+	lr.state[objectRef] = &ObjectState{
+		ExecutionState: &ExecutionState{
+			Behaviour: &ValidationSaver{},
+			Current:   &CurrentExecution{},
+			Queue:     queue,
+		},
+	}
+
+	err = lr.OnPulse(ctx, pulse)
+	require.NoError(t, err)
+	require.Equal(t, InPending, lr.state[objectRef].ExecutionState.pending)
+}
+
+func TestPendingFinished(t *testing.T) {
+	ctx := inslogger.TestContext(t)
+	mc := minimock.NewController(t)
+	defer mc.Finish()
+
 	pendingFinishedWasSent := false
 
 	mb := testutils.NewMessageBusMock(t)
@@ -62,17 +125,13 @@
 	}
 	err = lr.OnPulse(ctx, pulse)
 	require.NoError(t, err)
-<<<<<<< HEAD
-	require.True(t, lr.state[objectRef].ExecutionState.pending)
+	///require.True(t, lr.state[objectRef].ExecutionState.pending)
 
 	// make sure finishPendingIfNeeded sends PendingFinished message and sets ExecutionState.pending back to false
 	pendingFinishedWasSent = false
 	require.True(t, lr.finishPendingIfNeeded(ctx, lr.state[objectRef].ExecutionState, objectRef))
 	require.True(t, pendingFinishedWasSent)
-	require.False(t, lr.state[objectRef].ExecutionState.pending)
-=======
-	require.Equal(t, InPending, lr.state[objectRef].ExecutionState.pending)
->>>>>>> 660c13f3
+	///require.False(t, lr.state[objectRef].ExecutionState.pending)
 
 	// test empty es with query in current and query in queue - es.pending true, message.ExecutorResults.Pending = true, message.ExecutorResults.Queue one element
 	result := make(chan ExecutionQueueResult, 1)
@@ -98,16 +157,13 @@
 
 	err = lr.OnPulse(ctx, pulse)
 	require.NoError(t, err)
-<<<<<<< HEAD
-	require.True(t, lr.state[objectRef].ExecutionState.pending)
+	///require.True(t, lr.state[objectRef].ExecutionState.pending)
 
 	// once again, make sure finishPendingIfNeeded sends PendingFinished message and sets ExecutionState.pending back to false
 	pendingFinishedWasSent = false
 	require.True(t, lr.finishPendingIfNeeded(ctx, lr.state[objectRef].ExecutionState, objectRef))
 	require.True(t, pendingFinishedWasSent)
-	require.False(t, lr.state[objectRef].ExecutionState.pending)
-=======
-	require.Equal(t, InPending, lr.state[objectRef].ExecutionState.pending)
+	///require.False(t, lr.state[objectRef].ExecutionState.pending)
 }
 
 func TestStartQueueProcessorIfNeeded_DontStartQueueProcessorWhenPending(
@@ -195,5 +251,4 @@
 	)
 	require.Error(t, err)
 	require.Equal(t, NotPending, pending)
->>>>>>> 660c13f3
 }