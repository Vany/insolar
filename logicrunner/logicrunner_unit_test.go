--- conflicted
+++ resolved
@@ -202,19 +202,11 @@
 	require.Equal(t, NotPending, pending)
 }
 
-<<<<<<< HEAD
 func TestPrepareState(t *testing.T) {
-=======
-func TestHandlePendingFinishedMessage(
-	t *testing.T,
-) {
 	t.Parallel()
->>>>>>> 58f23a5a
-	ctx := inslogger.TestContext(t)
-	mc := minimock.NewController(t)
-	defer mc.Finish()
-
-<<<<<<< HEAD
+
+	ctx := inslogger.TestContext(t)
+
 	lr, _ := NewLogicRunner(&configuration.LogicRunner{})
 
 	object := testutils.RandomRef()
@@ -261,7 +253,12 @@
 	require.Equal(t, 2, len(lr.state[object].ExecutionState.Queue))
 	require.Equal(t, &queueElementRequest, lr.state[object].ExecutionState.Queue[0].request)
 
-=======
+}
+func TestHandlePendingFinishedMessage(
+	t *testing.T,
+) {
+	ctx := inslogger.TestContext(t)
+
 	objectRef := testutils.RandomRef()
 
 	lr, _ := NewLogicRunner(&configuration.LogicRunner{})
@@ -276,7 +273,7 @@
 
 	st := lr.MustObjectState(objectRef)
 
-	es:= st.ExecutionState
+	es := st.ExecutionState
 	require.NotNil(t, es)
 	require.Equal(t, NotPending, es.pending)
 
@@ -289,5 +286,5 @@
 	re, err = lr.HandlePendingFinishedMessage(ctx, parcel)
 	require.NoError(t, err)
 	require.Equal(t, &reply.OK{}, re)
->>>>>>> 58f23a5a
+
 }